--- conflicted
+++ resolved
@@ -32,9 +32,6 @@
     cdef mpz_t top_power
     cdef mpz_t powhelper_oneunit
     cdef mpz_t powhelper_teichdiff
-<<<<<<< HEAD
-=======
     cdef mpz_t shift_rem
     cdef mpz_t aliasing
->>>>>>> fda8a55c
     cdef object __weakref__