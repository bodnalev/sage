from sage.libs.flint.types cimport nmod_poly_t, nmod_poly_struct, fmpz_poly_t
from sage.structure.parent cimport Parent
from sage.rings.integer cimport Integer
from sage.rings.polynomial.polynomial_integer_dense_flint cimport Polynomial_integer_dense_flint

ctypedef nmod_poly_struct celement
ctypedef unsigned long cparent

include "polynomial_template_header.pxi"

cdef cparent get_cparent(parent) except? 0

cdef class Polynomial_zmod_flint(Polynomial_template):
    cdef Polynomial_template _new(self)
    cdef int _set_list(self, x) except -1
    cdef int _set_fmpz_poly(self, fmpz_poly_t) except -1
<<<<<<< HEAD
    cpdef Polynomial _mul_trunc_opposite(self, Polynomial_zmod_flint other, length) noexcept
    cdef Polynomial _powmod_bigexp(self, Integer exp, Polynomial_zmod_flint modulus)
    cpdef rational_reconstruction(self, m, n_deg=?, d_deg=?) noexcept
=======
    cpdef Polynomial _mul_trunc_opposite(self, Polynomial_zmod_flint other, length)
    cpdef rational_reconstruction(self, m, n_deg=?, d_deg=?)
>>>>>>> 8ea52146
<|MERGE_RESOLUTION|>--- conflicted
+++ resolved
@@ -14,11 +14,6 @@
     cdef Polynomial_template _new(self)
     cdef int _set_list(self, x) except -1
     cdef int _set_fmpz_poly(self, fmpz_poly_t) except -1
-<<<<<<< HEAD
-    cpdef Polynomial _mul_trunc_opposite(self, Polynomial_zmod_flint other, length) noexcept
+    cpdef Polynomial _mul_trunc_opposite(self, Polynomial_zmod_flint other, length)
     cdef Polynomial _powmod_bigexp(self, Integer exp, Polynomial_zmod_flint modulus)
-    cpdef rational_reconstruction(self, m, n_deg=?, d_deg=?) noexcept
-=======
-    cpdef Polynomial _mul_trunc_opposite(self, Polynomial_zmod_flint other, length)
-    cpdef rational_reconstruction(self, m, n_deg=?, d_deg=?)
->>>>>>> 8ea52146
+    cpdef rational_reconstruction(self, m, n_deg=?, d_deg=?)