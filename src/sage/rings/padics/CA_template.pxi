--- conflicted
+++ resolved
@@ -1359,22 +1359,15 @@
 
         sage: R.<a> = ZqCA(27, implementation='FLINT')
         sage: K = R.fraction_field()
-<<<<<<< HEAD
-        sage: K.coerce_map_from(R)
-        Ring Coercion morphism:
+        sage: f = K.coerce_map_from(R); f
+        Ring morphism:
           From: Unramified Extension in a defined by x^3 + 2*x + 1 with capped absolute precision 20 over 3-adic Ring
           To:   Unramified Extension in a defined by x^3 + 2*x + 1 with capped relative precision 20 over 3-adic Field
-=======
-        sage: f = K.coerce_map_from(R); f
-        Ring morphism:
-          From: Unramified Extension of 3-adic Ring with capped absolute precision 20 in a defined by (1 + O(3^20))*x^3 + (O(3^20))*x^2 + (2 + O(3^20))*x + (1 + O(3^20))
-          To:   Unramified Extension of 3-adic Field with capped relative precision 20 in a defined by (1 + O(3^20))*x^3 + (O(3^20))*x^2 + (2 + O(3^20))*x + (1 + O(3^20))
 
     TESTS::
 
         sage: TestSuite(f).run()
 
->>>>>>> 38f662fc
     """
     def __init__(self, R, K):
         """
@@ -1487,15 +1480,9 @@
             sage: f = K.coerce_map_from(R)
             sage: g = copy(f)   # indirect doctest
             sage: g
-<<<<<<< HEAD
-            Ring Coercion morphism:
+            Ring morphism:
               From: Unramified Extension in a defined by x^3 + 2*x + 1 with capped absolute precision 20 over 3-adic Ring
               To:   Unramified Extension in a defined by x^3 + 2*x + 1 with capped relative precision 20 over 3-adic Field
-=======
-            Ring morphism:
-              From: Unramified Extension of 3-adic Ring with capped absolute precision 20 in a defined by (1 + O(3^20))*x^3 + (O(3^20))*x^2 + (2 + O(3^20))*x + (1 + O(3^20))
-              To:   Unramified Extension of 3-adic Field with capped relative precision 20 in a defined by (1 + O(3^20))*x^3 + (O(3^20))*x^2 + (2 + O(3^20))*x + (1 + O(3^20))
->>>>>>> 38f662fc
             sage: g == f
             True
             sage: g is f
@@ -1521,15 +1508,9 @@
             sage: f = K.coerce_map_from(R)
             sage: g = copy(f)   # indirect doctest
             sage: g
-<<<<<<< HEAD
-            Ring Coercion morphism:
+            Ring morphism:
               From: Unramified Extension in a defined by x^2 + 2*x + 2 with capped absolute precision 20 over 3-adic Ring
               To:   Unramified Extension in a defined by x^2 + 2*x + 2 with capped relative precision 20 over 3-adic Field
-=======
-            Ring morphism:
-              From: Unramified Extension of 3-adic Ring with capped absolute precision 20 in a defined by (1 + O(3^20))*x^2 + (2 + O(3^20))*x + (2 + O(3^20))
-              To:   Unramified Extension of 3-adic Field with capped relative precision 20 in a defined by (1 + O(3^20))*x^2 + (2 + O(3^20))*x + (2 + O(3^20))
->>>>>>> 38f662fc
             sage: g == f
             True
             sage: g is f
