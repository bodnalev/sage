--- conflicted
+++ resolved
@@ -4,76 +4,7 @@
             "walsh_matrix"])
 
 from sage.misc.superseded import deprecated_callable_import
-<<<<<<< HEAD
-deprecated_callable_import(15445,
-                           'sage.coding.code_constructions',
-                           globals(),
-                           locals(),
-                           ["BinaryGolayCode",
-                            "BCHCode",
-                            "CyclicCode",
-                            "CyclicCodeFromGeneratingPolynomial",
-                            "CyclicCodeFromCheckPolynomial",
-                            "DuadicCodeEvenPair",
-                            "DuadicCodeOddPair",
-                            "ExtendedBinaryGolayCode",
-                            "ExtendedQuadraticResidueCode",
-                            "ExtendedTernaryGolayCode",
-                            "HammingCode",
-                            "LinearCodeFromCheckMatrix",
-                            "QuadraticResidueCode",
-                            "QuadraticResidueCodeEvenPair",
-                            "QuadraticResidueCodeOddPair",
-                            "RandomLinearCode",
-                            "TernaryGolayCode",
-                            "ToricCode",
-                            "TrivialCode",
-                            "WalshCode"],
-                           ("This method soon will not be available in that "
-                            "way anymore. To use it, you can now call it by "
-                            "typing codes.%(name)s"))
 
-deprecated_callable_import(15445,
-                           'sage.coding.guava',
-                           globals(),
-                           locals(),
-                           ["BinaryReedMullerCode",
-                            "QuasiQuadraticResidueCode",
-                            "RandomLinearCodeGuava"],
-                            ("This method soon will not be available in that "
-                            "way anymore. To use it, you can now call it by "
-                            "typing codes.%(name)s"))
-
-from code_bounds import (codesize_upper_bound,
-                         dimension_upper_bound,
-                         volume_hamming,
-                         gilbert_lower_bound,
-                         plotkin_upper_bound,
-                         griesmer_upper_bound,
-                         elias_upper_bound,
-                         hamming_upper_bound,
-                         singleton_upper_bound,
-                         gv_info_rate,
-                         entropy,
-                         gv_bound_asymp,
-                         hamming_bound_asymp,
-                         singleton_bound_asymp,
-                         plotkin_bound_asymp,
-                         elias_bound_asymp,
-                         mrrw1_bound_asymp)
-
-lazy_import("sage.coding.linear_code", ["LinearCode",\
-            "LinearCodeFromVectorSpace",\
-            "best_known_linear_code",\
-            "best_known_linear_code_www",\
-            "bounds_minimum_distance",
-            "self_orthogonal_binary_codes"])
-
-from sd_codes import self_dual_codes_binary
-from encoder import Encoder
-lazy_import("sage.coding.delsarte_bounds",
-    ["Krawtchouk", "delsarte_bound_hamming_space", "delsarte_bound_additive_hamming_space"])
-=======
 deprecated_callable_import(19315,
             "sage.coding.code_bounds",
             globals(),
@@ -110,6 +41,5 @@
             "delsarte_bound_additive_hamming_space"])
 
 from sd_codes import self_dual_codes_binary
->>>>>>> 94635cc5
 lazy_import('sage.coding', 'codes_catalog', 'codes')
 lazy_import('sage.coding', 'channels_catalog', 'channels')