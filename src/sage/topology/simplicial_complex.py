# sage.doctest: needs sage.graphs
r"""
Finite simplicial complexes

AUTHORS:

- John H. Palmieri (2009-04)

- D. Benjamin Antieau (2009-06): added is_connected, generated_subcomplex,
  remove_facet, and is_flag_complex methods;
  cached the output of the graph() method.

- Travis Scrimshaw (2012-08-17): Made :class:`SimplicialComplex` have an
  immutable option, and added ``__hash__()`` function which checks to make
  sure it is immutable. Made :meth:`SimplicialComplex.remove_face()` into a
  mutator. Deprecated the ``vertex_set`` parameter.

- Christian Stump (2011-06): implementation of is_cohen_macaulay

- Travis Scrimshaw (2013-02-16): Allowed :class:`SimplicialComplex` to make
  mutable copies.

- Simon King (2014-05-02): Let simplicial complexes be objects of the
  category of simplicial complexes.

- Jeremy Martin (2016-06-02): added cone_vertices, decone, is_balanced,
  is_partitionable, intersection methods

This module implements the basic structure of finite simplicial
complexes. Given a set `V` of "vertices", a simplicial complex on `V`
is a collection `K` of subsets of `V` satisfying the condition that if
`S` is one of the subsets in `K`, then so is every subset of `S`.  The
subsets `S` are called the 'simplices' of `K`.

.. NOTE::

   In Sage, the elements of the vertex set are determined
   automatically: `V` is defined to be the union of the sets in
   `K`. So in Sage's implementation of simplicial complexes, every
   vertex is included in some face.

A simplicial complex `K` can be viewed as a purely combinatorial
object, as described above, but it also gives rise to a topological
space `|K|` (its *geometric realization*) as follows: first, the
points of `V` should be in general position in euclidean space.  Next,
if `\{v\}` is in `K`, then the vertex `v` is in `|K|`.  If `\{v, w\}`
is in `K`, then the line segment from `v` to `w` is in `|K|`. If `\{u,
v, w\}` is in `K`, then the triangle with vertices `u`, `v`, and `w`
is in `|K|`.  In general, `|K|` is the union of the convex hulls of
simplices of `K`.  Frequently, one abuses notation and uses `K` to
denote both the simplicial complex and the associated topological
space.

.. image:: ../../media/simplices.png

For any simplicial complex `K` and any commutative ring `R` there is
an associated chain complex, with differential of degree `-1`.  The
`n`-th term is the free `R`-module with basis given by the
`n`-simplices of `K`.  The differential is determined by its value on
any simplex: on the `n`-simplex with vertices `(v_0, v_1, ..., v_n)`,
the differential is the alternating sum with `i`-th summand `(-1)^i`
multiplied by the `(n-1)`-simplex obtained by omitting vertex `v_i`.

In the implementation here, the vertex set must be finite. To define a
simplicial complex, specify its *facets*: the maximal subsets (with
respect to inclusion) of the vertex set belonging to `K`. Each facet
can be specified as a list, a tuple, or a set.

.. NOTE::

   This class derives from
   :class:`~sage.topology.cell_complex.GenericCellComplex`, and so
   inherits its methods.  Some of those methods are not listed here;
   see the :mod:`Generic Cell Complex <sage.topology.cell_complex>`
   page instead.

EXAMPLES::

    sage: SimplicialComplex([[1], [3, 7]])
    Simplicial complex with vertex set (1, 3, 7) and facets {(1,), (3, 7)}
    sage: SimplicialComplex()   # the empty simplicial complex
    Simplicial complex with vertex set () and facets {()}
    sage: X = SimplicialComplex([[0,1], [1,2], [2,3], [3,0]])
    sage: X
    Simplicial complex with vertex set (0, 1, 2, 3) and
     facets {(0, 1), (0, 3), (1, 2), (2, 3)}

Sage can perform a number of operations on simplicial complexes, such
as the join and the product, and it can also compute homology::

    sage: S = SimplicialComplex([[0,1], [1,2], [0,2]]) # circle
    sage: T = S.product(S)  # torus
    sage: T
    Simplicial complex with 9 vertices and 18 facets
    sage: T.homology()   # this computes reduced homology                               # needs sage.modules
    {0: 0, 1: Z x Z, 2: Z}
    sage: T.euler_characteristic()
    0

Sage knows about some basic combinatorial data associated to a
simplicial complex::

    sage: X = SimplicialComplex([[0,1], [1,2], [2,3], [0,3]])
    sage: X.f_vector()
    [1, 4, 4]
    sage: X.face_poset()
    Finite poset containing 8 elements
    sage: x0, x1, x2, x3 = X.stanley_reisner_ring().gens()                              # needs sage.libs.singular
    sage: x0*x2 == x1*x3 == 0                                                           # needs sage.libs.singular
    True
    sage: X.is_pure()
    True

Mutability (see :issue:`12587`)::

    sage: S = SimplicialComplex([[1,4], [2,4]])
    sage: S.add_face([1,3])
    sage: S.remove_face([1,3]); S
    Simplicial complex with vertex set (1, 2, 3, 4) and facets {(3,), (1, 4), (2, 4)}
    sage: hash(S)
    Traceback (most recent call last):
    ...
    ValueError: this simplicial complex must be immutable; call set_immutable()
    sage: S = SimplicialComplex([[1,4], [2,4]])
    sage: S.set_immutable()
    sage: S.add_face([1,3])
    Traceback (most recent call last):
    ...
    ValueError: this simplicial complex is not mutable
    sage: S.remove_face([1,3])
    Traceback (most recent call last):
    ...
    ValueError: this simplicial complex is not mutable
    sage: hash(S) == hash(S)
    True

    sage: S2 = SimplicialComplex([[1,4], [2,4]], is_mutable=False)
    sage: hash(S2) == hash(S)
    True

We can also make mutable copies of an immutable simplicial complex
(see :issue:`14142`)::

    sage: S = SimplicialComplex([[1,4], [2,4]])
    sage: S.set_immutable()
    sage: T = copy(S)
    sage: T.is_mutable()
    True
    sage: S == T
    True
"""

# possible future directions for SimplicialComplex:
#
#  make compatible with GAP (see http://linalg.org/gap.html)
#  compare to and make compatible with polymake
#  see Macaulay: http://www.math.uiuc.edu/Macaulay2/doc/Macaulay2-1.1/share/doc/Macaulay2/SimplicialComplexes/html/___Simplicial__Complex.html; compare performance and make compatible
#  should + have any meaning?
#  cohomology: compute cup products (and Massey products?)

from copy import copy
from itertools import combinations, chain
from functools import total_ordering

from .cell_complex import GenericCellComplex
from sage.categories.fields import Fields
from sage.misc.cachefunc import cached_method
from sage.misc.latex import latex
from sage.misc.lazy_import import lazy_import
from sage.misc.superseded import deprecation
from sage.rings.integer import Integer
from sage.rings.integer_ring import ZZ
from sage.rings.polynomial.polynomial_ring import polygens
from sage.rings.polynomial.polynomial_ring_constructor import PolynomialRing
from sage.rings.rational_field import QQ
from sage.sets.set import Set
from sage.structure.category_object import normalize_names
from sage.structure.parent import Parent
from sage.structure.sage_object import SageObject

lazy_import('sage.categories.simplicial_complexes', 'SimplicialComplexes')
lazy_import('sage.matrix.constructor', 'matrix')


def lattice_paths(t1, t2, length=None):
    r"""
    Given lists (or tuples or ...) ``t1`` and ``t2``, think of them as
    labelings for vertices: ``t1`` labeling points on the x-axis,
    ``t2`` labeling points on the y-axis, both increasing.  Return the
    list of rectilinear paths along the grid defined by these points
    in the plane, starting from ``(t1[0], t2[0])``, ending at
    ``(t1[last], t2[last])``, and at each grid point, going either
    right or up.  See the examples.

    INPUT:

    - ``t1`` -- list or other iterable; labeling for vertices
    - ``t2`` -- list or other iterable; labeling for vertices
    - ``length`` -- integer or ``None`` (default: ``None``); if not ``None``, then
      an integer, the length of the desired path

    OUTPUT: list of lists of vertices making up the paths

    This is used when triangulating the product of simplices.  The
    optional argument ``length`` is used for `\Delta`-complexes, to
    specify all simplices in a product: in the triangulation of a
    product of two simplices, there is a `d`-simplex for every path of
    length `d+1` in the lattice.  The path must start at the bottom
    left and end at the upper right, and it must use at least one
    point in each row and in each column, so if ``length`` is too
    small, there will be no paths.

    EXAMPLES::

        sage: from sage.topology.simplicial_complex import lattice_paths
        sage: lattice_paths([0,1,2], [0,1,2])
        [[(0, 0), (0, 1), (0, 2), (1, 2), (2, 2)],
         [(0, 0), (0, 1), (1, 1), (1, 2), (2, 2)],
         [(0, 0), (1, 0), (1, 1), (1, 2), (2, 2)],
         [(0, 0), (0, 1), (1, 1), (2, 1), (2, 2)],
         [(0, 0), (1, 0), (1, 1), (2, 1), (2, 2)],
         [(0, 0), (1, 0), (2, 0), (2, 1), (2, 2)]]
        sage: lattice_paths(('a', 'b', 'c'), (0, 3, 5))
        [[('a', 0), ('a', 3), ('a', 5), ('b', 5), ('c', 5)],
         [('a', 0), ('a', 3), ('b', 3), ('b', 5), ('c', 5)],
         [('a', 0), ('b', 0), ('b', 3), ('b', 5), ('c', 5)],
         [('a', 0), ('a', 3), ('b', 3), ('c', 3), ('c', 5)],
         [('a', 0), ('b', 0), ('b', 3), ('c', 3), ('c', 5)],
         [('a', 0), ('b', 0), ('c', 0), ('c', 3), ('c', 5)]]
        sage: lattice_paths(range(3), range(3), length=2)
        []
        sage: lattice_paths(range(3), range(3), length=3)
        [[(0, 0), (1, 1), (2, 2)]]
        sage: lattice_paths(range(3), range(3), length=4)
        [[(0, 0), (1, 1), (1, 2), (2, 2)],
         [(0, 0), (0, 1), (1, 2), (2, 2)],
         [(0, 0), (1, 1), (2, 1), (2, 2)],
         [(0, 0), (1, 0), (2, 1), (2, 2)],
         [(0, 0), (0, 1), (1, 1), (2, 2)],
         [(0, 0), (1, 0), (1, 1), (2, 2)]]
    """
    # Convert t1, t2 to tuples, in case they are (for example) Python 3 ranges.
    t1 = tuple(t1)
    t2 = tuple(t2)
    if length is None:
        # 0 x n (or k x 0) rectangle:
        if len(t1) == 0 or len(t2) == 0:
            return [[]]
        # 1 x n (or k x 1) rectangle:
        elif len(t1) == 1:
            return [[(t1[0], w) for w in t2]]
        elif len(t2) == 1:
            return [[(v, t2[0]) for v in t1]]
        else:
            # recursive: paths in rectangle with either one fewer row
            # or column, plus the upper right corner
            return ([path + [(t1[-1], t2[-1])] for path
                     in lattice_paths(t1[:-1], t2)] +
                    [path + [(t1[-1], t2[-1])] for path
                     in lattice_paths(t1, t2[:-1])])
    else:
        if length > len(t1) + len(t2) - 1:
            return []
        # as above, except make sure that lengths are correct.  if
        # not, return an empty list.
        #
        # 0 x n (or k x 0) rectangle:
        elif len(t1) == 0 or len(t2) == 0:
            if length == 0:
                return [[]]
            else:
                return []
        # 1 x n (or k x 1) rectangle:
        elif len(t1) == 1:
            if length == len(t2):
                return [[(t1[0], w) for w in t2]]
            else:
                return []
        elif len(t2) == 1:
            if length == len(t1):
                return [[(v, t2[0]) for v in t1]]
            else:
                return []
        else:
            # recursive: paths of length one fewer in rectangle with
            # either one fewer row, one fewer column, or one fewer of
            # each, and then plus the upper right corner
            return ([path + [(t1[-1], t2[-1])] for path
                     in lattice_paths(t1[:-1], t2, length=length-1)] +
                    [path + [(t1[-1], t2[-1])] for path
                     in lattice_paths(t1, t2[:-1], length=length-1)] +
                    [path + [(t1[-1], t2[-1])] for path
                     in lattice_paths(t1[:-1], t2[:-1], length=length-1)])


def rename_vertex(n, keep, left=True):
    """
    Rename a vertex: the vertices from the list ``keep`` get
    relabeled 0, 1, 2, ..., in order.  Any other vertex (e.g. 4) gets
    renamed to by prepending an 'L' or an 'R' (thus to either 'L4' or
    'R4'), depending on whether the argument left is ``True`` or ``False``.

    INPUT:

    - ``n`` -- a 'vertex'; either an integer or a string
    - ``keep`` -- list of three vertices
    - ``left`` -- boolean (default: ``True``); if ``True``, rename for use in
      left factor

    This is used by the :meth:`~SimplicialComplex.connected_sum` method for
    simplicial complexes.

    EXAMPLES::

        sage: from sage.topology.simplicial_complex import rename_vertex
        sage: rename_vertex(6, [5, 6, 7])
        1
        sage: rename_vertex(3, [5, 6, 7, 8, 9])
        'L3'
        sage: rename_vertex(3, [5, 6, 7], left=False)
        'R3'
    """
    lookup = {i: v for v, i in enumerate(keep)}
    try:
        return lookup[n]
    except KeyError:
        return ("L" + str(n)) if left else ("R" + str(n))


@total_ordering
class Simplex(SageObject):
    """
    Define a simplex.

    Topologically, a simplex is the convex hull of a collection of
    vertices in general position.  Combinatorially, it is defined just
    by specifying a set of vertices.  It is represented in Sage by the
    tuple of the vertices.

    INPUT:

    - ``X`` -- set of vertices (integer, list, or other iterable)

    OUTPUT: simplex with those vertices

    ``X`` may be a nonnegative integer `n`, in which case the
    simplicial complex will have `n+1` vertices `(0, 1, ..., n)`, or
    it may be anything which may be converted to a tuple, in which
    case the vertices will be that tuple.  In the second case, each
    vertex must be hashable, so it should be a number, a string, or a
    tuple, for instance, but not a list.

    .. WARNING::

       The vertices should be distinct, and no error checking is done
       to make sure this is the case.

    EXAMPLES::

        sage: Simplex(4)
        (0, 1, 2, 3, 4)
        sage: Simplex([3, 4, 1])
        (3, 4, 1)
        sage: X = Simplex((3, 'a', 'vertex')); X
        (3, 'a', 'vertex')
        sage: X == loads(dumps(X))
        True

    Vertices may be tuples but not lists::

        sage: Simplex([(1,2), (3,4)])
        ((1, 2), (3, 4))
        sage: Simplex([[1,2], [3,4]])
        Traceback (most recent call last):
        ...
        TypeError: unhashable type: 'list'
    """

    def __init__(self, X):
        """
        Define a simplex.  See :class:`Simplex` for full documentation.

        EXAMPLES::

            sage: Simplex(2)
            (0, 1, 2)
            sage: Simplex(('a', 'b', 'c'))
            ('a', 'b', 'c')
            sage: Simplex(-1)
            ()
            sage: Simplex(-3)
            Traceback (most recent call last):
            ...
            ValueError: the n-simplex is only defined if n > -2
        """
        try:
            N = int(X) + 1
            if N < 0:
                raise ValueError('the n-simplex is only defined if n > -2')
            self.__tuple = tuple(range(N))
        except TypeError:
            self.__tuple = tuple(X)
        self.__set = frozenset(self.__tuple)

    def tuple(self):
        """
        The tuple attached to this simplex.

        EXAMPLES::

            sage: Simplex(3).tuple()
            (0, 1, 2, 3)

        Although simplices are printed as if they were tuples, they
        are not the same type::

            sage: type(Simplex(3).tuple())
            <... 'tuple'>
            sage: type(Simplex(3))
            <class 'sage.topology.simplicial_complex.Simplex'>
        """
        return self.__tuple

    def set(self):
        """
        The frozenset attached to this simplex.

        EXAMPLES::

            sage: Simplex(3).set()
            frozenset({0, 1, 2, 3})
        """
        return self.__set

    def is_face(self, other):
        """
        Return ``True`` iff this simplex is a face of other.

        EXAMPLES::

            sage: Simplex(3).is_face(Simplex(5))
            True
            sage: Simplex(5).is_face(Simplex(2))
            False
            sage: Simplex(['a', 'b', 'c']).is_face(Simplex(8))
            False
        """
        return self.__set.issubset(other.__set)

    def __contains__(self, x):
        """
        Return ``True`` iff ``x`` is a vertex of this simplex.

        EXAMPLES::

            sage: 3 in Simplex(5)
            True
            sage: 3 in Simplex(2)
            False
        """
        return x in self.__set

    def __getitem__(self, n):
        """
        Return the `n`-th vertex in this simplex.

        EXAMPLES::

            sage: Simplex(5)[2]
            2
            sage: Simplex(['a', 'b', 'c'])[1]
            'b'
        """
        return self.__tuple[n]

    def __iter__(self):
        """
        Iterator for the vertices of this simplex.

        EXAMPLES::

            sage: [v**2 for v in Simplex(3)]
            [0, 1, 4, 9]
        """
        return iter(self.__tuple)

    def __add__(self, other):
        """
        Simplex obtained by concatenating the underlying tuples of the
        two arguments.

        INPUT:

        - ``other`` -- another simplex

        EXAMPLES::

            sage: Simplex((1,2,3)) + Simplex((5,6))
            (1, 2, 3, 5, 6)
        """
        return Simplex(self.__tuple + other.__tuple)

    def face(self, n):
        """
        The `n`-th face of this simplex.

        INPUT:

        - ``n`` -- integer between 0 and the dimension of this simplex

        OUTPUT: the simplex obtained by removing the `n`-th vertex from this
        simplex

        EXAMPLES::

            sage: S = Simplex(4)
            sage: S.face(0)
            (1, 2, 3, 4)
            sage: S.face(3)
            (0, 1, 2, 4)
        """
        if n >= 0 and n <= self.dimension():
            return Simplex(self.__tuple[:n] + self.__tuple[n+1:])
        else:
            raise IndexError("{} does not have an n-th face for n={}".format(self, n))

    def faces(self):
        """
        The list of faces (of codimension 1) of this simplex.

        EXAMPLES::

            sage: S = Simplex(4)
            sage: S.faces()
            [(1, 2, 3, 4), (0, 2, 3, 4), (0, 1, 3, 4), (0, 1, 2, 4), (0, 1, 2, 3)]
            sage: len(Simplex(10).faces())
            11
        """
        return [self.face(i) for i in range(self.dimension() + 1)]

    def dimension(self):
        """
        The dimension of this simplex.

        The dimension of a simplex is the number of vertices minus 1.

        EXAMPLES::

            sage: Simplex(5).dimension() == 5
            True
            sage: Simplex(5).face(1).dimension()
            4
        """
        return len(self.__tuple) - 1

    def is_empty(self):
        """
        Return ``True`` iff this simplex is the empty simplex.

        EXAMPLES::

            sage: [Simplex(n).is_empty() for n in range(-1,4)]
            [True, False, False, False, False]
        """
        return self.dimension() < 0

    def join(self, right, rename_vertices=True):
        """
        The join of this simplex with another one.

        The join of two simplices `[v_0, ..., v_k]` and `[w_0, ...,
        w_n]` is the simplex `[v_0, ..., v_k, w_0, ..., w_n]`.

        INPUT:

        - ``right`` -- the other simplex (the right-hand factor)

        - ``rename_vertices`` -- boolean (default: ``True``); if this is ``True``,
          the vertices in the join will be renamed by this formula: vertex "v"
          in the left-hand factor --> vertex "Lv" in the join, vertex "w" in
          the right-hand factor --> vertex "Rw" in the join.  If this is
          ``False``, this tries to construct the join without renaming the
          vertices; this may cause problems if the two factors have any
          vertices with names in common.

        EXAMPLES::

            sage: Simplex(2).join(Simplex(3))
            ('L0', 'L1', 'L2', 'R0', 'R1', 'R2', 'R3')
            sage: Simplex(['a', 'b']).join(Simplex(['x', 'y', 'z']))
            ('La', 'Lb', 'Rx', 'Ry', 'Rz')
            sage: Simplex(['a', 'b']).join(Simplex(['x', 'y', 'z']), rename_vertices=False)
            ('a', 'b', 'x', 'y', 'z')
        """
        if rename_vertices:
            vertex_set = (["L" + str(v) for v in self]
                          + ["R" + str(w) for w in right])
        else:
            vertex_set = self.__tuple + right.__tuple
        return Simplex(vertex_set)

    def product(self, other, rename_vertices=True):
        r"""
        The product of this simplex with another one, as a list of simplices.

        INPUT:

        - ``other`` -- the other simplex

        - ``rename_vertices`` -- boolean (default: ``True``); if this is
          ``False``, then the vertices in the product are the set of ordered
          pairs `(v,w)` where `v` is a vertex in the left-hand factor
          (``self``) and `w` is a vertex in the right-hand factor (``other``).
          If this is ``True``, then the vertices are renamed as "LvRw" (e.g.,
          the vertex (1,2) would become "L1R2").  This is useful if you want to
          define the Stanley-Reisner ring of the complex: vertex names like
          (0,1) are not suitable for that, while vertex names like "L0R1" are.

        ALGORITHM: see Hatcher, p. 277-278 [Hat2002]_ (who in turn refers to
        Eilenberg-Steenrod, p. 68): given ``S = Simplex(m)`` and
        ``T = Simplex(n)``, then `S \times T` can be
        triangulated as follows: for each path `f` from `(0,0)` to
        `(m,n)` along the integer grid in the plane, going up or right
        at each lattice point, associate an `(m+n)`-simplex with
        vertices `v_0`, `v_1`, ..., where `v_k` is the `k`-th vertex
        in the path `f`.

        Note that there are `m+n` choose `n` such paths.  Note also
        that each vertex in the product is a pair of vertices `(v,w)`
        where `v` is a vertex in the left-hand factor and `w`
        is a vertex in the right-hand factor.

        .. NOTE::

           This produces a list of simplices -- not a :class:`Simplex`, not
           a :class:`SimplicialComplex`.

        EXAMPLES::

            sage: len(Simplex(2).product(Simplex(2)))
            6
            sage: Simplex(1).product(Simplex(1))
            [('L0R0', 'L0R1', 'L1R1'), ('L0R0', 'L1R0', 'L1R1')]
            sage: Simplex(1).product(Simplex(1), rename_vertices=False)
            [((0, 0), (0, 1), (1, 1)), ((0, 0), (1, 0), (1, 1))]
        """
        if not rename_vertices:
            return [Simplex(x) for x in lattice_paths(self.tuple(), other.tuple())]

        answer = []
        for x in lattice_paths(self.tuple(), other.tuple()):
            new = tuple(["L" + str(v) + "R" + str(w) for v, w in x])
            answer.append(Simplex(new))
        return answer

    def alexander_whitney(self, dim):
        r"""
        Subdivide this simplex into a pair of simplices.

        If this simplex has vertices `v_0`, `v_1`, ..., `v_n`, then
        subdivide it into simplices `(v_0, v_1, ..., v_{dim})` and
        `(v_{dim}, v_{dim + 1}, ..., v_n)`.

        INPUT:

        - ``dim`` -- integer between 0 and one more than the
          dimension of this simplex

        OUTPUT:

        - a list containing just the triple ``(1, left, right)``,
          where ``left`` and ``right`` are the two simplices described
          above.

        This method allows one to construct a coproduct from the
        `p+q`-chains to the tensor product of the `p`-chains and the
        `q`-chains. The number 1 (a Sage integer) is the coefficient
        of ``left tensor right`` in this coproduct. (The corresponding
        formula is more complicated for the cubes that make up a
        cubical complex, and the output format is intended to be
        consistent for both cubes and simplices.)

        Calling this method ``alexander_whitney`` is an abuse of
        notation, since the actual Alexander-Whitney map goes from
        `C(X \times Y) \to C(X) \otimes C(Y)`, where `C(-)` denotes
        the chain complex of singular chains, but this subdivision of
        simplices is at the heart of it.

        EXAMPLES::

            sage: s = Simplex((0,1,3,4))
            sage: s.alexander_whitney(0)
            [(1, (0,), (0, 1, 3, 4))]
            sage: s.alexander_whitney(2)
            [(1, (0, 1, 3), (3, 4))]
        """
        return [(ZZ.one(), Simplex(self.tuple()[:dim+1]),
                 Simplex(self.tuple()[dim:]))]

    def __eq__(self, other):
        """
        Return ``True`` iff this simplex is the same as ``other``: that
        is, if the vertices of the two are the same, even with a
        different ordering

        INPUT:

        - ``other`` -- the other simplex

        EXAMPLES::

            sage: Simplex([0,1,2]) == Simplex([0,2,1])
            True
            sage: Simplex([0,1,2]) == Simplex(['a','b','c'])
            False
            sage: Simplex([1]) < Simplex([2])
            True
            sage: Simplex([1]) > Simplex([2])
            False
        """
        if not isinstance(other, Simplex):
            return False
        return set(self) == set(other)

    def __ne__(self, other):
        """
        Return ``True`` iff this simplex is not equal to ``other``.

        INPUT:

        - ``other`` -- the other simplex

        EXAMPLES::

            sage: Simplex([0,1,2]) != Simplex([0,2,1])
            False
            sage: Simplex([0,1,2]) != Simplex(['a','b','c'])
            True
        """
        return not self == other

    def __lt__(self, other):
        """
        Return ``True`` iff the sorted tuple for this simplex is less than
        that for ``other``.

        INPUT:

        - ``other`` -- the other simplex

        EXAMPLES::

            sage: Simplex([1]) < Simplex([2])
            True
            sage: Simplex([2,3]) < Simplex([1])
            False
            sage: Simplex([0,1,2]) < Simplex([0,2,1])
            False

        Test ``@total_ordering`` by testing other comparisons::

            sage: Simplex([0,1,2]) <= Simplex([0,2,1])
            True
            sage: Simplex([1]) <= Simplex([2])
            True
            sage: Simplex([2]) <= Simplex([1])
            False
            sage: Simplex([0,1,2]) > Simplex([0,2,1])
            False
            sage: Simplex([1]) > Simplex([2])
            False
            sage: Simplex([2]) > Simplex([1])
            True
            sage: Simplex([0,1,2]) > Simplex([0,2,1])
            False
            sage: Simplex([0,1,2]) >= Simplex([0,2,1])
            True
            sage: Simplex([1]) >= Simplex([2])
            False
            sage: Simplex([2]) >= Simplex([1])
            True
        """
        if not isinstance(other, Simplex):
            return False
        try:
            return sorted(self) < sorted(other)
        except TypeError:
            return sorted(map(str, self)) < sorted(map(str, other))

    def __hash__(self):
        """
        Hash value for this simplex.  This computes the hash value of
        the Python frozenset of the underlying tuple, since this is
        what's important when testing equality.

        EXAMPLES::

            sage: Simplex([1,2,0]).__hash__() == Simplex(2).__hash__()
            True
            sage: Simplex([1,2,0,1,1,2]).__hash__() == Simplex(2).__hash__()
            True
        """
        return hash(self.__set)

    def _repr_(self):
        """
        Print representation.

        EXAMPLES::

            sage: S = Simplex(5)
            sage: S._repr_()
            '(0, 1, 2, 3, 4, 5)'
        """
        return repr(self.__tuple)

    def _latex_(self):
        r"""
        LaTeX representation.

        EXAMPLES::

            sage: Simplex(3)._latex_()
            \left(0,
            1,
            2,
            3\right)
        """
        return latex(self.__tuple)


class SimplicialComplex(Parent, GenericCellComplex):
    r"""
    Define a simplicial complex.

    INPUT:

    - ``maximal_faces`` -- set of maximal faces
    - ``from_characteristic_function`` -- see below
    - ``maximality_check`` -- boolean (default: ``True``); see below
    - ``sort_facets`` -- dictionary; see below
    - ``name_check`` -- boolean (default: ``False``); see below
    - ``is_mutable`` -- boolean (default: ``True``); set to ``False`` to make
      this immutable
    - ``category`` -- the category of the simplicial complex (default: finite
      simplicial complexes)

    OUTPUT: a simplicial complex

    ``maximal_faces`` should be a list or tuple or set (indeed,
    anything which may be converted to a set) whose elements are lists
    (or tuples, etc.) of vertices.  Maximal faces are also known as
    'facets'. ``maximal_faces`` can also be a list containing a single
    nonnegative integer `n`, in which case this constructs the
    simplicial complex with a single `n`-simplex as the only facet.

    Alternatively, the maximal faces can be defined from a monotone boolean
    function on the subsets of a set `X`. While defining ``maximal_faces=None``,
    you can thus set ``from_characteristic_function=(f,X)`` where ``X`` is the
    set of points and ``f`` a boolean monotone hereditary function that accepts
    a list of elements from ``X`` as input (see
    :func:`~sage.combinat.subsets_hereditary.subsets_with_hereditary_property`
    for more information).

    If ``maximality_check`` is ``True``, check that each maximal face is,
    in fact, maximal. In this case, when producing the internal
    representation of the simplicial complex, omit those that are not.
    It is highly recommended that this be ``True``; various methods for
    this class may fail if faces which are claimed to be maximal are
    in fact not.

    ``sort_facets``: if not set to ``None``, the default, this should
    be a dictionary, used for sorting the vertices in each facet. The
    keys must be the vertices for the simplicial complex, and the
    values should be distinct sortable objects, for example
    integers. This should not need to be specified except in very
    special circumstances; currently the only use in the Sage library
    is when defining the product of a simplicial complex with itself:
    in this case, the vertices in the product must be sorted
    compatibly with the vertices in each factor so that the diagonal
    map is properly defined.

    If ``name_check`` is ``True``, check the names of the vertices to see
    if they can be easily converted to generators of a polynomial ring
    -- use this if you plan to use the Stanley-Reisner ring for the
    simplicial complex.

    EXAMPLES::

        sage: SimplicialComplex([[1,2], [1,4]])
        Simplicial complex with vertex set (1, 2, 4) and facets {(1, 2), (1, 4)}
        sage: SimplicialComplex([[0,2], [0,3], [0]])
        Simplicial complex with vertex set (0, 2, 3) and facets {(0, 2), (0, 3)}
        sage: SimplicialComplex([[0,2], [0,3], [0]], maximality_check=False)
        Simplicial complex with vertex set (0, 2, 3) and facets {(0,), (0, 2), (0, 3)}

    Finally, if the first argument is a simplicial complex, return
    that complex.  If it is an object with a built-in conversion to
    simplicial complexes (via a ``_simplicial_`` method), then the
    resulting simplicial complex is returned::

        sage: S = SimplicialComplex([[0,2], [0,3], [0,6]])
        sage: SimplicialComplex(S) == S
        True
        sage: Tc = cubical_complexes.Torus(); Tc
        Cubical complex with 16 vertices and 64 cubes
        sage: Ts = SimplicialComplex(Tc); Ts
        Simplicial complex with 16 vertices and 32 facets
        sage: Ts.homology()                                                             # needs sage.modules
        {0: 0, 1: Z x Z, 2: Z}

    In the situation where the first argument is a simplicial complex
    or another object with a built-in conversion, most of the other
    arguments are ignored. The only exception is ``is_mutable``::

        sage: S.is_mutable()
        True
        sage: SimplicialComplex(S, is_mutable=False).is_mutable()
        False

    From a characteristic monotone boolean function, e.g. the simplicial complex
    of all subsets `S\subseteq \{0,1,2,3,4\}` such that `sum(S)\leq 4`::

        sage: SimplicialComplex(from_characteristic_function=(lambda x:sum(x)<=4, range(5)))
        Simplicial complex with vertex set (0, 1, 2, 3, 4) and facets {(0, 4), (0, 1, 2), (0, 1, 3)}

    or e.g. the simplicial complex of all 168 hyperovals of the projective plane of order 4::

        sage: l = designs.ProjectiveGeometryDesign(2, 1, GF(4,name='a'))                # needs sage.rings.finite_rings
        sage: f = lambda S: not any(len(set(S).intersection(x))>2 for x in l)
        sage: SimplicialComplex(from_characteristic_function=(f, l.ground_set()))       # needs sage.rings.finite_rings, long time
        Simplicial complex with 21 vertices and 168 facets

    TESTS:

    Check that we can make mutable copies (see :issue:`14142`)::

        sage: S = SimplicialComplex([[0,2], [0,3]], is_mutable=False)
        sage: S.is_mutable()
        False
        sage: C = copy(S)
        sage: C.is_mutable()
        True
        sage: SimplicialComplex(S, is_mutable=True).is_mutable()
        True
        sage: SimplicialComplex(S, is_immutable=False).is_mutable()
        True

    .. WARNING::

        Simplicial complexes are not proper parents as they do
        not possess element classes. In particular, parents are assumed
        to be hashable (and hence immutable) by the coercion framework.
        However this is close enough to being a parent with elements
        being the faces of ``self`` that we currently allow this abuse.
    """

    def __init__(self,
                 maximal_faces=None,
                 from_characteristic_function=None,
                 maximality_check=True,
                 sort_facets=None,
                 name_check=False,
                 is_mutable=True,
                 is_immutable=False,
                 category=None):
        """
        Define a simplicial complex.  See ``SimplicialComplex`` for more
        documentation.

        EXAMPLES::

            sage: SimplicialComplex([[0,2], [0,3], [0]])
            Simplicial complex with vertex set (0, 2, 3) and facets {(0, 2), (0, 3)}
            sage: SimplicialComplex((('a', 'b'), ['a', 'c'], ('b', 'c'))) == SimplicialComplex((('a', 'b'), ('b', 'c'), ('a', 'c')))
            True

        TESTS::

            sage: S = SimplicialComplex([[1,4], [2,4]])
            sage: S2 = SimplicialComplex([[1,4], [2,4]], is_mutable=False)
            sage: S == S2
            True
            sage: S3 = SimplicialComplex(maximal_faces=[[1,4], [2,4]])
            sage: S == S3
            True

        Test that we have fixed a problem revealed in :issue:`20718`;
        see also :issue:`20720`::

            sage: SimplicialComplex([2])
            Simplicial complex with vertex set (0, 1, 2) and facets {(0, 1, 2)}

            sage: S = SimplicialComplex((('a', 'b'), ('a', 'c'), ('b', 'c')))
            sage: S == loads(dumps(S))
            True

            sage: TestSuite(S).run()
            sage: TestSuite(S3).run()

        Test ``sort_facets``::

            sage: S = SimplicialComplex((('a', 'b'), ('a', 'c'), ('b', 'c')), sort_facets=True)
            Traceback (most recent call last):
            ...
            TypeError: sort_facets must be a dict
            sage: S = SimplicialComplex((('a', 'b'), ('a', 'c'), ('b', 'c')), sort_facets={'a': 1, 6: 3, 'c': 2})
            Traceback (most recent call last):
            ...
            ValueError: the set of keys of sort_facets must equal the set of vertices
            sage: S = SimplicialComplex((('a', 'b'), ('a', 'c'), ('b', 'c')), sort_facets={'a': 1, 'b': 3, 'c': 2})
            sage: S._vertex_to_index['b']
            3
        """
        if (maximal_faces is not None and
                from_characteristic_function is not None):
            raise ValueError("maximal_faces and from_characteristic_function cannot be both defined")
        category = SimplicialComplexes().Finite().or_subcategory(category)
        Parent.__init__(self, category=category)

        C = None
        vertices = ()
        if from_characteristic_function is not None:
            from sage.combinat.subsets_hereditary import subsets_with_hereditary_property
            f, X = from_characteristic_function
            maximal_faces = subsets_with_hereditary_property(f, X)

        if maximal_faces is None:
            maximal_faces = []
        elif isinstance(maximal_faces, SimplicialComplex):
            C = maximal_faces
        else:
            try:
                C = maximal_faces._simplicial_()
            except AttributeError:
                if not isinstance(maximal_faces, (list, tuple, Simplex)):
                    # Convert it into a list (in case it is an iterable)
                    maximal_faces = list(maximal_faces)
                if len(maximal_faces) == 1 and isinstance(maximal_faces[0], (int, Integer)):
                    # list containing a single nonnegative integer n;
                    # construct the simplicial complex with a single n-simplex as the only facet.
                    vertices = tuple(range(maximal_faces[0] + 1))
                    maximal_faces = [vertices]
                elif maximal_faces:
                    vertices = tuple(set(chain.from_iterable(maximal_faces)))
        if C is not None:
            self._facets = list(C.facets())
            self._faces = copy(C._faces)
            self._gen_dict = copy(C._gen_dict)
            self._complex = copy(C._complex)
            self.__contractible = copy(C.__contractible)
            self.__enlarged = copy(C.__enlarged)
            self._graph = copy(C._graph)
            self._vertex_to_index = copy(C._vertex_to_index)
            self._is_immutable = False
            if not is_mutable or is_immutable:
                self.set_immutable()
            self._bbn = C._bbn
            self._bbn_all_computed = C._bbn_all_computed
            return

        gen_dict = {}
        for v in vertices:
            if name_check:
                try:
                    if int(v) < 0:
                        raise ValueError("the vertex %s does not have an appropriate name" % v)
                except ValueError:  # v is not an integer
                    try:
                        normalize_names(1, v)
                    except ValueError:
                        raise ValueError("the vertex %s does not have an appropriate name" % v)
            # build dictionary of generator names
            try:
                gen_dict[v] = 'x%s' % int(v)
            except Exception:
                gen_dict[v] = v
        # build set of facets
        good_faces = []
        maximal_simplices = [Simplex(f) for f in maximal_faces]

        if maximality_check:  # Sorting is useful to filter maximal faces
            maximal_simplices.sort(key=lambda x: x.dimension(), reverse=True)
        # Translate vertices to numbers, for use in sorting
        # facets. Having a consistent ordering for the vertices in
        # each facet is necessary for homology computations.
        if sort_facets:
            if not isinstance(sort_facets, dict):
                raise TypeError("sort_facets must be a dict")
            if set(sort_facets.keys()) != set(vertices):
                raise ValueError("the set of keys of sort_facets must equal the set of vertices")
            vertex_to_index = sort_facets
        else:
            vertex_to_index = {v: i for i, v in enumerate(vertices)}

        for face in maximal_simplices:
            # check whether each given face is actually maximal
            if (maximality_check and
                    any(face.is_face(other) for other in good_faces)):
                continue
            # This sorting is crucial for homology computations:
            face = Simplex(sorted(face.tuple(), key=vertex_to_index.__getitem__))
            good_faces.append(face)

        # if no maximal faces, add the empty face as a facet
        if len(maximal_simplices) == 0:
            good_faces.append(Simplex(-1))
        # now record the attributes for self
        # self._vertex_to_index: dictionary to convert vertices to integers
        self._vertex_to_index = vertex_to_index
        # self._facets: unsorted list of facets
        self._facets = good_faces
        # self._faces: dictionary of dictionaries of faces.  The main
        # dictionary is keyed by subcomplexes, and each value is a
        # dictionary keyed by dimension.  This should be empty until
        # needed -- that is, until the faces method is called
        self._faces = {}
        # self._gen_dict: dictionary of names for the polynomial
        # generators of the Stanley-Reisner ring
        self._gen_dict = gen_dict
        # self._complex: dictionary indexed by dimension d, subcomplex,
        # etc.: differential from dim d to dim d-1 in the associated
        # chain complex.  thus to get the differential in the cochain
        # complex from dim d-1 to dim d, take the transpose of this
        # one.
        self._complex = {}
        # self.__contractible: if not None, a contractible subcomplex
        # of self, as found by the _contractible_subcomplex method.
        self.__contractible = None
        # self.__enlarged: dictionary of enlarged subcomplexes,
        # indexed by subcomplexes.  For use in the _enlarge_subcomplex
        # method.
        self.__enlarged = {}
        # initialize self._graph to None.
        self._graph = None

        # Handle mutability keywords
        self._is_immutable = False
        if not is_mutable or is_immutable:
            self.set_immutable()

        # self._bbn: a dictionary indexed by base_ring, whose value is a dictionary of
        # bigraded Betti numbers, indexed by tuples (-i, 2j).
        # For use in the bigraded_betti_numbers method.
        self._bbn = {}
        # self._bbn_all_computed: a set of base rings for which we called
        # bigraded_betti_numbers(base_ring=base_ring)
        self._bbn_all_computed = set()

    def __hash__(self):
        """
        Compute the hash value of ``self``.

        If this simplicial complex is immutable, it computes the hash value
        based upon the facets. Otherwise it raises a :class`ValueError`.

        EXAMPLES::

            sage: S = SimplicialComplex([[1,4], [2,4]])
            sage: hash(S)
            Traceback (most recent call last):
            ...
            ValueError: this simplicial complex must be immutable; call set_immutable()
            sage: S.set_immutable()
            sage: hash(S) == hash(S)
            True
            sage: S2 = SimplicialComplex([[1,4], [2,4]], is_mutable=False)
            sage: S == S2
            True
            sage: hash(S) == hash(S2)
            True
        """
        if not self._is_immutable:
            raise ValueError("this simplicial complex must be immutable; call set_immutable()")
        return hash(frozenset(self._facets))

    def __eq__(self, right):
        """
        Two simplicial complexes are equal iff their vertex sets are
        equal and their sets of facets are equal.

        EXAMPLES::

            sage: SimplicialComplex([[1,2], [2,3], [4]]) == SimplicialComplex([[4], [2,3], [3], [2,1]])
            True
            sage: X = SimplicialComplex()
            sage: X.add_face([1,3])
            sage: X == SimplicialComplex([[1,3]])
            True
        """
        return isinstance(right, SimplicialComplex) and set(self._facets) == set(right._facets)

    def __ne__(self, right):
        """
        Return ``True`` if ``self`` and ``right`` are not equal.

        EXAMPLES::

            sage: SimplicialComplex([[1,2], [2,3], [4]]) != SimplicialComplex([[4], [2,3], [3], [2,1]])
            False
            sage: X = SimplicialComplex()
            sage: X.add_face([1,3])
            sage: X != SimplicialComplex([[1,3]])
            False
        """
        return not self.__eq__(right)

    def __copy__(self):
        """
        Return a mutable copy of ``self``.

        EXAMPLES::

            sage: S = SimplicialComplex([[0,2], [0,3]], is_mutable=False)
            sage: S.is_mutable()
            False
            sage: C = copy(S)
            sage: C.is_mutable()
            True
            sage: C == S
            True
            sage: S.is_mutable()
            False
            sage: T = copy(C)
            sage: T == C
            True
        """
        return SimplicialComplex(self, is_mutable=True)

    def vertices(self):
        """
        The vertex set, as a tuple, of this simplicial complex.

        EXAMPLES::

            sage: S = SimplicialComplex([[i] for i in range(16)] + [[0,1], [1,2]])
            sage: S
            Simplicial complex with 16 vertices and 15 facets
            sage: sorted(S.vertices())
            [0, 1, 2, 3, 4, 5, 6, 7, 8, 9, 10, 11, 12, 13, 14, 15]
        """
        return tuple(self._vertex_to_index)

    def _an_element_(self):
        """
        The first facet of this complex.

        EXAMPLES::

            sage: SimplicialComplex()._an_element_()
            ()
            sage: simplicial_complexes.Sphere(3)._an_element_()
            (0, 1, 2, 3)
        """
        try:
            return sorted(self.facets())[0]
        except TypeError:
            return self.facets()[0]

    def __contains__(self, x):
        """
        Return ``True`` if ``x`` is a simplex which is contained in this complex.

        EXAMPLES::

            sage: K = SimplicialComplex([(0,1,2), (0,2,3)])
            sage: Simplex((0,2)) in K
            True
            sage: Simplex((1,3)) in K
            False
            sage: 0 in K  # not a simplex
            False
        """
        if not isinstance(x, Simplex):
            return False
        dim = x.dimension()
        return dim in self.faces() and x in self.faces()[dim]

    def __call__(self, simplex):
        """
        If ``simplex`` is a simplex in this complex, return it.

        Otherwise, this raises a :exc:`ValueError`.

        EXAMPLES::

            sage: K = SimplicialComplex([(0,1,2), (0,2,3)])
            sage: K(Simplex((1,2)))
            (1, 2)
            sage: K(Simplex((0,1,3)))
            Traceback (most recent call last):
            ...
            ValueError: the simplex is not in this complex
        """
        if simplex not in self:
            raise ValueError('the simplex is not in this complex')
        return simplex

    def maximal_faces(self):
        """
        The maximal faces (a.k.a. facets) of this simplicial complex.

        This just returns the set of facets used in defining the
        simplicial complex, so if the simplicial complex was defined
        with no maximality checking, none is done here, either.

        EXAMPLES::

            sage: Y = SimplicialComplex([[0,2], [1,4]])
            sage: sorted(Y.maximal_faces())
            [(0, 2), (1, 4)]

        ``facets`` is a synonym for ``maximal_faces``::

            sage: S = SimplicialComplex([[0,1], [0,1,2]])
            sage: S.facets()
            {(0, 1, 2)}
        """
        return Set(self._facets)

    facets = maximal_faces

    def faces(self, subcomplex=None):
        """
        The faces of this simplicial complex, in the form of a
        dictionary of sets keyed by dimension.  If the optional
        argument ``subcomplex`` is present, then return only the
        faces which are *not* in the subcomplex.

        INPUT:

        - ``subcomplex`` -- a subcomplex of this simplicial complex (default:
          ``None``); return faces which are not in this subcomplex

        EXAMPLES::

            sage: Y = SimplicialComplex([[1,2], [1,4]])
            sage: Y.faces()
            {-1: {()}, 0: {(1,), (2,), (4,)}, 1: {(1, 2), (1, 4)}}
            sage: L = SimplicialComplex([[1,2]])
            sage: Y.faces(subcomplex=L)
            {-1: set(), 0: {(4,)}, 1: {(1, 4)}}
        """
        # Make the subcomplex immutable if it is not
        if subcomplex is not None and not subcomplex._is_immutable:
            subcomplex = SimplicialComplex(subcomplex._facets, maximality_check=False,
                                           is_mutable=False)

        if subcomplex not in self._faces:
            # Faces is the dictionary of faces in self but not in
            # subcomplex, indexed by dimension
            Faces = {}
            # sub_facets is the dictionary of facets in the subcomplex
            sub_facets = {}
            dimension = max([face.dimension() for face in self._facets])
            for i in range(-1, dimension + 1):
                Faces[i] = set()
                sub_facets[i] = set()
            for f in self._facets:
                dim = f.dimension()
                Faces[dim].add(f)
            if subcomplex is not None:
                for g in subcomplex._facets:
                    dim = g.dimension()
                    Faces[dim].discard(g)
                    sub_facets[dim].add(g)
            # bad_faces is the set of faces in the subcomplex in the
            # current dimension
            bad_faces = sub_facets[dimension]
            for dim in range(dimension, -1, -1):
                # bad_bdries = boundaries of bad_faces: things to be
                # discarded in dim-1
                bad_bdries = sub_facets[dim-1]
                for f in bad_faces:
                    bad_bdries.update(f.faces())
                for f in Faces[dim]:
                    Faces[dim-1].update(set(f.faces()).difference(bad_bdries))
                bad_faces = bad_bdries
            self._faces[subcomplex] = Faces
        return self._faces[subcomplex]

    def face_iterator(self, increasing=True):
        """
        An iterator for the faces in this simplicial complex.

        INPUT:

        - ``increasing`` -- boolean (default: ``True``); if ``True``, return
          faces in increasing order of dimension, thus starting with
          the empty face. Otherwise it returns faces in decreasing order of
          dimension.

        .. NOTE::

            Among the faces of a fixed dimension, there is no sorting.

        EXAMPLES::

            sage: S1 = simplicial_complexes.Sphere(1)
            sage: sorted(S1.face_iterator())
            [(), (0,), (0, 1), (0, 2), (1,), (1, 2), (2,)]
        """
        Fs = self.faces()
        dim_index = range(-1, self.dimension() + 1)
        if not increasing:
            dim_index = reversed(dim_index)
        for i in dim_index:
            yield from Fs[i]

    cells = faces

    n_faces = GenericCellComplex.n_cells

    def is_pure(self):
        """
        Return ``True`` iff this simplicial complex is pure.

        A simplicial complex is pure if and only if all of its maximal faces
        have the same dimension.

        .. WARNING::

           This may give the wrong answer if the simplicial complex
           was constructed with ``maximality_check`` set to ``False``.

        EXAMPLES::

            sage: U = SimplicialComplex([[1,2], [1, 3, 4]])
            sage: U.is_pure()
            False
            sage: X = SimplicialComplex([[0,1], [0,2], [1,2]])
            sage: X.is_pure()
            True

        Demonstration of the warning::

            sage: S = SimplicialComplex([[0,1], [0]], maximality_check=False)
            sage: S.is_pure()
            False
        """
        dims = [face.dimension() for face in self._facets]
        return max(dims) == min(dims)

    def h_vector(self):
        r"""
        The `h`-vector of this simplicial complex.

        If the complex has dimension `d` and `(f_{-1}, f_0, f_1, ...,
        f_d)` is its `f`-vector (with `f_{-1} = 1`, representing the
        empty simplex), then the `h`-vector `(h_0, h_1, ..., h_d,
        h_{d+1})` is defined by

        .. MATH::

           \sum_{i=0}^{d+1} h_i x^{d+1-i} = \sum_{i=0}^{d+1} f_{i-1} (x-1)^{d+1-i}.

        Alternatively,

        .. MATH::

           h_j = \sum_{i=-1}^{j-1} (-1)^{j-i-1} \binom{d-i}{j-i-1} f_i.

        EXAMPLES:

        The `f`- and `h`-vectors of the boundary of an octahedron are
        computed in :wikipedia:`Simplicial_complex`::

            sage: square = SimplicialComplex([[0,1], [1,2], [2,3], [0,3]])
            sage: S0 = SimplicialComplex([[0], [1]])
            sage: octa = square.join(S0) # boundary of an octahedron
            sage: octa.f_vector()
            [1, 6, 12, 8]
            sage: octa.h_vector()
            [1, 3, 3, 1]
        """
        from sage.arith.misc import binomial
        d = self.dimension()
        f = self.f_vector()  # indexed starting at 0, since it's a Python list
        h = []
        for j in range(0, d + 2):
            s = 0
            for i in range(-1, j):
                s += (-1)**(j-i-1) * binomial(d-i, j-i-1) * f[i+1]
            h.append(s)
        return h

    def g_vector(self):
        r"""
        The `g`-vector of this simplicial complex.

        If the `h`-vector of the complex is `(h_0, h_1, ..., h_d,
        h_{d+1})` -- see :meth:`h_vector` -- then its `g`-vector
        `(g_0, g_1, ..., g_{[(d+1)/2]})` is defined by `g_0 = 1` and
        `g_i = h_i - h_{i-1}` for `i > 0`.

        EXAMPLES::

            sage: # needs sage.combinat
            sage: S3 = simplicial_complexes.Sphere(3).barycentric_subdivision()
            sage: S3.f_vector()
            [1, 30, 150, 240, 120]
            sage: S3.h_vector()
            [1, 26, 66, 26, 1]
            sage: S3.g_vector()
            [1, 25, 40]
        """
        d = self.dimension()
        h = self.h_vector()
        g = [1]
        for i in range(1, (d + 1) // 2 + 1):
            g.append(h[i] - h[i-1])
        return g

    def face(self, simplex, i):
        """
        The `i`-th face of ``simplex`` in this simplicial complex.

        INPUT:

        - ``simplex`` -- a simplex in this simplicial complex
        - ``i`` -- integer

        EXAMPLES::

            sage: S = SimplicialComplex([[0,1,4], [0,1,2]])
            sage: S.face(Simplex((0,2)), 0)
            (2,)

            sage: S.face(Simplex((0,3)), 0)
            Traceback (most recent call last):
            ...
            ValueError: this simplex is not in this simplicial complex
        """
        d = simplex.dimension()
        if d in self.faces() and simplex in self.faces()[d]:
            return simplex.face(i)
        else:
            raise ValueError('this simplex is not in this simplicial complex')

    def f_triangle(self):
        r"""
        Compute the `f`-triangle of ``self``.

        The `f`-triangle is given by `f_{i,j}` being the number of
        faces `F` of size `j` such that `i = \max_{G \subseteq F} |G|`.

        .. SEEALSO::

            Not to be confused with :meth:`F_triangle` .

        EXAMPLES::

            sage: X = SimplicialComplex([[1,2,3], [3,4,5], [1,4], [1,5], [2,4], [2,5]])
            sage: X.f_triangle()   # this complex is not pure
            [[0],
             [0, 0],
             [0, 0, 4],
             [1, 5, 6, 2]]

        A complex is pure if and only if the last row is nonzero::

            sage: X = SimplicialComplex([[1,2,3], [3,4,5], [1,4,5]])
            sage: X.f_triangle()
            [[0], [0, 0], [0, 0, 0], [1, 5, 8, 3]]
        """
        ret = [[0]*(i+1) for i in range(self.dimension() + 2)]
        facets = [set(F) for F in self.facets()]
        faces = self.faces()
        for d in faces:
            for f in faces[d]:
                f = set(f)
                L = [len(F) for F in facets if f.issubset(F)]
                i = max(L)
                ret[i][len(f)] += 1
        return ret

    def h_triangle(self):
        r"""
        Compute the `h`-triangle of ``self``.

        The `h`-triangle of a simplicial complex `\Delta` is given by

        .. MATH::

            h_{i,j} = \sum_{k=0}^j (-1)^{j-k} \binom{i-k}{j-k} f_{i,k},

        where `f_{i,k}` is the `f`-triangle of `\Delta`.

        EXAMPLES::

            sage: X = SimplicialComplex([[1,2,3], [3,4,5], [1,4], [1,5], [2,4], [2,5]])
            sage: X.h_triangle()
            [[0],
             [0, 0],
             [0, 0, 4],
             [1, 2, -1, 0]]
        """
        from sage.arith.misc import binomial
        ret = [[0]*(i+1) for i in range(self.dimension() + 2)]
        f = self.f_triangle()
        for i, row in enumerate(ret):
            for j in range(i+1):
                row[j] = sum((-1)**(j-k) * binomial(i-k, j-k) * f[i][k]
                             for k in range(j+1))
        return ret

    def F_triangle(self, S):
        """
        Return the F-triangle of ``self`` with respect
        to one maximal simplex ``S``.

        This is the bivariate generating polynomial of all faces,
        according to the number of elements in ``S`` and outside ``S``.

        OUTPUT: an :class:`~sage.combinat.triangles_FHM.F_triangle`

        .. SEEALSO::

            Not to be confused with :meth:`f_triangle` .

        EXAMPLES::

            sage: cs = simplicial_complexes.Torus()
            sage: cs.F_triangle(cs.facets()[0])                                         # needs sage.combinat
            F: x^3 + 9*x^2*y + 3*x*y^2 + y^3 + 6*x^2 + 12*x*y
            + 3*y^2 + 4*x + 3*y + 1

        TESTS::

            sage: S = SimplicialComplex([])
            sage: S.F_triangle(S.facets()[0])                                           # needs sage.combinat
            F: 1
        """
        x, y = polygens(ZZ, 'x, y')
        from sage.combinat.triangles_FHM import F_triangle

        def nega(f):
            return sum(1 for v in f if v in S)

        def posi(f):
            return f.dimension() + 1 - nega(f)

        poly = sum(x**posi(fa) * y**nega(fa)
                   for fa in self.face_iterator())
        return F_triangle(poly)

    def flip_graph(self):
        """
        If ``self`` is pure, return the flip graph of ``self``,
        otherwise, return ``None``.

        The flip graph of a pure simplicial complex is the (undirected) graph
        with vertices being the facets, such that two facets are joined by
        an edge if they meet in a codimension `1` face.

        The flip graph is used to detect if ``self`` is a pseudomanifold.

        EXAMPLES::

            sage: S0 = simplicial_complexes.Sphere(0)
            sage: G = S0.flip_graph()
            sage: G.vertices(sort=True); G.edges(sort=True, labels=False)
            [(0,), (1,)]
            [((0,), (1,))]

            sage: G = (S0.wedge(S0)).flip_graph()
            sage: G.vertices(sort=True); G.edges(sort=True, labels=False)
            [(0,), ('L1',), ('R1',)]
            [((0,), ('L1',)), ((0,), ('R1',)), (('L1',), ('R1',))]

            sage: S1 = simplicial_complexes.Sphere(1)
            sage: S2 = simplicial_complexes.Sphere(2)
            sage: G = (S1.wedge(S1)).flip_graph()
            sage: len(G.vertices(sort=False))
            6
            sage: len(G.edges(sort=False))
            10

            sage: (S1.wedge(S2)).flip_graph() is None
            True

            sage: G = S2.flip_graph()
            sage: G.vertices(sort=True); G.edges(sort=True, labels=False)
            [(0, 1, 2), (0, 1, 3), (0, 2, 3), (1, 2, 3)]
            [((0, 1, 2), (0, 1, 3)),
             ((0, 1, 2), (0, 2, 3)),
             ((0, 1, 2), (1, 2, 3)),
             ((0, 1, 3), (0, 2, 3)),
             ((0, 1, 3), (1, 2, 3)),
             ((0, 2, 3), (1, 2, 3))]

            sage: T = simplicial_complexes.Torus()
            sage: G = T.suspension(4).flip_graph()
            sage: len(G.vertices(sort=False)); len(G.edges(sort=False, labels=False))
            46
            161
        """
        from collections import defaultdict
        from sage.graphs.graph import Graph

        if not self.is_pure():
            return None
        d = self.dimension()
        Fs = self.facets()
        flipG = Graph()
        flipG.add_vertices(Fs)
        edges = defaultdict(list)
        # go through all codim 1 faces to build the edge
        for F in Fs:
            try:
                F_tuple = sorted(F._Simplex__set)
            except TypeError:
                F_tuple = tuple(F._Simplex__set)
            for i in range(d+1):
                coF = tuple(F_tuple[:i]+F_tuple[i+1:])
                if coF in edges:
                    for G in edges[coF]:
                        flipG.add_edge((F, G))
                edges[coF].append(F)
        return flipG

    def is_pseudomanifold(self):
        """
        Return ``True`` if ``self`` is a pseudomanifold.

        A pseudomanifold is a simplicial complex with the following properties:

        - it is pure of some dimension `d` (all of its facets are `d`-dimensional)
        - every `(d-1)`-dimensional simplex is the face of exactly two facets
        - for every two facets `S` and `T`, there is a sequence of
          facets

          .. MATH::

            S = f_0, f_1, ..., f_n = T

          such that for each `i`, `f_i` and `f_{i-1}` intersect in a
          `(d-1)`-simplex.

        By convention, `S^0` is the only 0-dimensional pseudomanifold.

        EXAMPLES::

            sage: S0 = simplicial_complexes.Sphere(0)
            sage: S0.is_pseudomanifold()
            True
            sage: (S0.wedge(S0)).is_pseudomanifold()
            False
            sage: S1 = simplicial_complexes.Sphere(1)
            sage: S2 = simplicial_complexes.Sphere(2)
            sage: (S1.wedge(S1)).is_pseudomanifold()
            False
            sage: (S1.wedge(S2)).is_pseudomanifold()
            False
            sage: S2.is_pseudomanifold()
            True
            sage: T = simplicial_complexes.Torus()
            sage: T.suspension(4).is_pseudomanifold()
            True
        """
        if not self.is_pure():
            return False
        d = self.dimension()
        if d == 0:
            return len(self.facets()) == 2
        F = self.facets()
        X = self.faces()[d-1]
        # is each (d-1)-simplex is the face of exactly two facets?
        for s in X:
            if len([a for a in [s.is_face(f) for f in F] if a]) != 2:
                return False
        # construct a graph with one vertex for each facet, one edge
        # when two facets intersect in a (d-1)-simplex, and see
        # whether that graph is connected.
        return self.flip_graph().is_connected()

    def product(self, right, rename_vertices=True, is_mutable=True):
        """
        The product of this simplicial complex with another one.

        INPUT:

        - ``right`` -- the other simplicial complex (the right-hand factor)

        - ``rename_vertices`` -- boolean (default: ``True``); if this is
          ``False``, then the vertices in the product are the set of ordered
          pairs `(v,w)` where `v` is a vertex in ``self`` and `w` is a vertex
          in ``right``. If this is ``True``, then the vertices are renamed as
          "LvRw" (e.g., the vertex (1,2) would become "L1R2"). This is useful
          if you want to define the Stanley-Reisner ring of the complex: vertex
          names like (0,1) are not suitable for that, while vertex names like
          "L0R1" are.

        - ``is_mutable`` -- boolean (default: ``True``); determines whether the
          output is mutable

        The vertices in the product will be the set of ordered pairs
        `(v,w)` where `v` is a vertex in ``self`` and `w` is a vertex in
        right.

        .. WARNING::

           If ``X`` and ``Y`` are simplicial complexes, then ``X*Y``
           returns their join, not their product.

        EXAMPLES::

            sage: S = SimplicialComplex([[0,1], [1,2], [0,2]]) # circle
            sage: K = SimplicialComplex([[0,1]])   # edge
            sage: Cyl = S.product(K)  # cylinder
            sage: sorted(Cyl.vertices())
            ['L0R0', 'L0R1', 'L1R0', 'L1R1', 'L2R0', 'L2R1']
            sage: Cyl2 = S.product(K, rename_vertices=False)
            sage: sorted(Cyl2.vertices())
            [(0, 0), (0, 1), (1, 0), (1, 1), (2, 0), (2, 1)]
            sage: T = S.product(S)  # torus
            sage: T
            Simplicial complex with 9 vertices and 18 facets
            sage: T.homology()                                                          # needs sage.modules
            {0: 0, 1: Z x Z, 2: Z}

        These can get large pretty quickly::

            sage: T = simplicial_complexes.Torus(); T
            Minimal triangulation of the torus
            sage: K = simplicial_complexes.KleinBottle(); K
            Minimal triangulation of the Klein bottle
            sage: T.product(K)      # long time: 5 or 6 seconds
            Simplicial complex with 56 vertices and 1344 facets
        """
        facets = []
        for f in self._facets:
            for g in right._facets:
                facets.extend(f.product(g, rename_vertices))
        if self != right:
            return SimplicialComplex(facets, is_mutable=is_mutable)
        else:
            # Need to sort the vertices compatibly with the sorting in
            # self, so that the diagonal map is defined properly.
            V = self._vertex_to_index
            L = len(V)
            d = {}
            for v in V.keys():
                for w in V.keys():
                    if rename_vertices:
                        d['L' + str(v) + 'R' + str(w)] = V[v] * L + V[w]
                    else:
                        d[(v, w)] = V[v] * L + V[w]
            return SimplicialComplex(facets, is_mutable=is_mutable, sort_facets=d)

    def join(self, right, rename_vertices=True, is_mutable=True):
        """
        The join of this simplicial complex with another one.

        The join of two simplicial complexes `S` and `T` is the
        simplicial complex `S*T` with simplices of the form `[v_0,
        ..., v_k, w_0, ..., w_n]` for all simplices `[v_0, ..., v_k]` in
        `S` and `[w_0, ..., w_n]` in `T`.

        INPUT:

        - ``right`` -- the other simplicial complex (the right-hand factor)

        - ``rename_vertices`` -- boolean (default: ``True``); if this is
          ``True``, the vertices in the join will be renamed by the formula:
          vertex "v" in the left-hand factor --> vertex "Lv" in the join,
          vertex "w" in the right-hand factor --> vertex "Rw" in the join.
          If this is ``False``, this tries to construct the join without
          renaming the vertices; this will cause problems if the two factors
          have any vertices with names in common.

        - ``is_mutable`` -- boolean (default: ``True``); determine whether the
          output is mutable

        EXAMPLES::

            sage: S = SimplicialComplex([[0], [1]])
            sage: T = SimplicialComplex([[2], [3]])
            sage: S.join(T)
            Simplicial complex with vertex set ('L0', 'L1', 'R2', 'R3') and 4 facets
            sage: S.join(T, rename_vertices=False)
            Simplicial complex with vertex set (0, 1, 2, 3)
            and facets {(0, 2), (0, 3), (1, 2), (1, 3)}

        The notation '*' may be used, as well::

            sage: S * S
            Simplicial complex with vertex set ('L0', 'L1', 'R0', 'R1') and 4 facets
            sage: S * S * S * S * S * S * S * S
            Simplicial complex with 16 vertices and 256 facets
        """
        facets = []
        for f in self._facets:
            for g in right._facets:
                facets.append(f.join(g, rename_vertices))
        return SimplicialComplex(facets, is_mutable=is_mutable)

    # Use * to mean 'join':
    __mul__ = join

    def cone(self, is_mutable=True):
        """
        The cone on this simplicial complex.

        INPUT:

        - ``is_mutable`` -- boolean (default: ``True``); determines whether
          the output is mutable

        The cone is the simplicial complex formed by adding a new
        vertex `C` and simplices of the form `[C, v_0, ..., v_k]` for
        every simplex `[v_0, ..., v_k]` in the original simplicial
        complex.  That is, the cone is the join of the original
        complex with a one-point simplicial complex.

        EXAMPLES::

            sage: S = SimplicialComplex([[0], [1]])
            sage: CS = S.cone()
            sage: sorted(CS.vertices())
            ['L0', 'L1', 'R0']
            sage: len(CS.facets())
            2
            sage: CS.facets() == set([Simplex(['L0', 'R0']), Simplex(['L1', 'R0'])])
            True
        """
        return self.join(SimplicialComplex([["0"]], is_mutable=is_mutable),
                         rename_vertices=True)

    def suspension(self, n=1, is_mutable=True):
        r"""
        The suspension of this simplicial complex.

        INPUT:

        - ``n`` -- positive integer (default: 1); suspend this many times

        - ``is_mutable`` -- boolean (default: ``True``); determine whether
          the output is mutable

        The suspension is the simplicial complex formed by adding two
        new vertices `S_0` and `S_1` and simplices of the form `[S_0,
        v_0, ..., v_k]` and `[S_1, v_0, ..., v_k]` for every simplex
        `[v_0, ..., v_k]` in the original simplicial complex.  That
        is, the suspension is the join of the original complex with a
        two-point simplicial complex.

        If the simplicial complex `M` happens to be a pseudomanifold
        (see :meth:`is_pseudomanifold`), then this instead constructs
        Datta's one-point suspension (see [Dat2007]_, p. 434):
        choose a vertex `u` in `M` and choose a new vertex
        `w` to add.  Denote the join of simplices by "`*`".  The
        facets in the one-point suspension are of the two forms

        - `u * \alpha` where `\alpha` is a facet of `M` not containing
          `u`

        - `w * \beta` where `\beta` is any facet of `M`.

        EXAMPLES::

            sage: S0 = SimplicialComplex([[0], [1]])
            sage: S0.suspension() == simplicial_complexes.Sphere(1)
            True
            sage: S3 = S0.suspension(3)  # the 3-sphere
            sage: S3.homology()                                                         # needs sage.modules
            {0: 0, 1: 0, 2: 0, 3: Z}

        For pseudomanifolds, the complex constructed here will be
        smaller than that obtained by taking the join with the
        0-sphere: the join adds two vertices, while this construction
        only adds one. ::

            sage: T = simplicial_complexes.Torus()
            sage: sorted(T.join(S0).vertices())      # 9 vertices
            ['L0', 'L1', 'L2', 'L3', 'L4', 'L5', 'L6', 'R0', 'R1']
            sage: T.suspension().vertices()  # 8 vertices
            (0, 1, 2, 3, 4, 5, 6, 7)
        """
        if n < 0:
            raise ValueError("n must be nonnegative")
        if n == 0:
            return self
        if n == 1:
            if self.is_pseudomanifold():
                # Use one-point compactification of Datta. The
                # construction is a bit slower, but the resulting
                # complex is smaller.
                V = self.vertices()
                u = V[0]
                w = 0
                while w in V:
                    w += 1
                w = Simplex([w])
                new_facets = []
                for f in self.facets():
                    if u not in f:
                        new_facets.append(f.join(Simplex([u]), rename_vertices=False))
                    new_facets.append(f.join(w, rename_vertices=False))
                return SimplicialComplex(new_facets)
            else:
                return self.join(SimplicialComplex([["0"], ["1"]], is_mutable=is_mutable),
                                 rename_vertices=True)
        return self.suspension(1, is_mutable).suspension(int(n-1), is_mutable)

    def disjoint_union(self, right, rename_vertices=None, is_mutable=True):
        """
        The disjoint union of this simplicial complex with another one.

        INPUT:

        - ``right`` -- the other simplicial complex (the right-hand factor)

        - ``rename_vertices`` -- boolean (default: ``True``); if this is
          ``True``, the vertices in the disjoint union will be renamed by the
          formula: vertex "v" in the left-hand factor --> vertex "Lv" in the
          disjoint union, vertex "w" in the right-hand factor --> vertex "Rw"
          in the disjoint union.  If this is false, this tries to construct the
          disjoint union without renaming the vertices; this will cause
          problems if the two factors have any vertices with names in common.

        EXAMPLES::

            sage: S1 = simplicial_complexes.Sphere(1)
            sage: S2 = simplicial_complexes.Sphere(2)
            sage: S1.disjoint_union(S2).homology()                                      # needs sage.modules
            {0: Z, 1: Z, 2: Z}
        """
        if rename_vertices is not None:
            from sage.misc.superseded import deprecation
            deprecation(35907, 'the "rename_vertices" argument is deprecated')

        facets = []
        for f in self._facets:
            facets.append(tuple(["L" + str(v) for v in f]))
        for f in right._facets:
            facets.append(tuple(["R" + str(v) for v in f]))
        return SimplicialComplex(facets, is_mutable=is_mutable)

    def wedge(self, right, rename_vertices=True, is_mutable=True):
        """
        The wedge (one-point union) of this simplicial complex with
        another one.

        INPUT:

        - ``right`` -- the other simplicial complex (the right-hand factor)

        - ``rename_vertices`` -- boolean (default: ``True``); if this is
          ``True``, the vertices in the wedge will be renamed by the formula:
          first vertex in each are glued together and called "0".  Otherwise,
          each vertex "v" in the left-hand factor --> vertex "Lv" in the wedge,
          vertex "w" in the right-hand factor --> vertex "Rw" in the wedge.  If
          this is ``False``, this tries to construct the wedge without renaming
          the vertices; this will cause problems if the two factors have any
          vertices with names in common.

        - ``is_mutable`` -- boolean (default: ``True``); determine whether
          the output is mutable

        .. NOTE::

            This operation is not well-defined if ``self`` or
            ``other`` is not path-connected.

        EXAMPLES::

            sage: S1 = simplicial_complexes.Sphere(1)
            sage: S2 = simplicial_complexes.Sphere(2)
            sage: S1.wedge(S2).homology()                                               # needs sage.modules
            {0: 0, 1: Z, 2: Z}
        """
        left_vertices = list(self.vertices())
        left_0 = left_vertices.pop(0)
        right_vertices = list(right.vertices())
        right_0 = right_vertices.pop(0)
        left_dict = {left_0: 0}
        right_dict = {right_0: 0}
        if rename_vertices:
            facets = []
            for v in left_vertices:
                left_dict[v] = "L" + str(v)
            for v in right_vertices:
                right_dict[v] = "R" + str(v)

            for f in self._facets:
                facets.append(tuple([left_dict[v] for v in f]))
            for f in right._facets:
                facets.append(tuple([right_dict[v] for v in f]))
        else:
            facets = self._facets + right._facets
        return SimplicialComplex(facets, is_mutable=is_mutable)

    def chain_complex(self, subcomplex=None, augmented=False,
                      verbose=False, check=False, dimensions=None,
                      base_ring=ZZ, cochain=False):
        r"""
        The chain complex associated to this simplicial complex.

        INPUT:

        - ``dimensions`` -- if ``None``, compute the chain complex in all
          dimensions.  If a list or tuple of integers, compute the
          chain complex in those dimensions, setting the chain groups
          in all other dimensions to zero.
        - ``base_ring`` -- commutative ring (default: ``ZZ``)
        - ``subcomplex`` -- a subcomplex of this simplicial complex (default:
          empty); compute the chain complex relative to this subcomplex
        - ``augmented`` -- boolean (default: ``False``); if ``True``, return
          the augmented chain complex (that is, include a class in dimension
          `-1` corresponding to the empty cell). This is ignored if
          ``dimensions`` is specified
        - ``cochain`` -- boolean (default: ``False``); if ``True``, return the
          cochain complex (that is, the dual of the chain complex)
        - ``verbose`` -- boolean (default: ``False``); if ``True``, print some
          messages as the chain complex is computed
        - ``check`` -- boolean (default: ``False``); if ``True``, make sure
          that the chain complex is actually a chain complex: the differentials
          are composable and their product is zero

        .. NOTE::

           If subcomplex is nonempty, then the argument ``augmented``
           has no effect: the chain complex relative to a nonempty
           subcomplex is zero in dimension `-1`.

        The rows and columns of the boundary matrices are indexed by
        the lists given by the :meth:`_n_cells_sorted` method, which by
        default are sorted.

        EXAMPLES::

            sage: circle = SimplicialComplex([[0,1], [1,2], [0, 2]])
            sage: circle.chain_complex()                                                # needs sage.modules
            Chain complex with at most 2 nonzero terms over Integer Ring
            sage: circle.chain_complex()._latex_()                                      # needs sage.modules
            '\\Bold{Z}^{3} \\xrightarrow{d_{1}} \\Bold{Z}^{3}'
            sage: circle.chain_complex(base_ring=QQ, augmented=True)                    # needs sage.modules
            Chain complex with at most 3 nonzero terms over Rational Field
        """
        # initialize subcomplex
        if subcomplex is None:
            subcomplex = SimplicialComplex(is_mutable=False)
        else:
            # subcomplex is not empty, so don't augment the chain complex
            augmented = False
            # Use an immutable copy of the subcomplex
            if subcomplex._is_immutable:
                subcomplex = SimplicialComplex(subcomplex._facets, maximality_check=False,
                                               is_mutable=False)
        # now construct the range of dimensions in which to compute
        if dimensions is None:
            dimensions = range(self.dimension() + 1)
            first = 0
        else:
            augmented = False
            first = dimensions[0]
        dimensions = list(dimensions)
        differentials = {}
        # in the chain complex, compute the first dimension by hand,
        # and don't cache it: it may be differ from situation to
        # situation because of boundary effects.
        current = None
        current_dim = None
        if augmented:  # then first == 0
            current = self._n_cells_sorted(0, subcomplex=subcomplex)
            current_dim = 0
            if cochain:
                differentials[-1] = matrix(base_ring, len(current), 1,
                                           [1]*len(current))
            else:
                differentials[0] = matrix(base_ring, 1, len(current),
                                          [1]*len(current))
        elif first == 0 and not augmented:
            current = self._n_cells_sorted(0, subcomplex=subcomplex)
            current_dim = 0
            if not cochain:
                differentials[0] = matrix(base_ring, 0, len(current))
        else:  # first > 0
            current = self._n_cells_sorted(first, subcomplex=subcomplex)
            current_dim = first
            if not cochain:
                differentials[first] = matrix(base_ring, 0, len(current))
        for n in dimensions[1:]:
            if verbose:
                print("  starting dimension %s" % n)
            if (n, subcomplex) in self._complex:
                if cochain:
                    differentials[n-1] = self._complex[(n, subcomplex)].transpose().change_ring(base_ring)
                    mat = differentials[n-1]
                else:
                    differentials[n] = self._complex[(n, subcomplex)].change_ring(base_ring)
                    mat = differentials[n]
                if verbose:
                    print("    boundary matrix (cached): it's {} by {}.".format(mat.nrows(), mat.ncols()))
            else:
                # 'current' is the list of faces in dimension n
                #
                # 'old' is a dictionary, with keys the faces in the
                # previous dimension (dim n-1 for the chain complex,
                # n+1 for the cochain complex), values the integers 0,
                # 1, 2, ... (the index of the face).  finding an entry
                # in a dictionary seems to be faster than finding the
                # index of an entry in a list.
                if current_dim == n-1:
                    old = dict(zip(current, range(len(current))))
                else:
                    set_of_faces = self._n_cells_sorted(n-1, subcomplex=subcomplex)
                    old = dict(zip(set_of_faces, range(len(set_of_faces))))
                current = self._n_cells_sorted(n, subcomplex=subcomplex)
                current_dim = n
                # construct matrix.  it is easiest to construct it as
                # a sparse matrix, specifying which entries are
                # nonzero via a dictionary.
                matrix_data = {}
                col = 0
                if len(old) and len(current):
                    for simplex in current:
                        for i in range(n + 1):
                            face_i = simplex.face(i)
                            try:
                                matrix_data[(old[face_i], col)] = (-1)**i
                            except KeyError:
                                pass
                        col += 1
                mat = matrix(ZZ, len(old), len(current), matrix_data)
                if cochain:
                    self._complex[(n, subcomplex)] = mat
                    differentials[n-1] = mat.transpose().change_ring(base_ring)
                else:
                    self._complex[(n, subcomplex)] = mat
                    differentials[n] = mat.change_ring(base_ring)
                if verbose:
                    print("    boundary matrix computed: it's {} by {}.".format(mat.nrows(), mat.ncols()))
        # now for the cochain complex, compute the last dimension by
        # hand, and don't cache it.
        if cochain:
            n = dimensions[-1] + 1
            if current_dim != n-1:
                current = self._n_cells_sorted(n-1, subcomplex=subcomplex)
            differentials[n-1] = matrix(base_ring, 0, len(current))
        # finally, return the chain complex
        from sage.homology.chain_complex import ChainComplex

        if cochain:
            return ChainComplex(data=differentials, degree=1,
                                base_ring=base_ring, check=check)
        else:
            return ChainComplex(data=differentials, degree=-1,
                                base_ring=base_ring, check=check)

    def _homology_(self, dim=None, base_ring=ZZ, subcomplex=None,
                   cohomology=False, enlarge=True, algorithm='pari',
                   verbose=False, reduced=True, generators=False):
        """
        The (reduced) homology of this simplicial complex.

        INPUT:

<<<<<<< HEAD
        :param algorithm: The options are ``'auto'``, ``'dhsw'``, or
           ``'pari'``.  (``'no_chomp'`` is a synonym for ``'auto'``,
           maintained for backward compatibility.)  If ``'auto'``,
           use the Dumas, Heckenbach, Saunders, and Welker elimination
           algorithm for large matrices, Pari for small ones.
           If ``'pari'``, then compute elementary divisors
           using Pari.  If ``'dhsw'``, then use the DHSW algorithm to
           compute elementary divisors.  (As of this writing, ``'pari'``
           is the fastest standard option.)
=======
        - ``dim`` -- integer or list of integers or ``None`` (default:
          ``None``); if ``None``, then return the homology in every dimension.
          If ``dim`` is an integer or list, return the homology in the given
          dimensions.  (Actually, if ``dim`` is a list, return the homology in
          the range from ``min(dim)`` to ``max(dim)``.)
>>>>>>> e042294b

        - ``base_ring`` -- commutative ring (default: ``ZZ``); must be ``ZZ``
          or a field

        - ``subcomplex`` -- a subcomplex of this simplicial complex (default:
          ``None``); compute homology relative to this subcomplex

        - ``cohomology`` -- boolean (default: ``False``); if ``True``, compute
          cohomology rather than homology

        - ``enlarge`` -- boolean (default: ``True``); if ``True``, find a new
          subcomplex homotopy equivalent to, and probably larger than, the
          given one

        - ``algorithm`` -- string (default: ``'pari'``); the options are
          ``'auto'``, ``'dhsw'``, or ``'pari'``.  (``'no_chomp'`` is a synonym
          for ``'auto'``, maintained for backward compatibility.) If
          ``'auto'``, use the Dumas, Heckenbach, Saunders, and Welker
          elimination algorithm for large matrices, Pari for small ones. If
          ``'pari'``, then compute elementary divisors using Pari. If
          ``'dhsw'``, then use the DHSW algorithm to compute elementary
          divisors.  (As of this writing, ``'pari'`` is the fastest standard
          option.)

        - ``verbose`` -- boolean (default: ``False``); if ``True``, print some
          messages as the homology is computed

        - ``reduced`` -- boolean (default: ``Trues``); if ``True``, return the
          reduced homology

        - ``generators`` -- boolean (default: ``False``); if ``True``, return
          the homology groups and also generators for them

        ALGORITHM: if ``generators`` is ``True``, directly compute the
        chain complex, compute its homology along with its generators,
        and then convert the chain complex generators to chains in the
        simplicial complex.

        Otherwise: if ``subcomplex`` is ``None``, replace it with a
        facet -- a contractible subcomplex of the original complex.
        Then as long as ``enlarge`` is ``True``, no matter what
        ``subcomplex`` is, replace it with a subcomplex `L` which is
        homotopy equivalent and as large as possible.  Compute the
        homology of the original complex relative to `L`: if `L` is
        large, then the relative chain complex will be small enough to
        speed up computations considerably.

        EXAMPLES::

            sage: # needs sage.modules
            sage: circle = SimplicialComplex([[0,1], [1,2], [0, 2]])
            sage: circle._homology_()
            {0: 0, 1: Z}
            sage: sphere = SimplicialComplex([[0,1,2,3]])
            sage: sphere.remove_face([0,1,2,3])
            sage: sphere
            Simplicial complex with vertex set (0, 1, 2, 3) and
             facets {(0, 1, 2), (0, 1, 3), (0, 2, 3), (1, 2, 3)}
            sage: sphere._homology_()
            {0: 0, 1: 0, 2: Z}
            sage: sphere._homology_(reduced=False)
            {0: Z, 1: 0, 2: Z}
            sage: sphere._homology_(base_ring=GF(2), reduced=False)
            {0: Vector space of dimension 1 over Finite Field of size 2,
             1: Vector space of dimension 0 over Finite Field of size 2,
             2: Vector space of dimension 1 over Finite Field of size 2}

        We need an immutable complex to compute homology generators::

            sage: # needs sage.modules
            sage: sphere.set_immutable()
            sage: sphere._homology_(generators=True)
            {0: [], 1: [], 2: [(Z, (0, 1, 2) - (0, 1, 3) + (0, 2, 3) - (1, 2, 3))]}

        Another way to get a two-sphere: take a two-point space and take its
        three-fold join with itself::

            sage: S = SimplicialComplex([[0], [1]])
            sage: (S*S*S)._homology_(dim=2, cohomology=True)                            # needs sage.modules
            Z

        The same computation, done without finding a contractible subcomplex::

            sage: (S*S*S)._homology_(dim=2, cohomology=True, enlarge=False)             # needs sage.modules
            Z

        Relative homology::

            sage: T = SimplicialComplex([[0,1,2]])
            sage: U = SimplicialComplex([[0,1], [1,2], [0,2]])
            sage: T._homology_(subcomplex=U)                                            # needs sage.modules
            {0: 0, 1: 0, 2: Z}

        Generators::

            sage: simplicial_complexes.Torus().homology(generators=True)                # needs sage.modules
            {0: [],
             1: [(Z, (2, 4) - (2, 6) + (4, 6)), (Z, (1, 4) - (1, 6) + (4, 6))],
             2: [(Z, (0, 1, 2) - (0, 1, 5) + (0, 2, 6) - (0, 3, 4) + (0, 3, 5)
                      - (0, 4, 6) - (1, 2, 4) + (1, 3, 4) - (1, 3, 6) + (1, 5, 6)
                      - (2, 3, 5) + (2, 3, 6) + (2, 4, 5) - (4, 5, 6))]}
        """
        from sage.homology.homology_group import HomologyGroup

        if dim is not None:
            if isinstance(dim, (list, tuple, range)):
                low = min(dim) - 1
                high = max(dim) + 2
            else:
                low = dim - 1
                high = dim + 2
            dims = range(low, high)
        else:
            dims = None

        if generators:
            enlarge = False

        if verbose:
            print("starting calculation of the homology of this")
            print("%s-dimensional simplicial complex" % self.dimension())
        if subcomplex is None:
            if enlarge:
                if verbose:
                    print("Constructing contractible subcomplex...")
                L = self._contractible_subcomplex(verbose=verbose)
                if verbose:
                    print("Done finding contractible subcomplex.")
                    vec = [len(self.faces(subcomplex=L)[n-1]) for n in range(self.dimension()+2)]
                    print("The difference between the f-vectors is:")
                    print("  %s" % vec)
            else:
                L = SimplicialComplex([[self.vertices()[0]]])
        else:
            if enlarge:
                if verbose:
                    print("Enlarging subcomplex...")
                L = self._enlarge_subcomplex(subcomplex, verbose=verbose)
                if verbose:
                    print("Done enlarging subcomplex:")
            else:
                L = subcomplex
        L.set_immutable()

        if verbose:
            print("Computing the chain complex...")
        C = self.chain_complex(dimensions=dims, augmented=reduced,
                               cochain=cohomology, base_ring=base_ring,
                               subcomplex=L, verbose=verbose)
        if verbose:
            print(" Done computing the chain complex. ")
            print("Now computing homology...")
        answer = C.homology(base_ring=base_ring, verbose=verbose,
                            algorithm=algorithm, generators=generators)

        if generators:
            # Convert chain complex information to simplicial complex
            # information.
            for i in answer:
                H_with_gens = answer[i]
                if H_with_gens:
                    chains = self.n_chains(i, base_ring=base_ring)
                    new_H = []
                    for H, gen in H_with_gens:
                        v = gen.vector(i)
                        new_gen = chains.zero()
                        for coeff, chaine in zip(v, chains.gens()):
                            new_gen += coeff * chaine
                        new_H.append((H, new_gen))
                    answer[i] = new_H

        if dim is None:
            dim = range(self.dimension() + 1)
        zero = HomologyGroup(0, base_ring)
        if isinstance(dim, (list, tuple, range)):
            # Fix non-reduced answer.
            if subcomplex is None and not reduced and 0 in dim:
                try:
                    if base_ring in Fields():
                        rank = answer[0].dimension()
                    else:
                        rank = len(answer[0].invariants())
                except KeyError:
                    rank = 0
                answer[0] = HomologyGroup(rank + 1, base_ring)
            return dict([d, answer.get(d, zero)] for d in dim)
        return answer.get(dim, zero)

    # This is cached for speed reasons: it can be very slow to run
    # this function.
    @cached_method
    def algebraic_topological_model(self, base_ring=None):
        r"""
        Algebraic topological model for this simplicial complex with
        coefficients in ``base_ring``.

        The term "algebraic topological model" is defined by Pilarczyk
        and Réal [PR2015]_.

        INPUT:

        - ``base_ring`` -- coefficient ring (default: ``QQ``); must be a field

        Denote by `C` the chain complex associated to this simplicial
        complex. The algebraic topological model is a chain complex
        `M` with zero differential, with the same homology as `C`,
        along with chain maps `\pi: C \to M` and `\iota: M \to C`
        satisfying `\iota \pi = 1_M` and `\pi \iota` chain homotopic
        to `1_C`. The chain homotopy `\phi` must satisfy

        - `\phi \phi = 0`,
        - `\pi \phi = 0`,
        - `\phi \iota = 0`.

        Such a chain homotopy is called a *chain contraction*.

        OUTPUT: a pair consisting of

        - chain contraction ``phi`` associated to `C`, `M`, `\pi`, and
          `\iota`
        - the chain complex `M`

        Note that from the chain contraction ``phi``, one can recover the
        chain maps `\pi` and `\iota` via ``phi.pi()`` and
        ``phi.iota()``. Then one can recover `C` and `M` from, for
        example, ``phi.pi().domain()`` and ``phi.pi().codomain()``,
        respectively.

        EXAMPLES::

            sage: # needs sage.modules
            sage: RP2 = simplicial_complexes.RealProjectivePlane()
            sage: phi, M = RP2.algebraic_topological_model(GF(2))
            sage: M.homology()
            {0: Vector space of dimension 1 over Finite Field of size 2,
             1: Vector space of dimension 1 over Finite Field of size 2,
             2: Vector space of dimension 1 over Finite Field of size 2}
            sage: T = simplicial_complexes.Torus()
            sage: phi, M = T.algebraic_topological_model(QQ)
            sage: M.homology()
            {0: Vector space of dimension 1 over Rational Field,
             1: Vector space of dimension 2 over Rational Field,
             2: Vector space of dimension 1 over Rational Field}
        """
        from sage.homology.algebraic_topological_model import algebraic_topological_model
        if base_ring is None:
            base_ring = QQ
        return algebraic_topological_model(self, base_ring)

    def alexander_whitney(self, simplex, dim_left):
        r"""
        Subdivide this simplex into a pair of simplices.

        If this simplex has vertices `v_0`, `v_1`, ..., `v_n`, then
        subdivide it into simplices `(v_0, v_1, ..., v_{dim})` and
        `(v_{dim}, v_{dim + 1}, ..., v_n)`.

        See :meth:`Simplex.alexander_whitney` for more details. This
        method just calls that one.

        INPUT:

        - ``simplex`` -- a simplex in this complex
        - ``dim`` -- integer between 0 and one more than the
          dimension of this simplex

        OUTPUT: list containing just the triple ``(1, left,
        right)``, where ``left`` and ``right`` are the two simplices
        described above.

        EXAMPLES::

            sage: s = Simplex((0,1,3,4))
            sage: X = SimplicialComplex([s])
            sage: X.alexander_whitney(s, 0)
            [(1, (0,), (0, 1, 3, 4))]
            sage: X.alexander_whitney(s, 2)
            [(1, (0, 1, 3), (3, 4))]
        """
        return simplex.alexander_whitney(dim_left)

    def add_face(self, face):
        """
        Add a face to this simplicial complex.

        INPUT:

        - ``face`` -- a subset of the vertex set

        This *changes* the simplicial complex, adding a new face and all
        of its subfaces.

        EXAMPLES::

            sage: X = SimplicialComplex([[0,1], [0,2]])
            sage: X.add_face([0,1,2,]); X
            Simplicial complex with vertex set (0, 1, 2) and facets {(0, 1, 2)}
            sage: Y = SimplicialComplex(); Y
            Simplicial complex with vertex set () and facets {()}
            sage: Y.add_face([0,1])
            sage: Y.add_face([1,2,3])
            sage: Y
            Simplicial complex with vertex set (0, 1, 2, 3) and facets {(0, 1), (1, 2, 3)}

        If you add a face which is already present, there is no effect::

            sage: Y.add_face([1,3]); Y
            Simplicial complex with vertex set (0, 1, 2, 3) and facets {(0, 1), (1, 2, 3)}

        TESTS:

        Check that the bug reported at :issue:`14354` has been fixed::

            sage: T = SimplicialComplex([range(1,5)]).n_skeleton(1)
            sage: T.homology()                                                          # needs sage.modules
            {0: 0, 1: Z x Z x Z}
            sage: T.add_face([1,2,3])
            sage: T.homology()                                                          # needs sage.modules
            {0: 0, 1: Z x Z, 2: 0}

        Check that the ``_faces`` cache is treated correctly
        (:issue:`20758`)::

            sage: T = SimplicialComplex([range(1,5)]).n_skeleton(1)
            sage: _ = T.faces()       # populate the _faces attribute
            sage: _ = T.homology()    # add more to _faces                              # needs sage.modules
            sage: T.add_face((1,2,3))
            sage: all(Simplex((1,2,3)) in T._faces[L][2] for L in T._faces)
            True

        Check that the ``__enlarged`` cache is treated correctly
        (:issue:`20758`)::

            sage: T = SimplicialComplex([range(1,5)]).n_skeleton(1)
            sage: T.homology()  # to populate the __enlarged attribute                  # needs sage.modules
            {0: 0, 1: Z x Z x Z}
            sage: T.add_face([1,2,3])
            sage: len(T._SimplicialComplex__enlarged) > 0                               # needs sage.modules
            True

        Check we've fixed the bug reported at :issue:`14578`::

            sage: t0 = SimplicialComplex()
            sage: t0.add_face(('a', 'b'))
            sage: t0.add_face(('c', 'd', 'e'))
            sage: t0.add_face(('e', 'f', 'c'))
            sage: t0.homology()                                                         # needs sage.modules
            {0: Z, 1: 0, 2: 0}

        Check that we've fixed the bug reported at :issue:`22880`::

            sage: X = SimplicialComplex([[0], [1]])
            sage: temp = X.faces(SimplicialComplex(()))
            sage: X.add_face([0,1])
        """
        if self._is_immutable:
            raise ValueError("this simplicial complex is not mutable")

        vertex_to_index = self._translation_to_numeric()

        # Update vertex_to_index by giving each new vertex a larger
        # entry than the existing ones.
        if vertex_to_index:
            idx = max(vertex_to_index.values()) + 1
        else:
            idx = 0
        new_vertices = []
        for v in face:
            if v not in self.vertices():
                new_vertices.append(v)
                vertex_to_index[v] = idx
                idx += 1

        new_face = Simplex(sorted(face, key=vertex_to_index.__getitem__))

        face_is_maximal = True
        for other in self._facets:
            if face_is_maximal:
                face_is_maximal = not new_face.is_face(other)
        if face_is_maximal:
            # remove any old facets which are no longer maximal
            Facets = list(self._facets)
            for old_face in self._facets:
                if old_face.is_face(new_face):
                    Facets.remove(old_face)
            # add new_face to facet list
            Facets.append(new_face)
            self._facets = Facets

            # Update the vertex set
            self._vertex_to_index = vertex_to_index

            # Update self._faces.
            all_new_faces = SimplicialComplex([new_face]).faces()
            for L in self._faces:
                L_complex = self._faces[L]
                for dim in range(new_face.dimension()+1):
                    if dim in L_complex:
                        if L is None:
                            new_faces = all_new_faces[dim]
                        else:
                            new_faces = all_new_faces[dim].difference(L.n_cells(dim))
                        L_complex[dim] = L_complex[dim].union(new_faces)
                    else:
                        L_complex[dim] = all_new_faces[dim]
            # update self._graph if necessary
            if self._graph is not None:
                d = new_face.dimension()+1
                for i in range(d):
                    for j in range(i + 1, d):
                        self._graph.add_edge(new_face[i], new_face[j])
            self._complex = {}
            self.__contractible = None
            self._bbn = {}
            self._bbn_all_computed = set()

    def remove_face(self, face, check=False):
        """
        Remove a face from this simplicial complex.

        INPUT:

        - ``face`` -- a face of the simplicial complex

        - ``check`` -- boolean (default: ``False``); if
          ``True``, raise an error if ``face`` is not a
          face of this simplicial complex

        This does not return anything; instead, it *changes* the
        simplicial complex.

        ALGORITHM:

        The facets of the new simplicial complex are
        the facets of the original complex not containing ``face``,
        together with those of ``link(face)*boundary(face)``.

        EXAMPLES::

            sage: S = range(1,5)
            sage: Z = SimplicialComplex([S]); Z
            Simplicial complex with vertex set (1, 2, 3, 4) and facets {(1, 2, 3, 4)}
            sage: Z.remove_face([1,2])
            sage: Z
            Simplicial complex with vertex set (1, 2, 3, 4) and
             facets {(1, 3, 4), (2, 3, 4)}

            sage: S = SimplicialComplex([[0,1,2],[2,3]])
            sage: S
            Simplicial complex with vertex set (0, 1, 2, 3) and
             facets {(2, 3), (0, 1, 2)}
            sage: S.remove_face([0,1,2])
            sage: S
            Simplicial complex with vertex set (0, 1, 2, 3) and
             facets {(0, 1), (0, 2), (1, 2), (2, 3)}

        TESTS:

        Check that the ``_faces`` cache is treated properly: see
        :issue:`20758`::

            sage: T = SimplicialComplex([range(1,5)]).n_skeleton(1)
            sage: _ = T.faces()     # populate the _faces attribute
            sage: _ = T.homology()  # add more to _faces                                # needs sage.modules
            sage: T.add_face((1,2,3))
            sage: T.remove_face((1,2,3))
            sage: len(T._faces)                                                         # needs sage.modules
            2
            sage: T.remove_face((1,2))
            sage: len(T._faces)
            1

        Check that the face to be removed can be given with a
        different vertex ordering::

            sage: S = SimplicialComplex([[1,2], [1,3]])
            sage: S.remove_face([3,1])
            sage: S
            Simplicial complex with vertex set (1, 2, 3) and facets {(3,), (1, 2)}
        """
        if self._is_immutable:
            raise ValueError("this simplicial complex is not mutable")

        getindex = self._translation_to_numeric().__getitem__
        simplex = Simplex(sorted(face, key=getindex))
        facets = self.facets()
        if all(not simplex.is_face(F) for F in facets):
            # face is not in self
            if check:
                raise ValueError('trying to remove a face which is not in the simplicial complex')
            return
        link = self.link(simplex)
        join_facets = []
        for f in simplex.faces():
            for g in link.facets():
                join_facets.append(f.join(g, rename_vertices=False))
        # join_facets is the list of facets in the join bdry(face) * link(face)
        remaining = join_facets + [elem for elem in facets if not simplex.is_face(elem)]

        # Check to see if there are any non-maximal faces
        # build set of facets
        self._facets = []
        for f in remaining:
            face2 = Simplex(f)
            face_is_maximal = True
            faces_to_be_removed = []
            for other in self._facets:
                if other.is_face(face2):
                    faces_to_be_removed.append(other)
                elif face_is_maximal:
                    face_is_maximal = not face2.is_face(other)
            for x in faces_to_be_removed:
                self._facets.remove(x)
            face2 = Simplex(sorted(face2.tuple()))
            if face_is_maximal:
                self._facets.append(face2)
        # if no maximal faces, add the empty face as a facet
        if len(remaining) == 0:
            self._facets.append(Simplex(-1))

        # Recreate the vertex set
        vertices = set(chain.from_iterable(self._facets))
        for v in self.vertices():
            if v not in vertices:
                del self._vertex_to_index[v]

        # Update self._faces.
        # Note: can't iterate over self._faces, because the dictionary
        # size may change during iteration.
        for L in list(self._faces):
            del self._faces[L]
            if L is None or Simplex(face) not in L:
                self.faces(L)
        # Update self._graph if necessary.
        if self._graph is not None:
            # Only if removing a 1 or 2 dim face will the graph be affected
            if len(face) == 1:
                self._graph.delete_vertex(face[0])
                self._graph.add_vertex(face[0])
            elif len(face) == 2:
                self._graph.delete_edge(face[0], face[1])
        self._complex = {}
        self.__contractible = None
        self.__enlarged = {}
        self._bbn = {}
        self._bbn_all_computed = set()

    def remove_faces(self, faces, check=False):
        """
        Remove a collection of faces from this simplicial complex.

        INPUT:

        - ``faces`` -- list (or any iterable) of faces of the simplicial
          complex

        - ``check`` -- boolean (default: ``False``); if ``True``, raise an
          error if any element of ``faces`` is not a face of this simplicial
          complex

        This does not return anything; instead, it *changes* the
        simplicial complex.

        ALGORITHM:

        Run ``self.remove_face(f)`` repeatedly, for ``f`` in ``faces``.

        EXAMPLES::

            sage: S = range(1,5)
            sage: Z = SimplicialComplex([S]); Z
            Simplicial complex with vertex set (1, 2, 3, 4) and facets {(1, 2, 3, 4)}
            sage: Z.remove_faces([[1,2]])
            sage: Z
            Simplicial complex with vertex set (1, 2, 3, 4) and facets {(1, 3, 4), (2, 3, 4)}

            sage: Z = SimplicialComplex([S]); Z
            Simplicial complex with vertex set (1, 2, 3, 4) and facets {(1, 2, 3, 4)}
            sage: Z.remove_faces([[1,2], [2,3]])
            sage: Z
            Simplicial complex with vertex set (1, 2, 3, 4) and facets {(2, 4), (1, 3, 4)}

        TESTS:

        Check the ``check`` argument::

            sage: Z = SimplicialComplex([[1,2,3,4]])
            sage: Z.remove_faces([[1,2], [3,4]])
            sage: Z.remove_faces([[1,2]])
            sage: Z.remove_faces([[1,2]], check=True)
            Traceback (most recent call last):
            ...
            ValueError: trying to remove a face which is not in the simplicial complex
        """
        for f in faces:
            self.remove_face(f, check=check)

    def is_subcomplex(self, other):
        """
        Return ``True`` if this is a subcomplex of ``other``.

        INPUT:

        - ``other`` -- another simplicial complex

        EXAMPLES::

            sage: S1 = simplicial_complexes.Sphere(1)
            sage: S1.is_subcomplex(S1)
            True
            sage: Empty = SimplicialComplex()
            sage: Empty.is_subcomplex(S1)
            True
            sage: S1.is_subcomplex(Empty)
            False

            sage: sorted(S1.facets())
            [(0, 1), (0, 2), (1, 2)]
            sage: T = S1.product(S1)
            sage: sorted(T.facets())[0] # typical facet in T
            ('L0R0', 'L0R1', 'L1R1')
            sage: S1.is_subcomplex(T)
            False
            sage: T._contractible_subcomplex().is_subcomplex(T)
            True
        """
        return all(f in other for f in self.facets())

    def connected_sum(self, other, is_mutable=True):
        """
        The connected sum of this simplicial complex with another one.

        INPUT:

        - ``other`` -- another simplicial complex
        - ``is_mutable`` -- boolean (default: ``True``); determine whether
          the output is mutable

        OUTPUT: the connected sum ``self # other``

        .. WARNING::

           This does not check that ``self`` and ``other`` are manifolds,
           only that their facets all have the same dimension.  Since a
           (more or less) random facet is chosen from each complex and
           then glued together, this method may return random
           results if applied to non-manifolds, depending on which
           facet is chosen.

        Algorithm: a facet is chosen from each surface, and removed.
        The vertices of these two facets are relabeled to
        ``(0,1,...,dim)``.  Of the remaining vertices, the ones from
        the left-hand factor are renamed by prepending an "L", and
        similarly the remaining vertices in the right-hand factor are
        renamed by prepending an "R".

        EXAMPLES::

            sage: S1 = simplicial_complexes.Sphere(1)
            sage: S1.connected_sum(S1.connected_sum(S1)).homology()                     # needs sage.modules
            {0: 0, 1: Z}
            sage: P = simplicial_complexes.RealProjectivePlane(); P
            Minimal triangulation of the real projective plane
            sage: P.connected_sum(P)    # the Klein bottle
            Simplicial complex with 9 vertices and 18 facets

        The notation '+' may be used for connected sum, also::

            sage: P + P    # the Klein bottle
            Simplicial complex with 9 vertices and 18 facets
            sage: (P + P).homology()[1]                                                 # needs sage.modules
            Z x C2
        """
        if not (self.is_pure() and other.is_pure() and
                self.dimension() == other.dimension()):
            raise ValueError("complexes are not pure of the same dimension")
        # first find a top-dimensional simplex to remove from each surface
        keep_left = self._facets[0]
        keep_right = other._facets[0]
        # construct the set of facets:
        left = set(self._facets).difference({keep_left})
        right = set(other._facets).difference({keep_right})
        facet_set = ([[rename_vertex(v, keep=list(keep_left))
                       for v in face] for face in left]
                     + [[rename_vertex(v, keep=list(keep_right), left=False)
                         for v in face] for face in right])
        # return the new surface
        return SimplicialComplex(facet_set, is_mutable=is_mutable)

    __add__ = connected_sum

    def link(self, simplex, is_mutable=True):
        r"""
        The link of a simplex in this simplicial complex.

        The link of a simplex `F` is the simplicial complex formed by
        all simplices `G` which are disjoint from `F` but for which `F
        \cup G` is a simplex.

        INPUT:

        - ``simplex`` -- a simplex in this simplicial complex
        - ``is_mutable`` -- boolean (default: ``True``); determine whether
          the output is mutable

        EXAMPLES::

            sage: X = SimplicialComplex([[0,1,2], [1,2,3]])
            sage: X.link(Simplex([0]))
            Simplicial complex with vertex set (1, 2) and facets {(1, 2)}
            sage: X.link([1,2])
            Simplicial complex with vertex set (0, 3) and facets {(0,), (3,)}
            sage: Y = SimplicialComplex([[0,1,2,3]])
            sage: Y.link([1])
            Simplicial complex with vertex set (0, 2, 3) and facets {(0, 2, 3)}
        """
        faces = []
        s = Simplex(simplex)
        for f in self._facets:
            if s.is_face(f):
                faces.append(Simplex(f.set().difference(s.set())))
        return SimplicialComplex(faces, is_mutable=is_mutable)

    def star(self, simplex, is_mutable=True):
        """
        Return the star of a simplex in this simplicial complex.

        The star of ``simplex`` is the simplicial complex formed by
        all simplices which contain ``simplex``.

        INPUT:

        - ``simplex`` -- a simplex in this simplicial complex
        - ``is_mutable`` -- boolean (default: ``True``); determines if the output
          is mutable

        EXAMPLES::

            sage: X = SimplicialComplex([[0,1,2], [1,2,3]])
            sage: X.star(Simplex([0]))
            Simplicial complex with vertex set (0, 1, 2) and facets {(0, 1, 2)}
            sage: X.star(Simplex([1]))
            Simplicial complex with vertex set (0, 1, 2, 3) and facets {(0, 1, 2), (1, 2, 3)}
            sage: X.star(Simplex([1,2]))
            Simplicial complex with vertex set (0, 1, 2, 3) and facets {(0, 1, 2), (1, 2, 3)}
            sage: X.star(Simplex([]))
            Simplicial complex with vertex set (0, 1, 2, 3) and facets {(0, 1, 2), (1, 2, 3)}
        """
        faces = []
        s = Simplex(simplex)
        for f in self._facets:
            if s.is_face(f):
                faces.append(f)
        return SimplicialComplex(faces, is_mutable=is_mutable)

    def is_cohen_macaulay(self, base_ring=QQ, ncpus=0):
        r"""
        Return ``True`` if ``self`` is Cohen-Macaulay.

        A simplicial complex `\Delta` is Cohen-Macaulay over `R` iff
        `\tilde{H}_i(\mathrm{lk}_\Delta(F);R) = 0` for all
        `F \in \Delta` and `i < \dim\mathrm{lk}_\Delta(F)`.
        Here, `\Delta` is ``self`` and `R` is ``base_ring``, and
        `\mathrm{lk}` denotes the link operator on ``self``.

        INPUT:

        - ``base_ring`` -- (default: ``QQ``) the base ring

        - ``ncpus`` -- (default: 0) number of cpus used for the
          computation. If this is 0, determine the number of cpus
          automatically based on the hardware being used.

        For finite simplicial complexes, this is equivalent to the
        statement that the Stanley-Reisner ring of ``self`` is
        Cohen-Macaulay.

        EXAMPLES:

        Spheres are Cohen-Macaulay::

            sage: S = SimplicialComplex([[1,2],[2,3],[3,1]])
            sage: S.is_cohen_macaulay(ncpus=3)                                          # needs sage.modules
            True

        The following example is taken from Bruns, Herzog - Cohen-Macaulay
        rings, Figure 5.3::

            sage: S = SimplicialComplex([[1,2,3],[1,4,5]])
            sage: S.is_cohen_macaulay(ncpus=3)                                          # needs sage.modules
            False

        The choice of base ring can matter.  The real projective plane `\RR P^2`
        has `H_1(\RR P^2) = \ZZ/2`, hence is CM over `\QQ` but not over `\ZZ`. ::

            sage: X = simplicial_complexes.RealProjectivePlane()
            sage: X.is_cohen_macaulay()                                                 # needs sage.modules
            True
            sage: X.is_cohen_macaulay(ZZ)                                               # needs sage.modules
            False
        """
        from sage.parallel.decorate import parallel

        if not ncpus:
            from sage.parallel.ncpus import ncpus as get_ncpus
            ncpus = get_ncpus()

        facs = list(self.face_iterator())
        n = len(facs)
        facs_divided = [[] for i in range(ncpus)]
        for i in range(n):
            facs_divided[i % ncpus].append(facs[i])

        def all_homologies_vanish(F):
            S = self.link(F)
            H = S.homology(base_ring=base_ring)
            if base_ring in Fields():
                return all(H[j].dimension() == 0 for j in range(S.dimension()))
            else:
                return not any(H[j].invariants() for j in range(S.dimension()))

        @parallel(ncpus=ncpus)
        def all_homologies_in_list_vanish(Fs):
            return all(all_homologies_vanish(F) for F in Fs)

        return all(answer[1] for answer in all_homologies_in_list_vanish(facs_divided))

    def generated_subcomplex(self, sub_vertex_set, is_mutable=True):
        """
        Return the largest sub-simplicial complex of ``self`` containing
        exactly ``sub_vertex_set`` as vertices.

        INPUT:

        - ``sub_vertex_set`` -- the sub-vertex set
        - ``is_mutable`` -- boolean (default: ``True``); determine whether
          the output is mutable

        EXAMPLES::

            sage: S = simplicial_complexes.Sphere(2)
            sage: S
            Minimal triangulation of the 2-sphere
            sage: S.generated_subcomplex([0,1,2])
            Simplicial complex with vertex set (0, 1, 2) and facets {(0, 1, 2)}
        """
        if not set(self.vertices()).issuperset(sub_vertex_set):
            raise ValueError("input must be a subset of the vertex set")
        faces = []
        for i in range(self.dimension() + 1):
            for j in self.faces()[i]:
                if j.set().issubset(sub_vertex_set):
                    faces.append(j)
        return SimplicialComplex(faces, maximality_check=True,
                                 is_mutable=is_mutable)

    def is_shelling_order(self, shelling_order, certificate=False):
        r"""
        Return if the order of the facets given by ``shelling_order``
        is a shelling order for ``self``.

        A sequence of facets `(F_i)_{i=1}^N` of a simplicial
        complex of dimension `d` is a *shelling order* if for all
        `i = 2, 3, 4, \ldots`, the complex

        .. MATH::

            X_i = \left( \bigcup_{j=1}^{i-1} F_j \right) \cap F_i

        is pure and of dimension `\dim F_i - 1`.

        INPUT:

        - ``shelling_order`` -- an ordering of the facets of ``self``
        - ``certificate`` -- boolean (default: ``False``); if ``True`` then returns
          the index of the first facet that violate the condition

        .. SEEALSO::

            :meth:`is_shellable`

        EXAMPLES::

            sage: facets = [[1,2,5],[2,3,5],[3,4,5],[1,4,5]]
            sage: X = SimplicialComplex(facets)
            sage: X.is_shelling_order(facets)
            True

            sage: b = [[1,2,5], [3,4,5], [2,3,5], [1,4,5]]
            sage: X.is_shelling_order(b)
            False
            sage: X.is_shelling_order(b, True)
            (False, 1)

        A non-pure example::

            sage: facets = [[1,2,3], [3,4], [4,5], [5,6], [4,6]]
            sage: X = SimplicialComplex(facets)
            sage: X.is_shelling_order(facets)
            True

        REFERENCES:

        - [BW1996]_
        """
        # Quick check by Lemma 2.2 in [BW1996]
        if self.dimension() != len(list(shelling_order[0])) - 1:
            return False

        cur_complex = SimplicialComplex([])
        for i, F in enumerate(shelling_order):
            if i > 0:
                # The shelling condition is precisely that intersection is
                #    a pure complex of one dimension less and stop if this fails
                common = set(F).intersection(set(cur_complex.vertices()))
                intersection = cur_complex.generated_subcomplex(list(common))

                dim = len(list(F)) - 1
                if not intersection.is_pure() or dim - 1 != intersection.dimension():
                    if certificate:
                        return (False, i)
                    return False
            cur_complex.add_face(F)
        return True

    @cached_method
    def is_shellable(self, certificate=False):
        r"""
        Return if ``self`` is shellable.

        A simplicial complex is shellable if there exists a shelling
        order.

        .. NOTE::

            1. This method can check all orderings of the facets by brute
               force, hence can be very slow.

            2. This is shellability in the general (nonpure) sense of
               Bjorner and Wachs [BW1996]_. This method does not check purity.

        .. SEEALSO::

            :meth:`is_shelling_order`

        INPUT:

        - ``certificate`` -- boolean (default: ``False``); if ``True`` then
          returns the shelling order (if it exists)

        EXAMPLES::

            sage: X = SimplicialComplex([[1,2,5], [2,3,5], [3,4,5], [1,4,5]])
            sage: X.is_shellable()
            True
            sage: order = X.is_shellable(True); order
            ((1, 2, 5), (2, 3, 5), (1, 4, 5), (3, 4, 5))
            sage: X.is_shelling_order(order)
            True

            sage: X = SimplicialComplex([[1,2,3], [3,4,5]])
            sage: X.is_shellable()
            False

        Examples from Figure 1 in [BW1996]_::

            sage: X = SimplicialComplex([[1,2,3], [3,4], [4,5], [5,6], [4,6]])
            sage: X.is_shellable()
            True

            sage: X = SimplicialComplex([[1,2,3], [3,4], [4,5,6]])
            sage: X.is_shellable()
            False

        REFERENCES:

        - :wikipedia:`Shelling_(topology)`
        """
        if not certificate:
            return bool(self.is_shellable(certificate=True))

        if self.is_pure():
            if any(x < 0 for x in self.h_vector()):
                return False
        else:  # Non-pure complex
            if any(x < 0 for row in self.h_triangle() for x in row):
                return False

        facets = set(self.facets())
        cur_order = []
        # For consistency when using different Python versions, for example, sort 'faces'.
        it = [iter(sorted(facets, key=str))]
        cur_complex = SimplicialComplex([])
        while facets:
            try:
                F = next(it[-1])
            except StopIteration:
                # Backtrace
                if not cur_order:
                    return False
                it.pop()
                facets.add(cur_order.pop())
                cur_complex = SimplicialComplex(cur_order)
                continue

            # First facet must be top dimensional
            if not cur_order:
                if self.dimension() == F.dimension():
                    cur_complex.add_face(F)
                    cur_order.append(F)
                    facets.remove(F)
                    it.append(iter(set(facets)))
                continue

            # The shelling condition is precisely that intersection is
            #    a pure complex of one dimension less and stop if this fails
            common = set(F).intersection(set(cur_complex.vertices()))
            intersection = cur_complex.generated_subcomplex(list(common))

            if (not intersection.is_pure()
                    or F.dimension() - 1 != intersection.dimension()):
                continue
            cur_complex.add_face(F)
            cur_order.append(F)
            facets.remove(F)
            it.append(iter(set(facets)))  # Iterate over a copy of the current facets

        return tuple(cur_order)

    def restriction_sets(self, order):
        """
        Return the restriction sets of the facets according to ``order``.

        A restriction set of a shelling order is the sequence of
        smallest new faces that are created during the shelling order.

        .. SEEALSO::

            :meth:`is_shelling_order`

        EXAMPLES::

            sage: facets = [[1,2,5], [2,3,5], [3,4,5], [1,4,5]]
            sage: X = SimplicialComplex(facets)
            sage: X.restriction_sets(facets)
            [(), (3,), (4,), (1, 4)]

            sage: b = [[1,2,5], [3,4,5], [2,3,5], [1,4,5]]
            sage: X.restriction_sets(b)
            Traceback (most recent call last):
            ...
            ValueError: not a shelling order
        """
        # It starts with the first empty
        restrictions = [()]

        # Each time we hit a facet, the complement goes to the restriction
        cur_complex = SimplicialComplex([])
        for i, F in enumerate(order):
            if i > 0:
                # The shelling condition is precisely that intersection is
                #    a pure complex of one dimension less and stop if this fails
                common = set(F).intersection(set(cur_complex.vertices()))
                intersection = cur_complex.generated_subcomplex(list(common))

                if not intersection.is_pure() or self.dimension() - 1 > intersection.dimension():
                    raise ValueError("not a shelling order")
                faces = SimplicialComplex([F]).faces()
                for k, v in intersection.faces().items():
                    faces[k] = faces[k].difference(v)
                for k in sorted(faces.keys()):
                    if faces[k]:
                        restrictions.append(faces[k].pop())
                        break
            cur_complex.add_face(F)

        return restrictions

    def _complement(self, simplex):
        """
        Return the complement of a simplex in the vertex set of this
        simplicial complex.

        INPUT:

        - ``simplex`` -- a simplex (need not be in the simplicial complex)

        OUTPUT: its complement: the simplex formed by the vertices not
        contained in ``simplex``.

        Note that this only depends on the vertex set of the
        simplicial complex, not on its simplices.

        EXAMPLES::

            sage: X = SimplicialComplex([[0,1,2,3,4,5]])
            sage: X._complement([1,2,3])
            (0, 4, 5)
            sage: X._complement([0,1,3,4])
            (2, 5)
            sage: X._complement([0,4,1,3])
            (2, 5)
        """
        return Simplex(set(self.vertices()).difference(simplex))

    def _transpose_simplices(self, *simplices):
        """
        Given tuple ``L`` of simplices, returns new list, where each
        simplex is formed by taking a vertex from each simplex from
        ``L``.

        INPUT:

        - ``simplices`` -- a bunch of simplices

        If ``simplices`` consists of `(f_0, f_1, f_2, ...)`, then the
        output consists of all possible simplices of the form `(v_0,
        v_1, v_2, ...)`, where `v_i` is a vertex of `f_i`.  If a
        vertex appears more than once in such a simplex, remove all
        but one of its appearances.  If such a simplex contains others
        already produced, then ignore that larger simplex -- the
        output should be a list of minimal simplices constructed in
        this way.

        This is used in computing the minimal nonfaces and hence the
        Stanley-Reisner ring.

        Note that this only depends on the vertex set of the
        simplicial complex, not on its simplices.

        I don't know if there is a standard name for this, but it
        looked sort of like the transpose of a matrix; hence the name
        for this method.

        EXAMPLES::

            sage: X = SimplicialComplex()
            sage: X._transpose_simplices([1,2])
            [(1,), (2,)]
            sage: X._transpose_simplices([1,2], [3,4])
            [(1, 3), (1, 4), (2, 3), (2, 4)]

        In the following example, one can construct the simplices
        ``(1,2)`` and ``(1,3)``, but you can also construct ``(1,1) = (1,)``,
        which is a face of both of the others.  So the answer omits
        ``(1,2)`` and ``(1,3)``::

            sage: X._transpose_simplices([1,2], [1,3])
            [(1,), (2, 3)]
        """
        answer = []
        if len(simplices) == 1:
            answer = [Simplex((v,)) for v in simplices[0]]
        elif len(simplices) > 1:
            face = simplices[0]
            rest = simplices[1:]
            for v in face:
                for partial in self._transpose_simplices(*rest):
                    if v not in partial:
                        L = sorted([v] + list(partial))
                        simplex = Simplex(L)
                    else:
                        simplex = partial
                    add_simplex = True
                    simplices_to_delete = []
                    for already in answer:
                        if add_simplex:
                            if already.is_face(simplex):
                                add_simplex = False
                            if add_simplex and simplex.is_face(already):
                                simplices_to_delete.append(already)
                    if add_simplex:
                        answer.append(simplex)
                    for x in simplices_to_delete:
                        answer.remove(x)
        return answer

    def minimal_nonfaces(self):
        """
        Set consisting of the minimal subsets of the vertex set of
        this simplicial complex which do not form faces.

        Algorithm: Proceeds through the faces of the complex increasing the
        dimension, starting from dimension 0, and add the faces that are not
        contained in the complex and that are not already contained in a
        previously seen minimal non-face.

        This is used in computing the
        :meth:`Stanley-Reisner ring<stanley_reisner_ring>` and the
        :meth:`Alexander dual<alexander_dual>`.

        EXAMPLES::

            sage: X = SimplicialComplex([[1,3],[1,2]])
            sage: X.minimal_nonfaces()
            {(2, 3)}
            sage: Y = SimplicialComplex([[0,1], [1,2], [2,3], [3,0]])
            sage: sorted(Y.minimal_nonfaces())
            [(0, 2), (1, 3)]

        TESTS::

            sage: SC = SimplicialComplex([(0,1,2),(0,2,3),(2,3,4),(1,2,4), \
                                          (1,4,5),(0,3,6),(3,6,7),(4,5,7)])

        This was taking a long time before :issue:`20078`::

            sage: sorted(SC.minimal_nonfaces())
            [(0, 4),
             (0, 5),
             (0, 7),
             (1, 3),
             (1, 6),
             (1, 7),
             (2, 5),
             (2, 6),
             (2, 7),
             (3, 4, 7),
             (3, 5),
             (4, 6),
             (5, 6)]
        """
        face_dict = self.faces()
        vertices = self.vertices()
        dimension = self.dimension()
        set_mnf = set()

        for dim in range(dimension + 1):
            face_sets = frozenset(f.set() for f in face_dict[dim])
            for candidate in combinations(vertices, dim + 1):
                set_candidate = frozenset(candidate)
                if set_candidate not in face_sets:
                    new = not any(set_candidate.issuperset(mnf) for mnf in set_mnf)
                    if new:
                        set_mnf.add(set_candidate)

        for candidate in combinations(vertices, dimension+2):  # Checks for minimal nonfaces in the remaining dimension
            set_candidate = frozenset(candidate)
            new = not any(set_candidate.issuperset(mnf) for mnf in set_mnf)
            if new:
                set_mnf.add(set_candidate)

        min_non_faces = Set([Simplex(mnf) for mnf in set_mnf])

        return min_non_faces

    def _stanley_reisner_base_ring(self, base_ring=ZZ):
        """
        The polynomial algebra of which the Stanley-Reisner ring is a
        quotient.

        INPUT:

        - ``base_ring`` -- a commutative ring (default: ``ZZ``)

        OUTPUT: a polynomial algebra with coefficients in base_ring,
        with one generator for each vertex in the simplicial complex.

        See the documentation for :meth:`stanley_reisner_ring` for a
        warning about the names of the vertices.

        EXAMPLES::

            sage: X = SimplicialComplex([[1,2], [0], [3]])
            sage: X._stanley_reisner_base_ring()
            Multivariate Polynomial Ring in x0, x1, x2, x3 over Integer Ring
            sage: Y = SimplicialComplex([['a', 'b', 'c']])
            sage: Y._stanley_reisner_base_ring(base_ring=QQ)
            Multivariate Polynomial Ring in a, b, c over Rational Field
        """
        verts = self._gen_dict.values()
        try:
            verts = sorted(verts)
        except TypeError:
            verts = sorted(verts, key=str)
        return PolynomialRing(base_ring, verts)

    def stanley_reisner_ring(self, base_ring=ZZ):
        """
        The Stanley-Reisner ring of this simplicial complex.

        INPUT:

        - ``base_ring`` -- a commutative ring (default: ``ZZ``)

        OUTPUT: a quotient of a polynomial algebra with coefficients
        in ``base_ring``, with one generator for each vertex in the
        simplicial complex, by the ideal generated by the products
        of those vertices which do not form faces in it

        Thus the ideal is generated by the products corresponding to
        the minimal nonfaces of the simplicial complex.

        .. WARNING::

           This may be quite slow!

           Also, this may behave badly if the vertices have the
           'wrong' names. To avoid this, define the simplicial complex
           at the start with the flag ``name_check`` set to ``True``.

           More precisely, this is a quotient of a polynomial ring
           with one generator for each vertex.  If the name of a
           vertex is a nonnegative integer, then the corresponding
           polynomial generator is named ``'x'`` followed by that integer
           (e.g., ``'x2'``, ``'x3'``, ``'x5'``, ...).  Otherwise, the
           polynomial generators are given the same names as the vertices.
           Thus if the vertex set is ``(2, 'x2')``, there will be problems.

        EXAMPLES::

            sage: X = SimplicialComplex([[0,1,2], [0,2,3]])
            sage: X.stanley_reisner_ring()
            Quotient of Multivariate Polynomial Ring in x0, x1, x2, x3 over Integer Ring
             by the ideal (x1*x3)
            sage: Y = SimplicialComplex([[0,1,2,3,4]]); Y
            Simplicial complex with vertex set (0, 1, 2, 3, 4) and facets {(0, 1, 2, 3, 4)}
            sage: Y.add_face([0,1,2,3,4])
            sage: Y.stanley_reisner_ring(base_ring=QQ)
            Multivariate Polynomial Ring in x0, x1, x2, x3, x4 over Rational Field
        """
        R = self._stanley_reisner_base_ring(base_ring)
        products = []
        for f in self.minimal_nonfaces():
            prod = 1
            for v in f:
                prod *= R(self._gen_dict[v])
            products.append(prod)
        return R.quotient(products)

    def alexander_dual(self, is_mutable=True):
        """
        The Alexander dual of this simplicial complex: according to
        the Macaulay2 documentation, this is the simplicial complex
        whose faces are the complements of its nonfaces.

        Thus find the minimal nonfaces and take their complements to
        find the facets in the Alexander dual.

        INPUT:

        - ``is_mutable`` -- boolean (default: ``True``); determine whether
          the output is mutable

        EXAMPLES::

            sage: Y = SimplicialComplex([[i] for i in range(5)]); Y
            Simplicial complex with vertex set (0, 1, 2, 3, 4) and
             facets {(0,), (1,), (2,), (3,), (4,)}
            sage: Y.alexander_dual()
            Simplicial complex with vertex set (0, 1, 2, 3, 4) and 10 facets
            sage: X = SimplicialComplex([[0,1], [1,2], [2,3], [3,0]])
            sage: X.alexander_dual()
            Simplicial complex with vertex set (0, 1, 2, 3) and facets {(0, 2), (1, 3)}
        """
        nonfaces = self.minimal_nonfaces()
        return SimplicialComplex([self._complement(f) for f in nonfaces], is_mutable=is_mutable)

    def barycentric_subdivision(self):
        """
        The barycentric subdivision of this simplicial complex.

        See :wikipedia:`Barycentric_subdivision` for a
        definition.

        EXAMPLES::

            sage: triangle = SimplicialComplex([[0,1], [1,2], [0, 2]])
            sage: hexagon = triangle.barycentric_subdivision(); hexagon
            Simplicial complex with 6 vertices and 6 facets
            sage: hexagon.homology(1) == triangle.homology(1)                           # needs sage.modules
            True

        Barycentric subdivisions can get quite large, since each
        `n`-dimensional facet in the original complex produces
        `(n+1)!` facets in the subdivision::

            sage: S4 = simplicial_complexes.Sphere(4); S4
            Minimal triangulation of the 4-sphere
            sage: S4.barycentric_subdivision()
            Simplicial complex with 62 vertices and 720 facets
        """
        return self.face_poset().order_complex()

    def stellar_subdivision(self, simplex, inplace=False, is_mutable=True):
        """
        Return the stellar subdivision of a simplex in this simplicial complex.

        The stellar subdivision of a face is obtained by adding a new vertex to the
        simplicial complex ``self`` joined to the star of the face and then
        deleting the face ``simplex`` to the result.

        INPUT:

        - ``simplex`` -- a simplex face of ``self``
        - ``inplace`` -- boolean (default: ``False``); determines if the
          operation is done on ``self`` or on a copy
        - ``is_mutable`` -- boolean (default: ``True``); determines if the
          output is mutable

        OUTPUT:

        - A simplicial complex obtained by the stellar subdivision of the face
          ``simplex``

        EXAMPLES::

            sage: SC = SimplicialComplex([[0,1,2],[1,2,3]])
            sage: F1 = Simplex([1,2])
            sage: F2 = Simplex([1,3])
            sage: F3 = Simplex([1,2,3])
            sage: SC.stellar_subdivision(F1)
            Simplicial complex with vertex set (0, 1, 2, 3, 4) and
             facets {(0, 1, 4), (0, 2, 4), (1, 3, 4), (2, 3, 4)}
            sage: SC.stellar_subdivision(F2)
            Simplicial complex with vertex set (0, 1, 2, 3, 4) and
             facets {(0, 1, 2), (1, 2, 4), (2, 3, 4)}
            sage: SC.stellar_subdivision(F3)
            Simplicial complex with vertex set (0, 1, 2, 3, 4) and
             facets {(0, 1, 2), (1, 2, 4), (1, 3, 4), (2, 3, 4)}
            sage: SC.stellar_subdivision(F3, inplace=True);SC
            Simplicial complex with vertex set (0, 1, 2, 3, 4) and
             facets {(0, 1, 2), (1, 2, 4), (1, 3, 4), (2, 3, 4)}

        The simplex to subdivide should be a face of self::

            sage: SC = SimplicialComplex([[0,1,2],[1,2,3]])
            sage: F4 = Simplex([3,4])
            sage: SC.stellar_subdivision(F4)
            Traceback (most recent call last):
            ...
            ValueError: the face to subdivide is not a face of self

        One can not modify an immutable simplicial complex::

            sage: SC = SimplicialComplex([[0,1,2],[1,2,3]], is_mutable=False)
            sage: SC.stellar_subdivision(F1, inplace=True)
            Traceback (most recent call last):
            ...
            ValueError: this simplicial complex is not mutable
        """

        if inplace and self._is_immutable:
            raise ValueError("this simplicial complex is not mutable")

        if not Simplex(simplex) in self:
            raise ValueError("the face to subdivide is not a face of self")

        if inplace:
            working_complex = self
        else:
            working_complex = copy(self)

        vertices = working_complex.vertices()
        not_found = True
        vertex_label = 0
        while not_found:
            if vertex_label not in vertices:
                not_found = False
            else:
                vertex_label += 1
        new_vertex = SimplicialComplex([[vertex_label]])
        new_faces = new_vertex.join(working_complex.star(simplex), rename_vertices=False)
        for face in new_faces.facets():
            working_complex.add_face(face)

        working_complex.remove_face(simplex)

        if not is_mutable:
            working_complex.set_immutable()

        if not inplace:
            return working_complex

    def graph(self):
        """
        The 1-skeleton of this simplicial complex, as a graph.

        .. WARNING::

           This may give the wrong answer if the simplicial complex
           was constructed with ``maximality_check`` set to ``False``.

        EXAMPLES::

            sage: S = SimplicialComplex([[0,1,2,3]])
            sage: G = S.graph(); G
            Graph on 4 vertices
            sage: G.edges(sort=True)
            [(0, 1, None), (0, 2, None), (0, 3, None), (1, 2, None), (1, 3, None), (2, 3, None)]
        """
        if self._graph is None:
            from sage.graphs.graph import Graph

            edges = self.n_cells(1)
            vertices = [min(f) for f in self._facets if f.dimension() == 0]
            used_vertices = []  # vertices which are in an edge
            d = {}
            for e in edges:
                try:
                    v = min(e)
                    max_e = max(e)
                except TypeError:
                    v = min(e, key=str)
                    max_e = max(e, key=str)
                if v in d:
                    d[v].append(max_e)
                else:
                    d[v] = [max_e]
                used_vertices.extend(list(e))
            for v in vertices:
                if v not in used_vertices:
                    d[v] = []
            self._graph = Graph(d)
        return self._graph

    def delta_complex(self, sort_simplices=False):
        r"""
        Return ``self`` as a `\Delta`-complex.

        The `\Delta`-complex is essentially identical to the
        simplicial complex: it has same simplices with the same
        boundaries.

        INPUT:

        - ``sort_simplices`` -- boolean (default: ``False``); if ``True``, sort
          the list of simplices in each dimension

        EXAMPLES::

            sage: T = simplicial_complexes.Torus()
            sage: Td = T.delta_complex()
            sage: Td
            Delta complex with 7 vertices and 43 simplices
            sage: T.homology() == Td.homology()                                         # needs sage.modules
            True
        """
        from .delta_complex import DeltaComplex
        data = {}
        dim = self.dimension()
        n_cells = self._n_cells_sorted(dim)
        if sort_simplices:
            n_cells.sort()
        for n in range(dim, -1, -1):
            bdries = self._n_cells_sorted(n-1)
            if sort_simplices:
                bdries.sort()
            data[n] = []
            for f in n_cells:
                data[n].append([bdries.index(f.face(i)) for i in range(n+1)])
            n_cells = bdries
        return DeltaComplex(data)

    def is_flag_complex(self):
        """
        Return ``True`` if and only if ``self`` is a flag complex.

        A flag complex is a simplicial complex that is the largest simplicial
        complex on its 1-skeleton. Thus a flag complex is the clique complex
        of its graph.

        EXAMPLES::

            sage: h = Graph({0: [1,2,3,4], 1: [2,3,4], 2: [3]})
            sage: x = h.clique_complex(); x
            Simplicial complex with vertex set (0, 1, 2, 3, 4)
            and facets {(0, 1, 4), (0, 1, 2, 3)}
            sage: x.is_flag_complex()
            True

            sage: X = simplicial_complexes.ChessboardComplex(3,3)
            sage: X.is_flag_complex()
            True
        """
        return self == self.graph().clique_complex()

    def n_skeleton(self, n):
        """
        The `n`-skeleton of this simplicial complex.

        The `n`-skeleton of a simplicial complex is obtained by discarding
        all of the simplices in dimensions larger than `n`.

        INPUT:

        - ``n`` -- nonnegative integer

        EXAMPLES::

            sage: X = SimplicialComplex([[0,1], [1,2,3], [0,2,3]])
            sage: X.n_skeleton(1)
            Simplicial complex with vertex set (0, 1, 2, 3) and
             facets {(0, 1), (0, 2), (0, 3), (1, 2), (1, 3), (2, 3)}
            sage: X.set_immutable()
            sage: X.n_skeleton(2)
            Simplicial complex with vertex set (0, 1, 2, 3) and
             facets {(0, 1), (0, 2, 3), (1, 2, 3)}
            sage: X.n_skeleton(4)
            Simplicial complex with vertex set (0, 1, 2, 3) and
             facets {(0, 1), (0, 2, 3), (1, 2, 3)}
        """
        if n >= self.dimension():
            return self
        # make sure it's a list (it will be a tuple if immutable)
        facets = [f for f in self._facets if f.dimension() < n]
        facets.extend(self.faces()[n])
        return SimplicialComplex(facets, is_immutable=self._is_immutable)

    def _contractible_subcomplex(self, verbose=False):
        """
        Find a contractible subcomplex `L` of this simplicial complex,
        preferably one which is as large as possible.

        INPUT:

        - ``verbose`` -- boolean (default: ``False``); if ``True``, print some
          messages as the simplicial complex is computed

        Motivation: if `K` is the original complex and if `L` is
        contractible, then the relative homology `H_*(K,L)` is
        isomorphic to the reduced homology of `K`.  If `L` is large,
        then the relative chain complex will be a good deal smaller
        than the augmented chain complex for `K`, and this leads to a
        speed improvement for computing the homology of `K`.

        This just passes an immutable subcomplex consisting of a facet to the
        method ``_enlarge_subcomplex``.

        .. NOTE::

           Thus when the simplicial complex is empty, so is the
           resulting 'contractible subcomplex', which is therefore not
           technically contractible.  In this case, that doesn't
           matter because the homology is computed correctly anyway.

        EXAMPLES::

            sage: sphere = SimplicialComplex([[0,1,2,3]])
            sage: sphere.remove_face([0,1,2,3])
            sage: sphere
            Simplicial complex with vertex set (0, 1, 2, 3) and
             facets {(0, 1, 2), (0, 1, 3), (0, 2, 3), (1, 2, 3)}
            sage: L = sphere._contractible_subcomplex(); L
            Simplicial complex with vertex set (0, 1, 2, 3) and
             facets {(0, 1, 2), (0, 1, 3), (0, 2, 3)}
            sage: L.homology()                                                          # needs sage.modules
            {0: 0, 1: 0, 2: 0}
        """
        facets = [sorted(self._facets, key=str)[0]]
        return self._enlarge_subcomplex(SimplicialComplex(facets, is_mutable=False), verbose=verbose)

    def _enlarge_subcomplex(self, subcomplex, verbose=False):
        """
        Given a subcomplex `S` of this simplicial complex `K`, find a
        subcomplex `L`, as large as possible, containing `S` which is
        homotopy equivalent to `S` (so that `H_{*}(K,S)` is isomorphic
        to `H_{*}(K,L)`).  This way, the chain complex for computing
        `H_{*}(K,L)` will be smaller than that for computing
        `H_{*}(K,S)`, so the computations should be faster.

        INPUT:

        - ``subcomplex`` -- a subcomplex of this simplicial complex
        - ``verbose`` -- boolean (default: ``False``); if ``True``, print some
          messages as the simplicial complex is computed

        OUTPUT: a complex `L` containing ``subcomplex`` and contained
        in ``self``, homotopy equivalent to ``subcomplex``

        Algorithm: start with the subcomplex `S` and loop through the
        facets of `K` which are not in `S`.  For each one, see whether
        its intersection with `S` is contractible, and if so, add it.
        This is recursive: testing for contractibility calls this
        routine again, via ``_contractible_subcomplex``.

        EXAMPLES::

            sage: T = simplicial_complexes.Torus(); T
            Minimal triangulation of the torus

        Inside the torus, define a subcomplex consisting of a loop::

            sage: S = SimplicialComplex([[0,1], [1,2], [0,2]], is_mutable=False)
            sage: S.homology()                                                          # needs sage.modules
            {0: 0, 1: Z}
            sage: L = T._enlarge_subcomplex(S)
            sage: L
            Simplicial complex with vertex set (0, 1, 2, 3, 4, 5, 6) and 8 facets
            sage: sorted(L.facets())
            [(0, 1), (0, 1, 5), (0, 2), (0, 2, 6), (0, 3, 4), (0, 3, 5), (0, 4, 6), (1, 2)]
            sage: L.homology()[1]                                                       # needs sage.modules
            Z
        """
        # Make the subcomplex immutable if not
        if subcomplex is not None and not subcomplex._is_immutable:
            subcomplex = SimplicialComplex(subcomplex._facets,
                                           maximality_check=False,
                                           is_mutable=False)

        if subcomplex in self.__enlarged:
            return self.__enlarged[subcomplex]
        faces = [x for x in list(self._facets) if x not in subcomplex._facets]
        # For consistency when using different Python versions, for example, sort 'faces'.
        faces = sorted(faces, key=str)
        done = False
        new_facets = sorted(subcomplex._facets, key=str)
        while not done:
            done = True
            remove_these = []
            if verbose:
                print(f"  looping through {len(faces)} facets")
            for f in faces:
                f_set = f.set()
                int_facets = {a.set().intersection(f_set) for a in new_facets}
                intersection = SimplicialComplex(int_facets)
                if not intersection._facets[0].is_empty():
                    if (len(intersection._facets) == 1 or
                            intersection == intersection._contractible_subcomplex()):
                        new_facets.append(f)
                        remove_these.append(f)
                        done = False
            if verbose and not done:
                print("    added %s facets" % len(remove_these))
            for f in remove_these:
                faces.remove(f)
        if verbose:
            print("  now constructing a simplicial complex with {} vertices and {} facets".format(len(self.vertices()), len(new_facets)))
        L = SimplicialComplex(new_facets, maximality_check=False,
                              is_immutable=self._is_immutable)
        self.__enlarged[subcomplex] = L
        # Use the same sorting on the vertices in L as in the ambient complex.
        L._vertex_to_index = self._vertex_to_index
        return L

    def _cubical_(self):
        r"""
        Cubical complex constructed from ``self``.

        ALGORITHM:

        The algorithm comes from a paper by Shtan'ko and Shtogrin, as
        reported by Bukhshtaber and Panov.  Let `I^m` denote the unit
        `m`-cube, viewed as a cubical complex.  Let `[m] = \{1, 2,
        ..., m\}`; then each face of `I^m` has the following form, for
        subsets `I \subset J \subset [m]`:

        .. MATH::

            F_{I \subset J} = \{ (y_1,...,y_m) \in I^m \,:\, y_i =0 \text{
            for } i \in I, y_j = 1 \text{ for } j \not \in J\}.

        If `K` is a simplicial complex on vertex set `[m]` and if `I
        \subset [m]`, write `I \in K` if `I` is a simplex of `K`.
        Then we associate to `K` the cubical subcomplex of `I^m` with
        faces

        .. MATH::

            \{F_{I \subset J} \,:\, J \in K, I \neq \emptyset \}

        The geometric realization of this cubical complex is
        homeomorphic to the geometric realization of the original
        simplicial complex.

        REFERENCES:

        - [BP2000]_
        - [SS1992]_

        EXAMPLES::

            sage: T = simplicial_complexes.Torus()
            sage: T.homology()                                                          # needs sage.modules
            {0: 0, 1: Z x Z, 2: Z}
            sage: Tc = T._cubical_()
            sage: Tc
            Cubical complex with 42 vertices and 168 cubes
            sage: Tc.homology()                                                         # needs sage.modules
            {0: 0, 1: Z x Z, 2: Z}
        """
        from .cubical_complex import CubicalComplex
        V = self.vertices()
        embed = len(V)
        # dictionary to translate vertices to the numbers 1, ..., embed
        vd = dict(zip(V, range(1, embed + 1)))
        cubes = []
        for JJ in self.facets():
            J = [vd[i] for i in JJ]
            for i in J:
                # loop over indices from 1 to embed.  if equal to i,
                # set to 0. if not in J, set to 1.  Otherwise, range
                # from 0 to 1
                cube = []
                for n in range(1, embed+1):
                    if n == i:
                        cube.append([0])
                    elif n not in J:
                        cube.append([1])
                    else:
                        cube.append([0, 1])
                cubes.append(cube)
        return CubicalComplex(cubes)

    def connected_component(self, simplex=None):
        """
        Return the connected component of this simplicial complex
        containing ``simplex``. If ``simplex`` is omitted, then return
        the connected component containing the zeroth vertex in the
        vertex list. (If the simplicial complex is empty, raise an
        error.)

        EXAMPLES::

            sage: S1 = simplicial_complexes.Sphere(1)
            sage: S1 == S1.connected_component()
            True
            sage: X = S1.disjoint_union(S1)
            sage: X == X.connected_component()
            False
            sage: CL0 = X.connected_component(Simplex(['L0']))
            sage: CR0 = X.connected_component(Simplex(['R0']))
            sage: CL0 == CR0
            False

            sage: S0 = simplicial_complexes.Sphere(0)
            sage: S0.vertices()
            (0, 1)
            sage: S0.connected_component()
            Simplicial complex with vertex set (0,) and facets {(0,)}
            sage: S0.connected_component(Simplex((1,)))
            Simplicial complex with vertex set (1,) and facets {(1,)}

            sage: SimplicialComplex([[]]).connected_component()
            Traceback (most recent call last):
            ...
            ValueError: the empty simplicial complex has no connected components
        """
        if self.dimension() == -1:
            raise ValueError("the empty simplicial complex has no connected components")
        if simplex is None:
            v = self.vertices()[0]
        else:
            v = simplex[0]
        vertices = self.graph().connected_component_containing_vertex(v, sort=False)
        facets = [f for f in self.facets() if f.is_face(Simplex(vertices))]
        return SimplicialComplex(facets)

    def fundamental_group(self, base_point=None, simplify=True):
        r"""
        Return the fundamental group of this simplicial complex.

        INPUT:

        - ``base_point`` -- (default: ``None``) if this complex is
          not path-connected, then specify a vertex; the fundamental
          group is computed with that vertex as a base point. If the
          complex is path-connected, then you may specify a vertex or
          leave this as its default setting of ``None``. (If this
          complex is path-connected, then this argument is ignored.)

        - ``simplify`` -- boolean (default: ``True``); then return a
          presentation of the group in terms of generators and
          relations. If ``True``, the default, simplify as much as GAP is
          able to.

        Algorithm: we compute the edge-path group -- see
        :wikipedia:`Fundamental_group`. Choose a spanning tree for the
        1-skeleton, and then the group's generators are given by the
        edges in the 1-skeleton; there are two types of relations:
        `e=1` if `e` is in the spanning tree, and for every 2-simplex,
        if its edges are `e_0`, `e_1`, and `e_2`, then we impose the
        relation `e_0 e_1^{-1} e_2 = 1`.

        EXAMPLES::

            sage: S1 = simplicial_complexes.Sphere(1)
            sage: S1.fundamental_group()                                                # needs sage.groups
            Finitely presented group < e |  >

        If we pass the argument ``simplify=False``, we get generators and
        relations in a form which is not usually very helpful. Here is the
        cyclic group of order 2, for instance::

            sage: RP2 = simplicial_complexes.RealProjectiveSpace(2)
            sage: C2 = RP2.fundamental_group(simplify=False); C2                        # needs sage.groups
            Finitely presented group < e0, e1, e2, e3, e4, e5, e6, e7, e8, e9 | e0, e3,
            e4, e7, e9, e5*e2^-1*e0, e7*e2^-1*e1, e8*e3^-1*e1, e8*e6^-1*e4, e9*e6^-1*e5 >
            sage: C2.simplified()                                                       # needs sage.groups
            Finitely presented group < e1 | e1^2 >

        This is the same answer given if the argument ``simplify`` is True
        (the default)::

            sage: RP2.fundamental_group()                                               # needs sage.groups
            Finitely presented group < e1 | e1^2 >

        You must specify a base point to compute the fundamental group
        of a non-connected complex::

            sage: # needs sage.groups
            sage: K = S1.disjoint_union(RP2)
            sage: K.fundamental_group()
            Traceback (most recent call last):
            ...
            ValueError: this complex is not connected, so you must specify a base point
            sage: K.fundamental_group(base_point='L0')
            Finitely presented group < e |  >
            sage: K.fundamental_group(base_point='R0').order()
            2

        Some other examples::

            sage: S1.wedge(S1).fundamental_group()                                      # needs sage.groups
            Finitely presented group < e0, e1 | >
            sage: simplicial_complexes.Torus().fundamental_group()                      # needs sage.groups
            Finitely presented group < e1, e4 | e4^-1*e1^-1*e4*e1 >

            sage: # needs sage.groups
            sage: G = simplicial_complexes.MooreSpace(5).fundamental_group()
            sage: G.ngens()
            1
            sage: x = G.gen(0)
            sage: [(x**n).is_one() for n in range(1,6)]
            [False, False, False, False, True]
        """
        if not self.is_connected():
            if base_point is None:
                raise ValueError("this complex is not connected, so you must specify a base point")
            return self.connected_component(Simplex([base_point])).fundamental_group(simplify=simplify)

        from sage.groups.free_group import FreeGroup
        from sage.libs.gap.libgap import libgap as gap
        G = self.graph()
        # Edges in the graph may be sorted differently than in the
        # simplicial complex, so convert the edges to frozensets so we
        # don't have to worry about it. Convert spanning_tree to a set
        # to make lookup faster.
        spanning_tree = {frozenset((u, v)) for u, v, _ in G.min_spanning_tree()}
        gens = [e for e in G.edge_iterator(labels=False)
                if frozenset(e) not in spanning_tree]
        if not gens:
            return gap.TrivialGroup()

        gens_dict = {frozenset(g): i for i, g in enumerate(gens)}
        FG = FreeGroup(len(gens), 'e')
        rels = []
        for f in self._n_cells_sorted(2):
            bdry = [tuple(e) for e in f.faces()]
            z = {}
            for i in range(3):
                x = frozenset(bdry[i])
                if x in spanning_tree:
                    z[i] = FG.one()
                else:
                    z[i] = FG.gen(gens_dict[x])
            rels.append(z[0]*z[1].inverse()*z[2])
        if simplify:
            return FG.quotient(rels).simplified()
        else:
            return FG.quotient(rels)

    def is_isomorphic(self, other, certificate=False):
        r"""
        Check whether two simplicial complexes are isomorphic.

        INPUT:

        - ``certificate`` -- if ``True``, then output is ``(a, b)``, where ``a``
          is a boolean and ``b`` is either a map or ``None``

        This is done by creating two graphs and checking whether they
        are isomorphic.

        EXAMPLES::

            sage: Z1 = SimplicialComplex([[0,1],[1,2],[2,3,4],[4,5]])
            sage: Z2 = SimplicialComplex([['a','b'],['b','c'],['c','d','e'],['e','f']])
            sage: Z3 = SimplicialComplex([[1,2,3]])
            sage: Z1.is_isomorphic(Z2)
            True
            sage: Z1.is_isomorphic(Z2, certificate=True)
            (True, {0: 'a', 1: 'b', 2: 'c', 3: 'd', 4: 'e', 5: 'f'})
            sage: Z3.is_isomorphic(Z2)
            False

        We check that :issue:`20751` is fixed::

            sage: C1 = SimplicialComplex([[1,2,3], [2,4], [3,5], [5,6]])
            sage: C2 = SimplicialComplex([['a','b','c'], ['b','d'], ['c','e'], ['e','f']])
            sage: C1.is_isomorphic(C2, certificate=True)
            (True, {1: 'a', 2: 'b', 3: 'c', 4: 'd', 5: 'e', 6: 'f'})
        """
        # Check easy invariants agree
        if (sorted(x.dimension() for x in self._facets)
            != sorted(x.dimension() for x in other._facets)
                or len(self.vertices()) != len(other.vertices())):
            return False

        from sage.graphs.graph import Graph

        g1 = Graph()
        g2 = Graph()
        # With Python 3, "is_isomorphic" for graphs works best if the
        # vertices and edges are sortable. So we translate them all to
        # ints and then if a certificate is needed, we translate
        # back at the end.
        self_to_int = {v: i for i, v in enumerate(list(self.vertices()) + list(self._facets))}
        other_to_int = {v: i for i, v in enumerate(list(other.vertices()) + list(other._facets))}
        g1.add_edges((self_to_int[v], self_to_int[f], "generic edge") for f in self._facets for v in f)
        g2.add_edges((other_to_int[v], other_to_int[f], "generic edge") for f in other._facets for v in f)
        fake = -1
        g1.add_edges((fake, self_to_int[v], "special_edge")
                     for v in self.vertices())
        g2.add_edges((fake, other_to_int[v], "special_edge")
                     for v in other.vertices())
        if not certificate:
            return g1.is_isomorphic(g2, edge_labels=True)
        isisom, tr = g1.is_isomorphic(g2, edge_labels=True, certificate=True)

        if isisom:
            for f in self.facets():
                tr.pop(self_to_int[f])
            tr.pop(fake)

        int_to_self = {idx: x for x, idx in self_to_int.items()}
        int_to_other = {idx: x for x, idx in other_to_int.items()}
        return isisom, {int_to_self[i]: int_to_other[tr[i]] for i in tr}

    def automorphism_group(self):
        r"""
        Return the automorphism group of the simplicial complex.

        This is done by creating a bipartite graph, whose vertices are
        vertices and facets of the simplicial complex, and computing
        its automorphism group.

        .. WARNING::

            Since :issue:`14319` the domain of the automorphism group is equal to
            the graph's vertex set, and the ``translation`` argument has become
            useless.

        EXAMPLES::

            sage: S = simplicial_complexes.Simplex(3)
            sage: S.automorphism_group().is_isomorphic(SymmetricGroup(4))               # needs sage.groups
            True

            sage: P = simplicial_complexes.RealProjectivePlane()
            sage: P.automorphism_group().is_isomorphic(AlternatingGroup(5))             # needs sage.groups
            True

            sage: Z = SimplicialComplex([['1','2'],['2','3','a']])
            sage: Z.automorphism_group().is_isomorphic(CyclicPermutationGroup(2))       # needs sage.groups
            True
            sage: group = Z.automorphism_group()                                        # needs sage.groups
            sage: sorted(group.domain())                                                # needs sage.groups
            ['1', '2', '3', 'a']

        Check that :issue:`17032` is fixed::

            sage: s = SimplicialComplex([[(0,1),(2,3)]])
            sage: s.automorphism_group().cardinality()                                  # needs sage.groups
            2
        """
        from sage.groups.perm_gps.permgroup import PermutationGroup
        from sage.graphs.graph import Graph

        G = Graph()
        G.add_vertices(self.vertices())
        G.add_edges((f.tuple(), v) for f in self.facets() for v in f)
        group = G.automorphism_group(partition=[list(self.vertices()),
                                                [f.tuple()
                                                 for f in self.facets()]])

        gens = [[tuple(c) for c in g.cycle_tuples()
                 if c[0] in self.vertices()]
                for g in group.gens()]

        return PermutationGroup(gens=gens, domain=self.vertices())

    def fixed_complex(self, G):
        r"""
        Return the fixed simplicial complex `Fix(G)` for a subgroup `G`.

        INPUT:

        - ``G`` -- a subgroup of the automorphism group of the simplicial
          complex or a list of elements of the automorphism group

        OUTPUT:

        - a simplicial complex `Fix(G)`

        Vertices in `Fix(G)` are the orbits of `G` (acting on vertices
        of ``self``) that form a simplex in ``self``. More generally,
        simplices in `Fix(G)` correspond to simplices in ``self`` that
        are union of such orbits.

        A basic example::

            sage: S4 = simplicial_complexes.Sphere(4)
            sage: S3 = simplicial_complexes.Sphere(3)
            sage: fix = S4.fixed_complex([S4.automorphism_group()([(0,1)])]); fix       # needs sage.groups
            Simplicial complex with vertex set (0, 2, 3, 4, 5) and 5 facets
            sage: fix.is_isomorphic(S3)                                                 # needs sage.groups
            True

        Another simple example::

            sage: T = SimplicialComplex([[1,2,3],[2,3,4]])
            sage: G = T.automorphism_group()                                            # needs sage.groups
            sage: T.fixed_complex([G([(1,4)])])                                         # needs sage.groups
            Simplicial complex with vertex set (2, 3) and facets {(2, 3)}

        A more sophisticated example::

            sage: RP2 = simplicial_complexes.ProjectivePlane()
            sage: CP2 = simplicial_complexes.ComplexProjectivePlane()
            sage: G = CP2.automorphism_group()                                          # needs sage.groups
            sage: H = G.subgroup([G([(2,3),(5,6),(8,9)])])                              # needs sage.groups
            sage: CP2.fixed_complex(H).is_isomorphic(RP2)                               # needs sage.groups
            True
        """
        from sage.categories.groups import Groups
        if G in Groups():
            gens = G.gens()
        else:
            gens = G
            G = self.automorphism_group().subgroup(gens)

        invariant_f = [tuple(u) for u in self.face_iterator()
                       if all(sorted(sigma(j) for j in u) == sorted(u)
                              for sigma in gens)]
        new_verts = [min(o) for o in G.orbits() if o in invariant_f]
        return SimplicialComplex([[s for s in f if s in new_verts]
                                  for f in invariant_f])

    def _Hom_(self, other, category=None):
        """
        Return the set of simplicial maps between simplicial complexes
        ``self`` and ``other``.

        EXAMPLES::

            sage: S = simplicial_complexes.Sphere(1)
            sage: T = simplicial_complexes.Sphere(2)
            sage: H = Hom(S,T)  # indirect doctest
            sage: H
            Set of Morphisms from Minimal triangulation of the 1-sphere
             to Minimal triangulation of the 2-sphere
             in Category of finite simplicial complexes
            sage: f = {0:0,1:1,2:3}
            sage: x = H(f)
            sage: x
            Simplicial complex morphism:
              From: Minimal triangulation of the 1-sphere
              To: Minimal triangulation of the 2-sphere
            Defn: 0 |--> 0
                  1 |--> 1
                  2 |--> 3

            sage: S._Hom_(T, Objects())
            Traceback (most recent call last):
            ...
            TypeError: Category of objects is not a subcategory of SimplicialComplexes()
            sage: type(Hom(S, T, Objects()))
            <class 'sage.categories.homset.Homset_with_category_with_equality_by_id'>
        """
        if not category.is_subcategory(SimplicialComplexes()):
            raise TypeError("{} is not a subcategory of SimplicialComplexes()".format(category))
        from sage.topology.simplicial_complex_homset import SimplicialComplexHomset
        return SimplicialComplexHomset(self, other)

    # @cached_method    when we switch to immutable SimplicialComplex
    def _is_numeric(self):
        """
        Test whether all vertices are labeled by integers.

        OUTPUT: boolean; whether all vertices are labeled by (not necessarily
        consecutive) integers

        EXAMPLES::

            sage: s = SimplicialComplex()
            sage: s._is_numeric()
            True
            sage: s.add_face(['a', 'b', 123])
            sage: s._is_numeric()
            False
        """
        return all(isinstance(v, (int, Integer))
                   for v in self.vertices())

    # @cached_method    when we switch to immutable SimplicialComplex
    def _translation_to_numeric(self):
        """
        Return a dictionary enumerating the vertices.

        See also :meth:`_translation_from_numeric`, which returns the
        inverse map.

        OUTPUT:

        A dictionary. The keys are the vertices, and the associated
        values are integers from 0 to number of vertices - 1.

        EXAMPLES::

            sage: s = SimplicialComplex()
            sage: s._translation_to_numeric()
            {}
            sage: s.add_face(['a', 'b', 123])
            sage: s._translation_to_numeric()   # random output
            {'a': 1, 123: 0, 'b': 2}
            sage: set(s._translation_to_numeric().keys()) == set(['a', 'b', 123])
            True
            sage: sorted(s._translation_to_numeric().values())
            [0, 1, 2]
        """
        return self._vertex_to_index

    # @cached_method    when we switch to immutable SimplicialComplex
    def _translation_from_numeric(self):
        """
        Return a dictionary mapping vertex indices to vertices.

        See also :meth:`_translation_to_numeric`, which returns the
        inverse map.

        OUTPUT:

        A dictionary. The keys are integers from 0 to the number of
        vertices - 1. The associated values are the vertices.

        EXAMPLES::

            sage: s = SimplicialComplex()
            sage: s._translation_from_numeric()
            {}
            sage: s.add_face(['a', 'b', 123])
            sage: s._translation_from_numeric()   # random output
            {0: 123, 1: 'a', 2: 'b'}
            sage: sorted(s._translation_from_numeric().keys())
            [0, 1, 2]
            sage: set(s._translation_from_numeric().values()) == set(['a', 'b', 123])
            True
        """
        d = self._vertex_to_index
        return {idx: v for v, idx in d.items()}

    # this function overrides the standard one for GenericCellComplex,
    # because it lists the maximal faces, not the total number of faces.
    def _repr_(self):
        """
        Print representation.

        If there are only a few vertices or faces, they are listed. If
        there are lots, the number is given.

        Facets are sorted in increasing order of dimension, and within
        each dimension, they are sorted using the underlying tuple.

        EXAMPLES::

            sage: X = SimplicialComplex([[0,1], [1,2]])
            sage: X._repr_()
            'Simplicial complex with vertex set (0, 1, 2) and facets {(0, 1), (1, 2)}'
            sage: SimplicialComplex([[i for i in range(16)]])
            Simplicial complex with 16 vertices and 1 facets
        """
        vertex_limit = 45
        facet_limit = 55
        vertices = self.vertices()
        try:
            vertices = sorted(vertices)
        except TypeError:
            vertices = sorted(vertices, key=str)
        try:
            facets = sorted(self._facets, key=lambda f: (f.dimension(), f.tuple()))
        except TypeError:
            # Sorting failed.
            facets = self._facets

        vertex_string = "with vertex set {}".format(tuple(vertices))
        if len(vertex_string) > vertex_limit:
            vertex_string = "with %s vertices" % len(vertices)
        facet_string = 'facets {' + repr(facets)[1:-1] + '}'
        if len(facet_string) > facet_limit:
            facet_string = "%s facets" % len(facets)
        return "Simplicial complex " + vertex_string + " and " + facet_string

    def set_immutable(self):
        """
        Make this simplicial complex immutable.

        EXAMPLES::

            sage: S = SimplicialComplex([[1,4], [2,4]])
            sage: S.is_mutable()
            True
            sage: S.set_immutable()
            sage: S.is_mutable()
            False
        """
        self._is_immutable = True
        self._facets = tuple(self._facets)

    def is_mutable(self):
        """
        Return ``True`` if mutable.

        EXAMPLES::

            sage: S = SimplicialComplex([[1,4], [2,4]])
            sage: S.is_mutable()
            True
            sage: S.set_immutable()
            sage: S.is_mutable()
            False
            sage: S2 = SimplicialComplex([[1,4], [2,4]], is_mutable=False)
            sage: S2.is_mutable()
            False
            sage: S3 = SimplicialComplex([[1,4], [2,4]], is_mutable=False)
            sage: S3.is_mutable()
            False
        """
        return not self._is_immutable

    def is_immutable(self):
        """
        Return ``True`` if immutable.

        EXAMPLES::

            sage: S = SimplicialComplex([[1,4], [2,4]])
            sage: S.is_immutable()
            False
            sage: S.set_immutable()
            sage: S.is_immutable()
            True
        """
        return self._is_immutable

    def cone_vertices(self):
        r"""
        Return the list of cone vertices of ``self``.

        A vertex is a cone vertex if and only if it appears in every facet.

        EXAMPLES::

            sage: SimplicialComplex([[1,2,3]]).cone_vertices()
            [1, 2, 3]
            sage: SimplicialComplex([[1,2,3], [1,3,4], [1,5,6]]).cone_vertices()
            [1]
            sage: SimplicialComplex([[1,2,3], [1,3,4], [2,5,6]]).cone_vertices()
            []
        """
        F = self.facets()
        C = set(self.vertices())
        for f in F:
            C = C.intersection(list(f))
            if not C:
                break
        return sorted(C)

    def decone(self):
        r"""
        Return the subcomplex of ``self`` induced by the non-cone vertices.

        EXAMPLES::

            sage: SimplicialComplex([[1,2,3]]).decone()
            Simplicial complex with vertex set () and facets {()}
            sage: SimplicialComplex([[1,2,3], [1,3,4], [1,5,6]]).decone()
            Simplicial complex with vertex set (2, 3, 4, 5, 6)
             and facets {(2, 3), (3, 4), (5, 6)}
            sage: X = SimplicialComplex([[1,2,3], [1,3,4], [2,5,6]])
            sage: X.decone() == X
            True
        """
        V = set(self.vertices()).difference(self.cone_vertices())
        return self.generated_subcomplex(V)

    def is_balanced(self, check_purity=False, certificate=False):
        r"""
        Determine whether ``self`` is balanced.

        A simplicial complex `X` of dimension `d-1` is balanced if and
        only if its vertices can be colored with `d` colors such that
        every face contains at most one vertex of each color.  An
        equivalent condition is that the 1-skeleton of `X` is
        `d`-colorable.  In some contexts, it is also required that `X`
        be pure (i.e., that all maximal faces of `X` have the same
        dimension).

        INPUT:

        - ``check_purity`` -- boolean (default: ``False``); if this is ``True``,
          require that ``self`` be pure as well as balanced

        - ``certificate`` -- boolean (default: ``False``); if this is ``True`` and
          ``self`` is balanced, then return a `d`-coloring of the 1-skeleton

        EXAMPLES:

        A 1-dim simplicial complex is balanced iff it is bipartite::

            sage: X = SimplicialComplex([[1,2], [1,4], [3,4], [2,5]])
            sage: X.is_balanced()
            True
            sage: sorted(X.is_balanced(certificate=True))
            [[1, 3, 5], [2, 4]]
            sage: X = SimplicialComplex([[1,2], [1,4], [3,4], [2,4]])
            sage: X.is_balanced()
            False

        Any barycentric division is balanced::

            sage: X = SimplicialComplex([[1,2,3], [1,2,4], [2,3,4]])
            sage: X.is_balanced()
            False
            sage: X.barycentric_subdivision().is_balanced()
            True

        A non-pure balanced complex::

            sage: X = SimplicialComplex([[1,2,3], [3,4]])
            sage: X.is_balanced(check_purity=True)
            False
            sage: sorted(X.is_balanced(certificate=True))
            [[1, 4], [2], [3]]
        """
        d = 1 + self.dimension()
        if check_purity and not self.is_pure():
            return False
        Skel = self.graph()
        if certificate:
            C = Skel.coloring()
            C = C if len(C) == d else False
            return C
        else:
            return Skel.chromatic_number() == d

    def is_partitionable(self, certificate=False,
                         *, solver=None, integrality_tolerance=1e-3):
        r"""
        Determine whether ``self`` is partitionable.

        A partitioning of a simplicial complex `X` is a decomposition
        of its face poset into disjoint Boolean intervals `[R,F]`,
        where `F` ranges over all facets of `X`.

        The method sets up an integer program with:

        - a variable `y_i` for each pair `(R,F)`, where `F` is a facet of `X`
          and `R` is a subface of `F`

        - a constraint `y_i+y_j \leq 1` for each pair `(R_i,F_i)`, `(R_j,F_j)`
          whose Boolean intervals intersect nontrivially (equivalent to
          `(R_i\subseteq F_j and R_j\subseteq F_i))`

        - objective function equal to the sum of all `y_i`

        INPUT:

        - ``certificate`` -- boolean (default: ``False``); if ``True``,
          and ``self`` is partitionable, then return a list of pairs `(R,F)`
          that form a partitioning.

        - ``solver`` -- (default: ``None``) specifies a Mixed Integer Linear Programming
          (MILP) solver to be used. If set to ``None``, the default one is used. For
          more information on MILP solvers and which default solver is used, see
          the method
          :meth:`solve <sage.numerical.mip.MixedIntegerLinearProgram.solve>`
          of the class
          :class:`MixedIntegerLinearProgram <sage.numerical.mip.MixedIntegerLinearProgram>`.

        - ``integrality_tolerance`` -- parameter for use with MILP solvers over an
          inexact base ring; see :meth:`MixedIntegerLinearProgram.get_values`

        EXAMPLES:

        Simplices are trivially partitionable::

            sage: X = SimplicialComplex([[1,2,3,4]])
            sage: X.is_partitionable()                                                  # needs sage.numerical.mip
            True
            sage: X.is_partitionable(certificate=True)                                  # needs sage.numerical.mip
            [((), (1, 2, 3, 4), 4)]

        Shellable complexes are partitionable::

            sage: # needs sage.numerical.mip, long time
            sage: X = SimplicialComplex([[1,3,5], [1,3,6], [1,4,5], [1,4,6],
            ....:                        [2,3,5], [2,3,6], [2,4,5]])
            sage: X.is_partitionable()
            True
            sage: P = X.is_partitionable(certificate=True)
            sage: def n_intervals_containing(f):
            ....:     return len([RF for RF in P
            ....:                    if RF[0].is_face(f) and f.is_face(RF[1])])
            sage: all(n_intervals_containing(f) == 1
            ....:     for k in X.faces().keys() for f in X.faces()[k])
            True

        A non-shellable, non-Cohen-Macaulay, partitionable example, constructed by Björner::

            sage: X = SimplicialComplex([[1,2,3], [1,2,4], [1,3,4], [2,3,4], [1,5,6]])
            sage: X.is_partitionable()                                                  # needs sage.numerical.mip
            True

        The bowtie complex is not partitionable::

            sage: X = SimplicialComplex([[1,2,3], [1,4,5]])
            sage: X.is_partitionable()                                                  # needs sage.numerical.mip
            False
        """
        from sage.numerical.mip import MixedIntegerLinearProgram
        RFPairs = [(Simplex(r), f, f.dimension() - len(r) + 1)
                   for f in self.facets() for r in Set(f).subsets()]
        n = len(RFPairs)
        IP = MixedIntegerLinearProgram(solver=solver)
        y = IP.new_variable(binary=True)
        for i0, pair0 in enumerate(RFPairs):
            for i1, pair1 in enumerate(RFPairs):
                if (i0 < i1 and pair0[0].is_face(pair1[1]) and
                        pair1[0].is_face(pair0[1])):
                    IP.add_constraint(y[i0] + y[i1] <= 1)
        IP.set_objective(sum(2**RFPairs[i][2] * y[i] for i in range(n)))
        sol = round(IP.solve())
        if sol < sum(self.f_vector()):
            return False
        elif not certificate:
            return True
        else:
            x = IP.get_values(y, convert=bool, tolerance=integrality_tolerance)
            return [RFPairs[i] for i in range(n) if x[i]]

    def intersection(self, other):
        r"""
        Calculate the intersection of two simplicial complexes.

        EXAMPLES::

            sage: X = SimplicialComplex([[1,2,3], [1,2,4]])
            sage: Y = SimplicialComplex([[1,2,3], [1,4,5]])
            sage: Z = SimplicialComplex([[1,2,3], [1,4], [2,4]])
            sage: sorted(X.intersection(Y).facets())
            [(1, 2, 3), (1, 4)]
            sage: X.intersection(X) == X
            True
            sage: X.intersection(Z) == X
            False
            sage: X.intersection(Z) == Z
            True
        """
        F = []
        for k in range(1 + min(self.dimension(), other.dimension())):
            F = F + [s for s in self.faces()[k] if s in other.faces()[k]]
        return SimplicialComplex(F)

    def bigraded_betti_numbers(self, base_ring=ZZ, verbose=False):
        r"""
        Return a dictionary of the bigraded Betti numbers of ``self``,
        with keys `(-a, 2b)`.

        INPUT:

        - ``base_ring`` -- (default: ``ZZ``) the base ring used
          when computing homology
        - ``verbose`` -- boolean (default: ``False``); if ``True``, print
          messages during the computation, which indicate in which
          subcomplexes non-trivial homologies appear

        .. NOTE::

            If ``verbose`` is ``True``, then caching is avoided.

        .. SEEALSO::

            See :meth:`bigraded_betti_number` for more information.

        EXAMPLES::

            sage: X = SimplicialComplex([[0,1],[1,2],[1,3],[2,3]])
            sage: Y = SimplicialComplex([[1,2,3],[1,2,4],[3,5],[4,5]])
            sage: sorted(X.bigraded_betti_numbers(base_ring=QQ).items(), reverse=True)
            [((0, 0), 1), ((-1, 6), 1), ((-1, 4), 2), ((-2, 8), 1), ((-2, 6), 1)]
            sage: sorted(Y.bigraded_betti_numbers(verbose=True).items(), reverse=True)
            (-1, 4): Non-trivial homology Z in dimension 0 of the full
            subcomplex generated by a set of vertices (1, 5)
            (-1, 4): Non-trivial homology Z in dimension 0 of the full
            subcomplex generated by a set of vertices (2, 5)
            (-1, 4): Non-trivial homology Z in dimension 0 of the full
            subcomplex generated by a set of vertices (3, 4)
            (-2, 6): Non-trivial homology Z in dimension 0 of the full
            subcomplex generated by a set of vertices (1, 2, 5)
            (-2, 8): Non-trivial homology Z in dimension 1 of the full
            subcomplex generated by a set of vertices (1, 3, 4, 5)
            (-2, 8): Non-trivial homology Z in dimension 1 of the full
            subcomplex generated by a set of vertices (2, 3, 4, 5)
            (-3, 10): Non-trivial homology Z in dimension 1 of the full
            subcomplex generated by a set of vertices (1, 2, 3, 4, 5)
            [((0, 0), 1), ((-1, 4), 3), ((-2, 8), 2), ((-2, 6), 1), ((-3, 10), 1)]

        If we wish to view them in a form of a table, it is
        simple enough to create a function as such::

            sage: def print_table(bbns):
            ....:     max_a = max(-p[0] for p in bbns)
            ....:     max_b = max(p[1] for p in bbns)
            ....:     bbn_table = [[bbns.get((-a,b), 0) for a in range(max_a+1)]
            ....:                                       for b in range(max_b+1)]
            ....:     width = len(str(max(bbns.values()))) + 1
            ....:     print(' '*width, end=' ')
            ....:     for i in range(max_a+1):
            ....:         print(f'{-i:{width}}', end=' ')
            ....:     print()
            ....:     for j in range(len(bbn_table)):
            ....:         print(f'{j:{width}}', end=' ')
            ....:         for r in bbn_table[j]:
            ....:             print(f'{r:{width}}', end=' ')
            ....:         print()
            sage: print_table(X.bigraded_betti_numbers())
                0 -1 -2
             0  1  0  0
             1  0  0  0
             2  0  0  0
             3  0  0  0
             4  0  2  0
             5  0  0  0
             6  0  1  1
             7  0  0  0
             8  0  0  1
        """
        if base_ring in self._bbn_all_computed and not verbose:
            return self._bbn[base_ring]

        from sage.homology.homology_group import HomologyGroup
        L = self.vertices()
        n = len(L)
        B = {}
        H0 = HomologyGroup(0, base_ring)

        B[(0, 0)] = ZZ.one()

        for j in range(n+1):
            for x in combinations(L, j):
                S = self.generated_subcomplex(x)
                H = S.homology(base_ring=base_ring)
                for k in range(j):
                    if j-k-1 in H and H[j-k-1] != H0:
                        ind = (-k, 2*j)
                        if ind not in B:
                            B[ind] = ZZ.zero()
                        B[ind] += len(H[j-k-1].gens())
                        if verbose:
                            print("{}: Non-trivial homology {} in dimension {} of the full subcomplex generated by a set of vertices {}".format(ind, H[j-k-1], j-k-1, x))

        self._bbn[base_ring] = B
        self._bbn_all_computed.add(base_ring)

        return B

    def bigraded_betti_number(self, a, b, base_ring=ZZ, verbose=False):
        r"""
        Return the bigraded Betti number indexed in the form `(-a, 2b)`.

        Bigraded Betti number with indices `(-a, 2b)` is defined as a
        sum of ranks of `(b-a-1)`-th (co)homologies of full subcomplexes
        with exactly `b` vertices.

        INPUT:

        - ``base_ring`` -- (default: ``ZZ``) the base ring used
          when computing homology
        - ``verbose`` -- boolean (default: ``False``); if ``True``, print
          messages during the computation, which indicate in which
          subcomplexes non-trivial homologies appear

        .. NOTE::

            If ``verbose`` is ``True``, then caching is avoided.

        EXAMPLES::

            sage: # needs sage.modules
            sage: X = SimplicialComplex([[0,1],[1,2],[2,0],[1,3]])
            sage: X.bigraded_betti_number(-1, 4, base_ring=QQ)
            2
            sage: X.bigraded_betti_number(-1, 8)
            0
            sage: X.bigraded_betti_number(-2, 5)
            0
            sage: X.bigraded_betti_number(0, 0)
            1
            sage: sorted(X.bigraded_betti_numbers().items(), reverse=True)
            [((0, 0), 1), ((-1, 6), 1), ((-1, 4), 2), ((-2, 8), 1), ((-2, 6), 1)]
            sage: X.bigraded_betti_number(-1, 4, base_ring=QQ)
            2
            sage: X.bigraded_betti_number(-1, 8)
            0
            sage: Y = SimplicialComplex([[1,2,3],[1,2,4],[3,5],[4,5]])
            sage: Y.bigraded_betti_number(-1, 4, verbose=True)
            Non-trivial homology Z in dimension 0 of the full subcomplex
            generated by a set of vertices (1, 5)
            Non-trivial homology Z in dimension 0 of the full subcomplex
            generated by a set of vertices (2, 5)
            Non-trivial homology Z in dimension 0 of the full subcomplex
            generated by a set of vertices (3, 4)
            3
        """
        if b % 2:
            return ZZ.zero()
        if a == 0 == b:
            return ZZ.one()
        if base_ring in self._bbn and not verbose:
            if base_ring in self._bbn_all_computed:
                return self._bbn[base_ring].get((a, b), ZZ.zero())
            elif (a, b) in self._bbn[base_ring]:
                return self._bbn[base_ring][a, b]

        from sage.homology.homology_group import HomologyGroup

        b //= 2
        L = self.vertices()
        H0 = HomologyGroup(0, base_ring)

        B = 0

        for x in combinations(L, b):
            S = self.generated_subcomplex(x)
            H = S.homology(base_ring=base_ring)
            if b+a-1 in H and H[b+a-1] != H0:
                B += len(H[b+a-1].gens())
                if verbose:
                    print("Non-trivial homology {} in dimension {} of the full subcomplex generated by a set of vertices {}".format(H[b+a-1], b+a-1, x))

        B = ZZ(B)

        if base_ring in self._bbn:
            self._bbn[base_ring][(a, 2*b)] = B
        else:
            self._bbn[base_ring] = {(a, 2*b): B}

        return B

    def is_golod(self) -> bool:
        r"""
        Return whether ``self`` is Golod.

        A simplicial complex is Golod if multiplication and all higher
        Massey operations in the associated Tor-algebra are trivial. This
        is done by checking the bigraded Betti numbers.

        EXAMPLES::

            sage: # needs sage.modules
            sage: X = SimplicialComplex([[0,1],[1,2],[2,3],[3,0]])
            sage: Y = SimplicialComplex([[0,1,2],[0,2],[0,4]])
            sage: X.is_golod()
            False
            sage: Y.is_golod()
            True
        """
        H = [a+b for a, b in self.bigraded_betti_numbers()]
        if 0 in H:
            H.remove(0)

        return not any(i+j in H for ii, i in enumerate(H) for j in H[ii:])

    def is_minimally_non_golod(self) -> bool:
        r"""
        Return whether ``self`` is minimally non-Golod.

        If a simplicial complex itself is not Golod, but deleting any vertex
        gives us a full subcomplex that is Golod, then we say that a simplicial
        complex is minimally non-Golod.

        .. SEEALSO::

            See :meth:`is_golod` for more information.

        EXAMPLES::

            sage: # needs sage.modules
            sage: X = SimplicialComplex([[0,1],[1,2],[2,3],[3,0]])
            sage: Y = SimplicialComplex([[1,2,3],[1,2,4],[3,5],[4,5]])
            sage: X.is_golod()
            False
            sage: X.is_minimally_non_golod()
            True
            sage: Y.is_golod()
            False
            sage: Y.is_minimally_non_golod()
            False
        """
        def test(v):
            X = copy(self)
            X.remove_face([v])
            return X.is_golod()

        return not self.is_golod() and all(test(v) for v in self.vertices())

    def moment_angle_complex(self):
        """
        Return the moment-angle complex of ``self``.

        A moment-angle complex is a topological space created
        from this simplicial complex, which holds a lot of
        information about the simplicial complex itself.

        .. SEEALSO::

            See :mod:`sage.topology.moment_angle_complex` for
            more information on moment-angle complexes.

        EXAMPLES::

            sage: X = SimplicialComplex([[0,1,2,3], [1,4], [3,2,4]])
            sage: X.moment_angle_complex()
            Moment-angle complex of Simplicial complex with vertex set
            (0, 1, 2, 3, 4) and facets {(1, 4), (2, 3, 4), (0, 1, 2, 3)}
            sage: K = simplicial_complexes.KleinBottle()
            sage: K.moment_angle_complex()
            Moment-angle complex of Simplicial complex with vertex set
            (0, 1, 2, 3, 4, 5, 6, 7) and 16 facets

        We can also create it explicitly::

            sage: Z = MomentAngleComplex(K); Z
            Moment-angle complex of Simplicial complex with vertex set
            (0, 1, 2, 3, 4, 5, 6, 7) and 16 facets
        """
        from .moment_angle_complex import MomentAngleComplex
        return MomentAngleComplex(self)


# Miscellaneous utility functions.

# The following two functions can be used to generate the facets for
# the corresponding examples in sage.homology.examples. These take a
# few seconds to run, so the actual examples have the facets
# hard-coded. Thus the following functions are not currently used in
# the Sage library.

def facets_for_RP4():
    """
    Return the list of facets for a minimal triangulation of 4-dimensional
    real projective space.

    We use vertices numbered 1 through 16, define two facets, and define
    a certain subgroup `G` of the symmetric group `S_{16}`. Then the set
    of all facets is the `G`-orbit of the two given facets.

    See the description in Example 3.12 in Datta [Dat2007]_.

    EXAMPLES::

        sage: from sage.topology.simplicial_complex import facets_for_RP4
        sage: A = facets_for_RP4()   # long time (1 or 2 seconds)
        sage: SimplicialComplex(A) == simplicial_complexes.RealProjectiveSpace(4) # long time
        True
    """
    # Define the group:
    from sage.groups.perm_gps.permgroup import PermutationGroup
    g1 = '(2,7)(4,10)(5,6)(11,12)'
    g2 = '(1, 2, 3, 4, 5, 10)(6, 8, 9)(11, 12, 13, 14, 15, 16)'
    G = PermutationGroup([g1, g2])
    # Define the two simplices:
    t1 = (1, 2, 4, 5, 11)
    t2 = (1, 2, 4, 11, 13)
    # Apply the group elements to the simplices:
    facets = []
    for g in G:
        d = g.dict()
        for t in [t1, t2]:
            new = tuple([d[j] for j in t])
            if new not in facets:
                facets.append(new)
    return facets


def facets_for_K3():
    """
    Return the facets for a minimal triangulation of the K3 surface.

    This is a pure simplicial complex of dimension 4 with 16
    vertices and 288 facets. The facets are obtained by constructing a
    few facets and a permutation group `G`, and then computing the
    `G`-orbit of those facets.

    See Casella and Kühnel in [CK2001]_ and Spreer and Kühnel [SK2011]_;
    the construction here uses the labeling from Spreer and Kühnel.

    EXAMPLES::

        sage: from sage.topology.simplicial_complex import facets_for_K3
        sage: A = facets_for_K3()   # long time (a few seconds)
        sage: SimplicialComplex(A) == simplicial_complexes.K3Surface()  # long time
        True
    """
    from sage.groups.perm_gps.permgroup import PermutationGroup
    G = PermutationGroup([[(1, 3, 8, 4, 9, 16, 15, 2, 14, 12, 6, 7, 13, 5, 10)],
                          [(1, 11, 16), (2, 10, 14), (3, 12, 13),
                           (4, 9, 15), (5, 7, 8)]])
    return ([tuple([g(i) for i in (1, 2, 3, 8, 12)]) for g in G]
            + [tuple([g(i) for i in (1, 2, 5, 8, 14)]) for g in G])<|MERGE_RESOLUTION|>--- conflicted
+++ resolved
@@ -2257,23 +2257,11 @@
 
         INPUT:
 
-<<<<<<< HEAD
-        :param algorithm: The options are ``'auto'``, ``'dhsw'``, or
-           ``'pari'``.  (``'no_chomp'`` is a synonym for ``'auto'``,
-           maintained for backward compatibility.)  If ``'auto'``,
-           use the Dumas, Heckenbach, Saunders, and Welker elimination
-           algorithm for large matrices, Pari for small ones.
-           If ``'pari'``, then compute elementary divisors
-           using Pari.  If ``'dhsw'``, then use the DHSW algorithm to
-           compute elementary divisors.  (As of this writing, ``'pari'``
-           is the fastest standard option.)
-=======
         - ``dim`` -- integer or list of integers or ``None`` (default:
           ``None``); if ``None``, then return the homology in every dimension.
           If ``dim`` is an integer or list, return the homology in the given
           dimensions.  (Actually, if ``dim`` is a list, return the homology in
           the range from ``min(dim)`` to ``max(dim)``.)
->>>>>>> e042294b
 
         - ``base_ring`` -- commutative ring (default: ``ZZ``); must be ``ZZ``
           or a field
