r"""
Power Series Rings

Power series rings are constructed in the standard Sage
fashion.  See also :doc:`multi_power_series_ring`.

EXAMPLES:

Construct rings and elements::

    sage: R.<t> = PowerSeriesRing(QQ)
    sage: R.random_element(6)  # random
    -4 - 1/2*t^2 - 1/95*t^3 + 1/2*t^4 - 12*t^5 + O(t^6)

::

    sage: R.<t,u,v> = PowerSeriesRing(QQ); R
    Multivariate Power Series Ring in t, u, v over Rational Field
    sage: p = -t + 1/2*t^3*u - 1/4*t^4*u + 2/3*v^5 + R.O(6); p
    -t + 1/2*t^3*u - 1/4*t^4*u + 2/3*v^5 + O(t, u, v)^6
    sage: p in R
    True

The default precision is specified at construction, but does not
bound the precision of created elements.

::

    sage: R.<t> = PowerSeriesRing(QQ, default_prec=5)
    sage: R.random_element(6)  # random
    1/2 - 1/4*t + 2/3*t^2 - 5/2*t^3 + 2/3*t^5 + O(t^6)

Construct univariate power series from a list of coefficients::

    sage: S = R([1, 3, 5, 7]); S
    1 + 3*t + 5*t^2 + 7*t^3

The default precision of a power series ring stays fixed and cannot be
changed. To work with different default precision, create a new power series
ring::

    sage: R.<x> = PowerSeriesRing(QQ, default_prec=10)
    sage: sin(x)
    x - 1/6*x^3 + 1/120*x^5 - 1/5040*x^7 + 1/362880*x^9 + O(x^10)
    sage: R.<x> = PowerSeriesRing(QQ, default_prec=15)
    sage: sin(x)
    x - 1/6*x^3 + 1/120*x^5 - 1/5040*x^7 + 1/362880*x^9 - 1/39916800*x^11 + 1/6227020800*x^13 + O(x^15)

An iterated example::

    sage: R.<t> = PowerSeriesRing(ZZ)
    sage: S.<t2> = PowerSeriesRing(R)
    sage: S
    Power Series Ring in t2 over Power Series Ring in t over Integer Ring
    sage: S.base_ring()
    Power Series Ring in t over Integer Ring

Sage can compute with power series over the symbolic ring.

::

    sage: # needs sage.symbolic
    sage: K.<t> = PowerSeriesRing(SR, default_prec=5)
    sage: a, b, c = var('a,b,c')
    sage: f = a + b*t + c*t^2 + O(t^3)
    sage: f*f
    a^2 + 2*a*b*t + (b^2 + 2*a*c)*t^2 + O(t^3)
    sage: f = sqrt(2) + sqrt(3)*t + O(t^3)
    sage: f^2
    2 + 2*sqrt(3)*sqrt(2)*t + 3*t^2 + O(t^3)

Elements are first coerced to constants in ``base_ring``, then coerced
into the ``PowerSeriesRing``::

    sage: R.<t> = PowerSeriesRing(ZZ)
    sage: f = Mod(2, 3) * t; (f, f.parent())
    (2*t, Power Series Ring in t over Ring of integers modulo 3)

We make a sparse power series.

::

    sage: R.<x> = PowerSeriesRing(QQ, sparse=True); R
    Sparse Power Series Ring in x over Rational Field
    sage: f = 1 + x^1000000
    sage: g = f*f
    sage: g.degree()
    2000000

We make a sparse Laurent series from a power series generator::

    sage: R.<t> = PowerSeriesRing(QQ, sparse=True)
    sage: latex(-2/3*(1/t^3) + 1/t + 3/5*t^2 + O(t^5))
    \frac{-\frac{2}{3}}{t^{3}} + \frac{1}{t} + \frac{3}{5}t^{2} + O(t^{5})
    sage: S = parent(1/t); S
    Sparse Laurent Series Ring in t over Rational Field

Choose another implementation of the attached polynomial ring::

    sage: R.<t> = PowerSeriesRing(ZZ)
    sage: type(t.polynomial())                                                          # needs sage.libs.flint
    <... 'sage.rings.polynomial.polynomial_integer_dense_flint.Polynomial_integer_dense_flint'>
    sage: S.<s> = PowerSeriesRing(ZZ, implementation='NTL')                             # needs sage.libs.ntl
    sage: type(s.polynomial())                                                          # needs sage.libs.ntl
    <... 'sage.rings.polynomial.polynomial_integer_dense_ntl.Polynomial_integer_dense_ntl'>

AUTHORS:

- William Stein: the code
- Jeremy Cho (2006-05-17): some examples (above)
- Niles Johnson (2010-09): implement multivariate power series
- Simon King (2012-08): use category and coercion framework, :issue:`13412`

TESTS::

    sage: R.<t> = PowerSeriesRing(QQ)
    sage: R is loads(dumps(R))
    True
    sage: TestSuite(R).run()

::

    sage: R.<x> = PowerSeriesRing(QQ, sparse=True)
    sage: R is loads(dumps(R))
    True
    sage: TestSuite(R).run()

::

    sage: M = PowerSeriesRing(QQ, 't,u,v,w', default_prec=20)
    sage: M is loads(dumps(M))
    True
    sage: TestSuite(M).run()
"""

import sage.categories.commutative_rings as commutative_rings
import sage.misc.latex as latex
from sage.interfaces.abc import MagmaElement
from sage.misc.lazy_import import lazy_import
from sage.rings import (
    integer,
    laurent_series_ring,
    laurent_series_ring_element,
    power_series_mpoly,
    power_series_poly,
    power_series_ring_element,
    ring,
)
from sage.rings.fraction_field_element import FractionFieldElement
from sage.rings.infinity import infinity
from sage.rings.polynomial.multi_polynomial_ring_base import MPolynomialRing_base
from sage.rings.polynomial.polynomial_ring import PolynomialRing_general
from sage.rings.polynomial.polynomial_ring_constructor import PolynomialRing
from sage.structure.category_object import normalize_names
from sage.structure.element import Expression, parent
from sage.structure.nonexact import Nonexact
from sage.structure.unique_representation import UniqueRepresentation

_CommutativeRings = commutative_rings.CommutativeRings()
import sage.categories.integral_domains as integral_domains

_IntegralDomains = integral_domains.IntegralDomains()
import sage.categories.fields as fields

_Fields = fields.Fields()

from sage.categories.complete_discrete_valuation import CompleteDiscreteValuationRings

lazy_import('sage.misc.sage_eval', 'sage_eval')

try:
    from .laurent_series_ring import LaurentSeriesRing
    from .laurent_series_ring_element import LaurentSeries
except ImportError:
    LaurentSeriesRing = ()
    LaurentSeries = ()

lazy_import('sage.rings.lazy_series_ring', 'LazyPowerSeriesRing')


def PowerSeriesRing(base_ring, name=None, arg2=None, names=None,
                    sparse=False, default_prec=None, order='negdeglex',
                    num_gens=None, implementation=None):
    r"""
    Create a univariate or multivariate power series ring over a given
    (commutative) base ring.

    INPUT:

    - ``base_ring`` -- a commutative ring

    - ``name``, ``names`` -- name(s) of the indeterminate

    - ``default_prec`` -- the default precision used if an exact object must
      be changed to an approximate object in order to do an arithmetic
      operation.  If left as ``None``, it will be set to the global
      default (20) in the univariate case, and 12 in the multivariate case.

    - ``sparse`` -- boolean (default: ``False``); whether power series
      are represented as sparse objects

    - ``order`` -- (default: ``negdeglex``) term ordering, for multivariate case

    - ``num_gens`` -- number of generators, for multivariate case

    There is a unique power series ring over each base ring with given
    variable name. Two power series over the same base ring with
    different variable names are not equal or isomorphic.

    EXAMPLES (Univariate)::

        sage: R = PowerSeriesRing(QQ, 'x'); R
        Power Series Ring in x over Rational Field

    ::

        sage: S = PowerSeriesRing(QQ, 'y'); S
        Power Series Ring in y over Rational Field

    ::

        sage: R = PowerSeriesRing(QQ, 10)
        Traceback (most recent call last):
        ...
        ValueError: variable name '10' does not start with a letter

    ::

        sage: S = PowerSeriesRing(QQ, 'x', default_prec=15); S
        Power Series Ring in x over Rational Field
        sage: S.default_prec()
        15

    EXAMPLES (Multivariate) See also :doc:`multi_power_series_ring`::

        sage: R = PowerSeriesRing(QQ, 't,u,v'); R
        Multivariate Power Series Ring in t, u, v over Rational Field

    ::

        sage: N = PowerSeriesRing(QQ,'w',num_gens=5); N
        Multivariate Power Series Ring in w0, w1, w2, w3, w4 over Rational Field

    Number of generators can be specified before variable name without using keyword::

        sage: M = PowerSeriesRing(QQ,4,'k'); M
        Multivariate Power Series Ring in k0, k1, k2, k3 over Rational Field

    Multivariate power series can be constructed using angle bracket or double square bracket notation::

        sage: R.<t,u,v> = PowerSeriesRing(QQ, 't,u,v'); R
        Multivariate Power Series Ring in t, u, v over Rational Field

        sage: ZZ[['s,t,u']]
        Multivariate Power Series Ring in s, t, u over Integer Ring

    Sparse multivariate power series ring::

        sage: M = PowerSeriesRing(QQ,4,'k',sparse=True); M
        Sparse Multivariate Power Series Ring in k0, k1, k2, k3 over
        Rational Field

    Power series ring over polynomial ring::

        sage: H = PowerSeriesRing(PolynomialRing(ZZ,3,'z'), 4, 'f'); H
        Multivariate Power Series Ring in f0, f1, f2, f3 over Multivariate
        Polynomial Ring in z0, z1, z2 over Integer Ring

    Power series ring over finite field::

        sage: S = PowerSeriesRing(GF(65537),'x,y'); S                                   # needs sage.rings.finite_rings
        Multivariate Power Series Ring in x, y over Finite Field of size
        65537

    Power series ring with many variables::

        sage: R = PowerSeriesRing(ZZ, ['x%s'%p for p in primes(100)]); R                # needs sage.libs.pari
        Multivariate Power Series Ring in x2, x3, x5, x7, x11, x13, x17, x19,
        x23, x29, x31, x37, x41, x43, x47, x53, x59, x61, x67, x71, x73, x79,
        x83, x89, x97 over Integer Ring

    - Use :meth:`inject_variables` to make the variables available for
      interactive use.

      ::

        sage: R.inject_variables()                                                      # needs sage.libs.pari
        Defining x2, x3, x5, x7, x11, x13, x17, x19, x23, x29, x31, x37,
        x41, x43, x47, x53, x59, x61, x67, x71, x73, x79, x83, x89, x97

        sage: f = x47 + 3*x11*x29 - x19 + R.O(3)                                        # needs sage.libs.pari
        sage: f in R                                                                    # needs sage.libs.pari
        True


    Variable ordering determines how series are displayed::

        sage: T.<a,b> = PowerSeriesRing(ZZ,order='deglex'); T
        Multivariate Power Series Ring in a, b over Integer Ring
        sage: T.term_order()
        Degree lexicographic term order
        sage: p = - 2*b^6 + a^5*b^2 + a^7 - b^2 - a*b^3 + T.O(9); p
        a^7 + a^5*b^2 - 2*b^6 - a*b^3 - b^2 + O(a, b)^9

        sage: U = PowerSeriesRing(ZZ,'a,b',order='negdeglex'); U
        Multivariate Power Series Ring in a, b over Integer Ring
        sage: U.term_order()
        Negative degree lexicographic term order
        sage: U(p)
        -b^2 - a*b^3 - 2*b^6 + a^7 + a^5*b^2 + O(a, b)^9


    TESTS::

        sage: N = PowerSeriesRing(QQ,'k',num_gens=5); N
        Multivariate Power Series Ring in k0, k1, k2, k3, k4 over Rational Field

    The following behavior of univariate power series ring will eventually
    be deprecated and then changed to return a multivariate power series
    ring::

        sage: N = PowerSeriesRing(QQ,'k',5); N
        Power Series Ring in k over Rational Field
        sage: N.default_prec()
        5
        sage: L.<m> = PowerSeriesRing(QQ,5); L
        Power Series Ring in m over Rational Field
        sage: L.default_prec()
        5

    By :issue:`14084`, a power series ring belongs to the category of integral
    domains, if the base ring does::

        sage: P = ZZ[['x']]
        sage: P.category()
        Category of integral domains
        sage: TestSuite(P).run()
        sage: M = ZZ[['x','y']]
        sage: M.category()
        Category of integral domains
        sage: TestSuite(M).run()

    Otherwise, it belongs to the category of commutative rings::

        sage: P = Integers(15)[['x']]
        sage: P.category()
        Category of commutative rings
        sage: TestSuite(P).run()
        sage: M = Integers(15)[['x','y']]
        sage: M.category()
        Category of commutative rings
        sage: TestSuite(M).run()

    .. SEEALSO::

        * :func:`sage.misc.defaults.set_series_precision`
    """
    #multivariate case:
    # examples for first case:
    # PowerSeriesRing(QQ,'x,y,z')
    # PowerSeriesRing(QQ,['x','y','z'])
    # PowerSeriesRing(QQ,['x','y','z'], 3)
    if names is None and name is not None:
        names = name
    if isinstance(names, (tuple, list)) and len(names) > 1 or (isinstance(names, str) and ',' in names):
        return _multi_variate(base_ring, num_gens=arg2, names=names,
                     order=order, default_prec=default_prec, sparse=sparse)
    # examples for second case:
    # PowerSeriesRing(QQ,3,'t')
    if arg2 is None and num_gens is not None:
        arg2 = names
        names = num_gens
    if (isinstance(arg2, str) and
            isinstance(names, (int, integer.Integer))):
        return _multi_variate(base_ring, num_gens=names, names=arg2,
                     order=order, default_prec=default_prec, sparse=sparse)

    # univariate case: the arguments to PowerSeriesRing used to be
    # (base_ring, name=None, default_prec=20, names=None, sparse=False),
    # and thus that is what the code below expects; this behavior is being
    # deprecated, and will eventually be removed.
    if default_prec is None and arg2 is None:
        from sage.misc.defaults import series_precision
        default_prec = series_precision()
    elif arg2 is not None:
        default_prec = arg2

    ## too many things (padics, elliptic curves) depend on this behavior,
    ## so no warning for now.
    ##

    # if isinstance(name, (int,integer.Integer)) or isinstance(arg2,(int,integer.Integer)):
    #     deprecation(issue_number, "This behavior of PowerSeriesRing is being deprecated in favor of constructing multivariate power series rings. (See Github issue #1956.)")

    # the following is the original, univariate-only code

    if isinstance(name, (int, integer.Integer)):
        default_prec = name
    if names is not None:
        name = names
    name = normalize_names(1, name)

    if name is None:
        raise TypeError("You must specify the name of the indeterminate of the Power series ring.")

    key = (base_ring, name, default_prec, sparse, implementation)
    if PowerSeriesRing_generic.__classcall__.is_in_cache(key):
        return PowerSeriesRing_generic(*key)

    if isinstance(name, (tuple, list)):
        assert len(name) == 1
        name = name[0]

    if not (name is None or isinstance(name, str)):
        raise TypeError("variable name must be a string or None")

    if base_ring in _Fields:
        R = PowerSeriesRing_over_field(base_ring, name, default_prec,
                                       sparse=sparse, implementation=implementation)
    elif base_ring in _IntegralDomains:
        R = PowerSeriesRing_domain(base_ring, name, default_prec,
                                   sparse=sparse, implementation=implementation)
    elif base_ring in _CommutativeRings:
        R = PowerSeriesRing_generic(base_ring, name, default_prec,
                                    sparse=sparse, implementation=implementation)
    else:
        raise TypeError("base_ring must be a commutative ring")
    return R

def _multi_variate(base_ring, num_gens=None, names=None,
                     order='negdeglex', default_prec=None, sparse=False):
    """
    Construct multivariate power series ring.
    """
    if names is None:
        raise TypeError("you must specify a variable name or names")

    if num_gens is None:
        if isinstance(names,str):
            num_gens = len(names.split(','))
        elif isinstance(names, (list, tuple)):
            num_gens = len(names)
        else:
            raise TypeError("variable names must be a string, tuple or list")
    names = normalize_names(num_gens, names)
    num_gens = len(names)
    if default_prec is None:
        default_prec = 12

    if base_ring not in commutative_rings.CommutativeRings():
        raise TypeError("base_ring must be a commutative ring")
    from sage.rings.multi_power_series_ring import MPowerSeriesRing_generic
    R = MPowerSeriesRing_generic(base_ring, num_gens, names,
                                 order=order, default_prec=default_prec, sparse=sparse)
    return R


def _single_variate():
    pass

def is_PowerSeriesRing(R):
    """
    Return ``True`` if this is a *univariate* power series ring.  This is in
    keeping with the behavior of ``is_PolynomialRing``
    versus ``is_MPolynomialRing``.

    EXAMPLES::

        sage: from sage.rings.power_series_ring import is_PowerSeriesRing
        sage: is_PowerSeriesRing(10)
        doctest:warning...
        DeprecationWarning: The function is_PowerSeriesRing is deprecated;
        use 'isinstance(..., (PowerSeriesRing_generic, LazyPowerSeriesRing) and ....ngens() == 1)' instead.
        See https://github.com/sagemath/sage/issues/38290 for details.
        False
        sage: is_PowerSeriesRing(QQ[['x']])
        True
        sage: is_PowerSeriesRing(LazyPowerSeriesRing(QQ, 'x'))
        True
        sage: is_PowerSeriesRing(LazyPowerSeriesRing(QQ, 'x, y'))
        False
    """
    from sage.misc.superseded import deprecation
    deprecation(38290,
                "The function is_PowerSeriesRing is deprecated; "
                "use 'isinstance(..., (PowerSeriesRing_generic, LazyPowerSeriesRing) and ....ngens() == 1)' instead.")
    if isinstance(R, (PowerSeriesRing_generic, LazyPowerSeriesRing)):
        return R.ngens() == 1
    else:
        return False

class PowerSeriesRing_generic(UniqueRepresentation, ring.CommutativeRing, Nonexact):
    """
    A power series ring.
    """

    def __init__(self, base_ring, name=None, default_prec=None, sparse=False,
                 implementation=None, category=None):
        """
        Initialize a power series ring.

        INPUT:

        - ``base_ring`` -- a commutative ring

        - ``name`` -- name of the indeterminate

        - ``default_prec`` -- the default precision

        - ``sparse`` -- whether or not power series are sparse

        - ``implementation`` -- either ``'poly'``, ``'mpoly'``, or
          ``'pari'``. Other values (for example ``'NTL'``) are passed to
          the attached polynomial ring.  The default is ``'pari'`` if
          the base field is a PARI finite field, and ``'poly'`` otherwise.

        If the base ring is a polynomial ring, then the option
        ``implementation='mpoly'`` causes computations to be done with
        multivariate polynomials instead of a univariate polynomial
        ring over the base ring.  Only use this for dense power series
        where you won't do too much arithmetic, but the arithmetic you
        do must be fast.  You must explicitly call
        ``f.do_truncation()`` on an element for it to truncate away
        higher order terms (this is called automatically before
        printing).

        EXAMPLES:

        This base class inherits from :class:`~sage.rings.ring.CommutativeRing`.
        Since :issue:`11900`, it is also initialised as such, and since :issue:`14084`
        it is actually initialised as an integral domain::

            sage: R.<x> = ZZ[[]]
            sage: R.category()
            Category of integral domains
            sage: TestSuite(R).run()

        When the base ring `k` is a field, the ring `k[[x]]` is not only a
        commutative ring, but also a complete discrete valuation ring (CDVR).
        The appropriate (sub)category is automatically set in this case::

            sage: k = GF(11)
            sage: R.<x> = k[[]]
            sage: R.category()
            Category of complete discrete valuation rings
            sage: TestSuite(R).run()

        It is checked that the default precision is nonnegative
        (see :issue:`19409`)::

            sage: PowerSeriesRing(ZZ, 'x', default_prec=-5)
            Traceback (most recent call last):
            ...
            ValueError: default_prec (= -5) must be nonnegative
        """
        if implementation is None:
            try:
                from sage.rings.finite_rings.finite_field_pari_ffelt import FiniteField_pari_ffelt
            except ImportError:
                FiniteField_pari_ffelt = ()
            if isinstance(base_ring, FiniteField_pari_ffelt):
                implementation = 'pari'
            else:
                implementation = 'poly'
            R = PolynomialRing(base_ring, name, sparse=sparse)
        elif implementation not in ['pari', 'mpoly']:     # see :issue:`28996`
            R = PolynomialRing(base_ring, name, sparse=sparse, implementation=implementation)
            implementation = 'poly'
        else:
            R = PolynomialRing(base_ring, name, sparse=sparse)

        self.__poly_ring = R
        self.__is_sparse = sparse
        if default_prec is None:
            from sage.misc.defaults import series_precision
            default_prec = series_precision()
        elif default_prec < 0:
            raise ValueError("default_prec (= %s) must be nonnegative"
                             % default_prec)

        if implementation == 'poly':
            self.Element = power_series_poly.PowerSeries_poly
        elif implementation == 'mpoly':
            K = base_ring
            names = K.variable_names() + (name,)
            self.__mpoly_ring = PolynomialRing(K.base_ring(), names=names)
            assert isinstance(self.__mpoly_ring, MPolynomialRing_base)
            self.Element = power_series_mpoly.PowerSeries_mpoly
        elif implementation == 'pari':
            from .power_series_pari import PowerSeries_pari
            self.Element = PowerSeries_pari
        else:
            raise ValueError('unknown power series implementation: %r' % implementation)

        ring.CommutativeRing.__init__(self, base_ring, names=name,
                                      category=getattr(self, '_default_category',
                                                       _CommutativeRings))
        Nonexact.__init__(self, default_prec)
        if implementation == 'pari':
            self.__generator = self.element_class(self, R.gen().__pari__())
        else:
            self.__generator = self.element_class(self, R.gen(), is_gen=True)

    def variable_names_recursive(self, depth=None):
        r"""
        Return the list of variable names of this and its base rings.

        EXAMPLES::

            sage: R = QQ[['x']][['y']][['z']]
            sage: R.variable_names_recursive()
            ('x', 'y', 'z')
            sage: R.variable_names_recursive(2)
            ('y', 'z')
        """
        if depth is None:
            from sage.rings.infinity import infinity
            depth = infinity

        if depth <= 0:
            all = ()
        elif depth == 1:
            all = self.variable_names()
        else:
            my_vars = self.variable_names()
            try:
                all = self.base_ring().variable_names_recursive(depth - len(my_vars)) + my_vars
            except AttributeError:
                all = my_vars
        if len(all) > depth:
            all = all[-depth:]
        return all

    def _repr_(self):
        """
        Print out a power series ring.

        EXAMPLES::

            sage: R = GF(17)[['y']]
            sage: R
            Power Series Ring in y over Finite Field of size 17
            sage: R.__repr__()
            'Power Series Ring in y over Finite Field of size 17'
            sage: R.rename('my power series ring')
            sage: R
            my power series ring
        """
        s = "Power Series Ring in %s over %s" % (self.variable_name(), self.base_ring())
        if self.is_sparse():
            s = 'Sparse ' + s
        return s

    def is_sparse(self):
        """
        EXAMPLES::

            sage: R.<t> = PowerSeriesRing(ZZ)
            sage: t.is_sparse()
            False
            sage: R.<t> = PowerSeriesRing(ZZ, sparse=True)
            sage: t.is_sparse()
            True
        """
        return self.__is_sparse

    def is_dense(self):
        """
        EXAMPLES::

            sage: R.<t> = PowerSeriesRing(ZZ)
            sage: t.is_dense()
            True
            sage: R.<t> = PowerSeriesRing(ZZ, sparse=True)
            sage: t.is_dense()
            False
        """
        return not self.__is_sparse

    def _latex_(self):
        r"""
        Display latex representation of this power series ring.

        EXAMPLES::

            sage: R = GF(17)[['y']]
            sage: latex(R)  # indirect doctest
            \Bold{F}_{17}[[y]]
            sage: R = GF(17)[['y12']]
            sage: latex(R)
            \Bold{F}_{17}[[y_{12}]]
        """
        return "%s[[%s]]" % (latex.latex(self.base_ring()), self.latex_variable_names()[0])

    def _coerce_map_from_(self, S):
        """
        A coercion from ``S`` exists, if ``S`` coerces into ``self``'s base ring,
        or if ``S`` is a univariate polynomial or power series ring with the
        same variable name as self, defined over a base ring that coerces into
        ``self``'s base ring.

        EXAMPLES::

            sage: A = GF(17)[['x']]
            sage: A.has_coerce_map_from(ZZ)  # indirect doctest
            True
            sage: A.has_coerce_map_from(ZZ['x'])
            True
            sage: A.has_coerce_map_from(ZZ['y'])
            False
            sage: A.has_coerce_map_from(ZZ[['x']])
            True
            sage: A.has_coerce_map_from(LazyPowerSeriesRing(ZZ, 'x'))
            True
        """
        if self.base_ring().has_coerce_map_from(S):
            return True
<<<<<<< HEAD
        if (isinstance(S, PolynomialRing_general) or is_PowerSeriesRing(S)) and self.base_ring().has_coerce_map_from(S.base_ring()) \
           and self.variable_names() == S.variable_names():
=======
        if (isinstance(S, (PolynomialRing_general, PowerSeriesRing_generic, LazyPowerSeriesRing))
                and self.base_ring().has_coerce_map_from(S.base_ring())
                and self.variable_names() == S.variable_names()):
>>>>>>> 1fe16480
            return True

    def _element_constructor_(self, f, prec=infinity, check=True):
        """
        Coerce object to this power series ring.

        Returns a new instance unless the parent of ``f`` is ``self``, in
        which case ``f`` is returned (since ``f`` is immutable).

        INPUT:

        - ``f`` -- object, e.g., a power series ring element

        - ``prec`` -- (default: infinity) truncation precision for coercion

        - ``check`` -- boolean (default: ``True``); whether to verify
          that the coefficients, etc., coerce in correctly

        EXAMPLES::

            sage: R.<t> = PowerSeriesRing(ZZ)
            sage: R(t+O(t^5))    # indirect doctest
            t + O(t^5)
            sage: R(13)
            13
            sage: R(2/3)
            Traceback (most recent call last):
            ...
            TypeError: no conversion of this rational to integer
            sage: R([1,2,3])
            1 + 2*t + 3*t^2
            sage: S.<w> = PowerSeriesRing(QQ)
            sage: R(w + 3*w^2 + O(w^3))
            t + 3*t^2 + O(t^3)
            sage: x = polygen(QQ,'x')
            sage: R(x + x^2 + x^3 + x^5, 3)
            t + t^2 + O(t^3)
            sage: R(1/(1-x), prec=5)
            1 + t + t^2 + t^3 + t^4 + O(t^5)
            sage: R(1/x, 5)
            Traceback (most recent call last):
            ...
            TypeError: no canonical coercion from Laurent Series Ring in t over
             Rational Field to Power Series Ring in t over Integer Ring

            sage: PowerSeriesRing(PowerSeriesRing(QQ,'x'),'y')(x)
            x
            sage: PowerSeriesRing(PowerSeriesRing(QQ,'y'),'x')(x)
            x
            sage: PowerSeriesRing(PowerSeriesRing(QQ,'t'),'y')(x)
            y
            sage: PowerSeriesRing(PowerSeriesRing(QQ,'t'),'y')(1/(1+x), 5)
            1 - y + y^2 - y^3 + y^4 + O(y^5)
            sage: PowerSeriesRing(PowerSeriesRing(QQ,'x',5),'y')(1/(1+x))
            1 - x + x^2 - x^3 + x^4 + O(x^5)
            sage: PowerSeriesRing(PowerSeriesRing(QQ,'y'),'x')(1/(1+x), 5)
            1 - x + x^2 - x^3 + x^4 + O(x^5)
            sage: PowerSeriesRing(PowerSeriesRing(QQ,'x'),'x')(x).coefficients()
            [x]

        Conversion from symbolic series::

            sage: # needs sage.symbolic
            sage: x,y = var('x,y')
            sage: s = (1/(1-x)).series(x,3); s
            1 + 1*x + 1*x^2 + Order(x^3)
            sage: R.<x> = PowerSeriesRing(QQ)
            sage: R(s)
            1 + x + x^2 + O(x^3)
            sage: ex = (gamma(1-y)).series(y,3)
            sage: R.<y> = PowerSeriesRing(SR)
            sage: R(ex)
            1 + euler_gamma*y + (1/2*euler_gamma^2 + 1/12*pi^2)*y^2 + O(y^3)

        Laurent series with nonnegative valuation are accepted (see
        :issue:`6431`)::

            sage: L.<q> = LaurentSeriesRing(QQ)
            sage: P = L.power_series_ring()
            sage: P(q)
            q
            sage: P(1/q)
            Traceback (most recent call last):
            ...
            TypeError: self is not a power series

        It is checked that the precision is nonnegative
        (see :issue:`19409`)::

            sage: PowerSeriesRing(ZZ, 'x')(1, prec=-5)
            Traceback (most recent call last):
            ...
            ValueError: prec (= -5) must be nonnegative

        From lazy series::

            sage: L.<x> = LazyPowerSeriesRing(QQ)
            sage: R = PowerSeriesRing(QQ, 'x')
            sage: R(1 / (1 + x^3))
            1 - x^3 + x^6 - x^9 + x^12 - x^15 + x^18 + O(x^20)
            sage: R(2 - x^2 + x^6)
            2 - x^2 + x^6
        """
        if prec is not infinity:
            prec = integer.Integer(prec)
            if prec < 0:
                raise ValueError("prec (= %s) must be nonnegative" % prec)
        if isinstance(f, power_series_ring_element.PowerSeries) and f.parent() is self:
            if prec >= f.prec():
                return f
            f = f.truncate(prec)
        elif isinstance(f, LaurentSeries) and f.parent().power_series_ring() is self:
            return self(f.power_series(), prec, check=check)
        elif isinstance(f, MagmaElement) and str(f.Type()) == 'RngSerPowElt':
            v = sage_eval(f.Eltseq())
            return self(v) * (self.gen(0)**f.Valuation())
        elif isinstance(f, FractionFieldElement):
            if self.base_ring().has_coerce_map_from(f.parent()):
                return self.element_class(self, [f], prec, check=check)
            else:
                num = self.element_class(self, f.numerator(), prec, check=check)
                den = self.element_class(self, f.denominator(), prec, check=check)
                return self.coerce(num/den)
        elif isinstance(f, Expression):
            from sage.symbolic.expression import SymbolicSeries
            if isinstance(f, SymbolicSeries):
                if str(f.default_variable()) == self.variable_name():
                    return self.element_class(self, f.list(),
                                          f.degree(f.default_variable()), check=check)
                else:
                    raise TypeError("Can only convert series into ring with same variable name.")
        else:
            from sage.rings.lazy_series import LazyPowerSeries
            if isinstance(f, LazyPowerSeries):
                if prec is infinity:
                    try:
                        f = f.polynomial()
                    except ValueError:
                        f = f.add_bigoh(self.default_prec())
                else:
                    f = f.add_bigoh(prec)
        return self.element_class(self, f, prec, check=check)

    def construction(self):
        """
        Return the functorial construction of ``self``, namely, completion of
        the univariate polynomial ring with respect to the indeterminate
        (to a given precision).

        EXAMPLES::

            sage: R = PowerSeriesRing(ZZ, 'x')
            sage: c, S = R.construction(); S
            Univariate Polynomial Ring in x over Integer Ring
            sage: R == c(S)
            True
            sage: R = PowerSeriesRing(ZZ, 'x', sparse=True)
            sage: c, S = R.construction()
            sage: R == c(S)
            True
        """
        from sage.categories.pushout import CompletionFunctor
        if self.is_sparse():
            extras = {'sparse': True}
        else:
            extras = None
        return CompletionFunctor(self._names[0], self.default_prec(), extras), self._poly_ring()

    def _coerce_impl(self, x):
        """
        Return canonical coercion of x into ``self``.

        Rings that canonically coerce to this power series ring `R`:

        - `R` itself

        - Any power series ring in the same variable whose base ring
          canonically coerces to the base ring of `R`

        - Any ring that canonically coerces to the polynomial ring
          over the base ring of `R`

        - Any ring that canonically coerces to the base ring of `R`

        EXAMPLES::

            sage: R.<t> = PowerSeriesRing(ZZ)
            sage: R.coerce(t + t^2)  # indirect doctest
            t + t^2
            sage: R.coerce(1/t)
            Traceback (most recent call last):
            ...
            TypeError: no canonical coercion from Laurent Series Ring in t over
             Rational Field to Power Series Ring in t over Integer Ring
            sage: R.coerce(5)
            5
            sage: tt = PolynomialRing(ZZ,'t').gen()
            sage: R.coerce(tt^2 + tt - 1)
            -1 + t + t^2
            sage: R.coerce(1/2)
            Traceback (most recent call last):
            ...
            TypeError: no canonical coercion from Rational Field to Power Series Ring in t over Integer Ring
            sage: S.<s> = PowerSeriesRing(ZZ)
            sage: R.coerce(s)
            Traceback (most recent call last):
            ...
            TypeError: no canonical coercion from Power Series Ring in s over Integer Ring to Power Series Ring in t over Integer Ring

        We illustrate canonical coercion between power series rings with
        compatible base rings::

            sage: R.<t> = PowerSeriesRing(GF(7)['w'])
            sage: S = PowerSeriesRing(ZZ, 't')
            sage: f = S([1,2,3,4]); f
            1 + 2*t + 3*t^2 + 4*t^3
            sage: g = R.coerce(f); g
            1 + 2*t + 3*t^2 + 4*t^3
            sage: parent(g)
            Power Series Ring in t over
             Univariate Polynomial Ring in w over Finite Field of size 7
            sage: S.coerce(g)
            Traceback (most recent call last):
            ...
            TypeError: no canonical coercion
             from Power Series Ring in t over Univariate Polynomial Ring in w over Finite Field of size 7
             to Power Series Ring in t over Integer Ring
        """
        try:
            P = x.parent()
            if isinstance(P, (PowerSeriesRing_generic, LazyPowerSeriesRing)):
                if P.variable_name() == self.variable_name():
                    if self.has_coerce_map_from(P.base_ring()):
                        return self(x)
                    else:
                        raise TypeError("no natural map between bases of power series rings")
        except AttributeError:
            pass

        return self._coerce_map_via([self.base_ring(), self.__poly_ring], P)(x)

    def _is_valid_homomorphism_(self, codomain, im_gens, base_map=None):
        r"""
        This gets called implicitly when one constructs a ring homomorphism
        from a power series ring.

        EXAMPLES::

            sage: S = RationalField(); R.<t> = PowerSeriesRing(S)
            sage: f = R.hom([0])
            sage: f(3)
            3
            sage: g = R.hom([t^2])
            sage: g(-1 + 3/5 * t)
            -1 + 3/5*t^2

        .. NOTE::

           There are no ring homomorphisms from the ring of all formal
           power series to most rings, e.g, the `p`-adic field, since
           you can always (mathematically!) construct some power
           series that doesn't converge. Note that 0 is not a *ring*
           homomorphism.
        """
        if im_gens[0] == 0:
            return True   # this is allowed.
        if base_map is None and not codomain.has_coerce_map_from(self.base_ring()):
            return False
        v = im_gens[0]
        if isinstance(codomain, (PowerSeriesRing_generic, LazyPowerSeriesRing, LaurentSeriesRing)):
            try:
                return v.valuation() > 0 or v.is_nilpotent()
            except NotImplementedError:
                return v.valuation() > 0
        try:
            return v.is_nilpotent()
        except NotImplementedError:
            pass
        return False

    def _poly_ring(self):
        """
        Return the underlying polynomial ring used to represent elements of
        this power series ring.

        EXAMPLES::

            sage: R.<t> = PowerSeriesRing(ZZ)
            sage: R._poly_ring()
            Univariate Polynomial Ring in t over Integer Ring
        """
        return self.__poly_ring

    def base_extend(self, R):
        """
        Return the power series ring over `R` in the same variable as ``self``,
        assuming there is a canonical coerce map from the base ring of ``self``
        to `R`.

        EXAMPLES::

            sage: R.<T> = GF(7)[[]]; R
            Power Series Ring in T over Finite Field of size 7
            sage: R.change_ring(ZZ)
            Power Series Ring in T over Integer Ring
            sage: R.base_extend(ZZ)
            Traceback (most recent call last):
            ...
            TypeError: no base extension defined
        """
        if R.has_coerce_map_from(self.base_ring()):
            return self.change_ring(R)
        else:
            raise TypeError("no base extension defined")

    def change_ring(self, R):
        """
        Return the power series ring over `R` in the same variable as ``self``.

        EXAMPLES::

            sage: R.<T> = QQ[[]]; R
            Power Series Ring in T over Rational Field
            sage: R.change_ring(GF(7))
            Power Series Ring in T over Finite Field of size 7
            sage: R.base_extend(GF(7))
            Traceback (most recent call last):
            ...
            TypeError: no base extension defined
            sage: R.base_extend(QuadraticField(3,'a'))                                  # needs sage.rings.number_field
            Power Series Ring in T over Number Field in a
             with defining polynomial x^2 - 3 with a = 1.732050807568878?
        """
        return PowerSeriesRing(R, name=self.variable_name(), default_prec=self.default_prec())

    def change_var(self, var):
        """
        Return the power series ring in variable ``var`` over the same base ring.

        EXAMPLES::

            sage: R.<T> = QQ[[]]; R
            Power Series Ring in T over Rational Field
            sage: R.change_var('D')
            Power Series Ring in D over Rational Field
        """
        return PowerSeriesRing(self.base_ring(), names=var, sparse=self.is_sparse())

    def is_exact(self):
        """
        Return ``False`` since the ring of power series over any ring is not
        exact.

        EXAMPLES::

            sage: R.<t> = PowerSeriesRing(ZZ)
            sage: R.is_exact()
            False
        """
        return False

    def gen(self, n=0):
        """
        Return the generator of this power series ring.

        EXAMPLES::

            sage: R.<t> = PowerSeriesRing(ZZ)
            sage: R.gen()
            t
            sage: R.gen(3)
            Traceback (most recent call last):
            ...
            IndexError: generator n>0 not defined
        """
        if n != 0:
            raise IndexError("generator n>0 not defined")
        return self.__generator

    def uniformizer(self):
        """
        Return a uniformizer of this power series ring if it is
        a discrete valuation ring (i.e., if the base ring is actually
        a field). Otherwise, an error is raised.

        EXAMPLES::

            sage: R.<t> = PowerSeriesRing(QQ)
            sage: R.uniformizer()
            t

            sage: R.<t> = PowerSeriesRing(ZZ)
            sage: R.uniformizer()
            Traceback (most recent call last):
            ...
            TypeError: The base ring is not a field
        """
        if self.base_ring().is_field():
            return self.gen()
        else:
            raise TypeError("The base ring is not a field")

    def ngens(self):
        """
        Return the number of generators of this power series ring.

        This is always 1.

        EXAMPLES::

            sage: R.<t> = ZZ[[]]
            sage: R.ngens()
            1
        """
        return 1

    def random_element(self, prec=None, *args, **kwds):
        r"""
        Return a random power series.

        INPUT:

        - ``prec`` -- integer specifying precision of output (default:
          default precision of ``self``)

        - ``*args``, ``**kwds`` -- passed on to the ``random_element`` method for
          the base ring

        OUTPUT:

        Power series with precision ``prec`` whose coefficients are
        random elements from the base ring, randomized subject to the
        arguments ``*args`` and ``**kwds``.

        ALGORITHM:

        Call the ``random_element`` method on the underlying polynomial
        ring.

        EXAMPLES::

            sage: R.<t> = PowerSeriesRing(QQ)
            sage: R.random_element(5)  # random
            -4 - 1/2*t^2 - 1/95*t^3 + 1/2*t^4 + O(t^5)
            sage: R.random_element(10)  # random
            -1/2 + 2*t - 2/7*t^2 - 25*t^3 - t^4 + 2*t^5 - 4*t^7 - 1/3*t^8 - t^9 + O(t^10)

        If given no argument, ``random_element`` uses default precision of self::

            sage: T = PowerSeriesRing(ZZ,'t')
            sage: T.default_prec()
            20
            sage: T.random_element()  # random
            4 + 2*t - t^2 - t^3 + 2*t^4 + t^5 + t^6 - 2*t^7 - t^8 - t^9 + t^11
             - 6*t^12 + 2*t^14 + 2*t^16 - t^17 - 3*t^18 + O(t^20)
            sage: S = PowerSeriesRing(ZZ,'t', default_prec=4)
            sage: S.random_element()  # random
            2 - t - 5*t^2 + t^3 + O(t^4)


        Further arguments are passed to the underlying base ring (:issue:`9481`)::

            sage: SZ = PowerSeriesRing(ZZ,'v')
            sage: SQ = PowerSeriesRing(QQ,'v')
            sage: SR = PowerSeriesRing(RR,'v')

            sage: SZ.random_element(x=4, y=6)  # random
            4 + 5*v + 5*v^2 + 5*v^3 + 4*v^4 + 5*v^5 + 5*v^6 + 5*v^7 + 4*v^8
             + 5*v^9 + 4*v^10 + 4*v^11 + 5*v^12 + 5*v^13 + 5*v^14 + 5*v^15
             + 5*v^16 + 5*v^17 + 4*v^18 + 5*v^19 + O(v^20)
            sage: SZ.random_element(3, x=4, y=6)  # random
            5 + 4*v + 5*v^2 + O(v^3)
            sage: SQ.random_element(3, num_bound=3, den_bound=100)  # random
            1/87 - 3/70*v - 3/44*v^2 + O(v^3)
            sage: SR.random_element(3, max=10, min=-10)  # random
            2.85948321262904 - 9.73071330911226*v - 6.60414378519265*v^2 + O(v^3)
        """
        if prec is None:
            prec = self.default_prec()
        return self(self.__poly_ring.random_element(prec-1, *args, **kwds), prec)

    def __contains__(self, x):
        """
        Return ``True`` if x is an element of this power series ring or
        canonically coerces to this ring.

        EXAMPLES::

            sage: R.<t> = PowerSeriesRing(ZZ)
            sage: t + t^2 in R
            True
            sage: 1/t in R
            False
            sage: 5 in R
            True
            sage: 1/3 in R
            False
            sage: S.<s> = PowerSeriesRing(ZZ)
            sage: s in R
            False
        """
        return self.has_coerce_map_from(parent(x))

    def is_field(self, proof=True):
        """
        Return ``False`` since the ring of power series over any ring is never
        a field.

        EXAMPLES::

            sage: R.<t> = PowerSeriesRing(ZZ)
            sage: R.is_field()
            False
        """
        return False

    def is_finite(self):
        """
        Return ``False`` since the ring of power series over any ring is never
        finite.

        EXAMPLES::

            sage: R.<t> = PowerSeriesRing(ZZ)
            sage: R.is_finite()
            False
        """
        return False

    def characteristic(self):
        """
        Return the characteristic of this power series ring, which is the
        same as the characteristic of the base ring of the power series
        ring.

        EXAMPLES::

            sage: R.<t> = PowerSeriesRing(ZZ)
            sage: R.characteristic()
            0
            sage: R.<w> = Integers(2^50)[[]]; R
            Power Series Ring in w over Ring of integers modulo 1125899906842624
            sage: R.characteristic()
            1125899906842624
        """
        return self.base_ring().characteristic()

    def residue_field(self):
        """
        Return the residue field of this power series ring.

        EXAMPLES::

            sage: R.<x> = PowerSeriesRing(GF(17))
            sage: R.residue_field()
            Finite Field of size 17
            sage: R.<x> = PowerSeriesRing(Zp(5))                                        # needs sage.rings.padics
            sage: R.residue_field()                                                     # needs sage.rings.padics
            Finite Field of size 5
        """
        if self.base_ring().is_field():
            return self.base_ring()
        else:
            return self.base_ring().residue_field()

    def laurent_series_ring(self):
        """
        If this is the power series ring `R[[t]]`, return the
        Laurent series ring `R((t))`.

        EXAMPLES::

            sage: R.<t> = PowerSeriesRing(ZZ, default_prec=5)
            sage: S = R.laurent_series_ring(); S
            Laurent Series Ring in t over Integer Ring
            sage: S.default_prec()
            5
            sage: f = 1 + t; g = 1/f; g
            1 - t + t^2 - t^3 + t^4 + O(t^5)
        """
        try:
            return self.__laurent_series_ring
        except AttributeError:
            from .laurent_series_ring import LaurentSeriesRing

            self.__laurent_series_ring = LaurentSeriesRing(
                self.base_ring(), self.variable_name(), default_prec=self.default_prec(), sparse=self.is_sparse())
            return self.__laurent_series_ring


class PowerSeriesRing_domain(PowerSeriesRing_generic, ring.IntegralDomain):
    def fraction_field(self):
        """
        Return the Laurent series ring over the fraction field of the base
        ring.

        This is actually *not* the fraction field of this ring, but its
        completion with respect to the topology defined by the valuation.
        When we are working at finite precision, these two fields are
        indistinguishable; that is the reason why we allow ourselves to
        make this confusion here.

        EXAMPLES::

            sage: R.<t> = PowerSeriesRing(ZZ)
            sage: R.fraction_field()
            Laurent Series Ring in t over Rational Field
            sage: Frac(R)
            Laurent Series Ring in t over Rational Field
        """
        laurent = self.laurent_series_ring()
        return laurent.change_ring(self.base_ring().fraction_field())

    def _get_action_(self, other, op, self_is_left):
        r"""
        Return the actions on ``self`` by ``other`` under ``op``.

        EXAMPLES::

            sage: R.<t> = PowerSeriesRing(ZZ)
            sage: import operator
            sage: act = coercion_model.get_action(R, ZZ, operator.floordiv); act
            Right action by Integer Ring on Power Series Ring in t over Integer Ring
            sage: type(act)
            <class 'sage.rings.power_series_poly.BaseRingFloorDivAction'>
            sage: coercion_model.get_action(ZZ, R, operator.floordiv) is None
            True

            sage: R.<t> = PowerSeriesRing(QQ)
            sage: coercion_model.get_action(R, ZZ, operator.floordiv)
            Right action by Integer Ring on Power Series Ring in t over Rational Field
        """
        import operator
        if op is operator.floordiv and self_is_left and self.base_ring().has_coerce_map_from(other):
            from sage.rings.power_series_poly import BaseRingFloorDivAction
            # Floor division by coefficient.
            return BaseRingFloorDivAction(other, self, is_left=False)
        return super()._get_action_(other, op, self_is_left)

class PowerSeriesRing_over_field(PowerSeriesRing_domain):
    _default_category = CompleteDiscreteValuationRings()

    def fraction_field(self):
        """
        Return the fraction field of this power series ring, which is
        defined since this is over a field.

        This fraction field is just the Laurent series ring over the base
        field.

        EXAMPLES::

            sage: R.<t> = PowerSeriesRing(GF(7))
            sage: R.fraction_field()
            Laurent Series Ring in t over Finite Field of size 7
            sage: Frac(R)
            Laurent Series Ring in t over Finite Field of size 7
        """
        return self.laurent_series_ring()


def unpickle_power_series_ring_v0(base_ring, name, default_prec, sparse):
    """
    Unpickle (deserialize) a univariate power series ring according to
    the given inputs.

    EXAMPLES::

        sage: P.<x> = PowerSeriesRing(QQ)
        sage: loads(dumps(P)) == P  # indirect doctest
        True
    """
    return PowerSeriesRing(base_ring, name=name, default_prec=default_prec, sparse=sparse)<|MERGE_RESOLUTION|>--- conflicted
+++ resolved
@@ -715,14 +715,9 @@
         """
         if self.base_ring().has_coerce_map_from(S):
             return True
-<<<<<<< HEAD
-        if (isinstance(S, PolynomialRing_general) or is_PowerSeriesRing(S)) and self.base_ring().has_coerce_map_from(S.base_ring()) \
-           and self.variable_names() == S.variable_names():
-=======
         if (isinstance(S, (PolynomialRing_general, PowerSeriesRing_generic, LazyPowerSeriesRing))
                 and self.base_ring().has_coerce_map_from(S.base_ring())
                 and self.variable_names() == S.variable_names()):
->>>>>>> 1fe16480
             return True
 
     def _element_constructor_(self, f, prec=infinity, check=True):
