# -*- coding: utf-8 -*-
r"""
Class to flatten polynomial rings over polynomial ring

For example ``QQ['a','b'],['x','y']`` flattens to ``QQ['a','b','x','y']``.


EXAMPLES::

    sage: R = QQ['x']['y']['s','t']['X']
    sage: from sage.rings.polynomial.flatten import FlatteningMorphism
    sage: phi = FlatteningMorphism(R); phi
    Flattening morphism:
      From: Univariate Polynomial Ring in X over Multivariate Polynomial Ring in s, t over Univariate Polynomial Ring in y over Univariate Polynomial Ring in x over Rational Field
      To:   Multivariate Polynomial Ring in x, y, s, t, X over Rational Field
    sage: phi('x*y*s + t*X').parent()
    Multivariate Polynomial Ring in x, y, s, t, X over Rational Field


Authors:

Vincent Delecroix, Ben Hutz (July 2016): initial implementation
"""

#*****************************************************************************
#                  Copyright (C) 2016
#
# This program is free software: you can redistribute it and/or modify
# it under the terms of the GNU General Public License as published by
# the Free Software Foundation, either version 2 of the License, or
# (at your option) any later version.
#                  http://www.gnu.org/licenses/
#*****************************************************************************

from __future__ import absolute_import, print_function

from sage.misc.cachefunc import cached_method

from sage.categories.morphism import Morphism
import six

from .polynomial_ring_constructor import PolynomialRing
from .polynomial_ring import is_PolynomialRing
from .multi_polynomial_ring_generic import is_MPolynomialRing

class FlatteningMorphism(Morphism):
    r"""
    EXAMPLES::

        sage: R = QQ['a','b']['x','y','z']['t1','t2']
        sage: from sage.rings.polynomial.flatten import FlatteningMorphism
        sage: f = FlatteningMorphism(R)
        sage: f.codomain()
        Multivariate Polynomial Ring in a, b, x, y, z, t1, t2 over Rational Field
        sage: p = R('(a+b)*x + (a^2-b)*t2*(z+y)')
        sage: p
        ((a^2 - b)*y + (a^2 - b)*z)*t2 + (a + b)*x
        sage: f(p)
        a^2*y*t2 + a^2*z*t2 - b*y*t2 - b*z*t2 + a*x + b*x
        sage: f(p).parent()
        Multivariate Polynomial Ring in a, b, x, y, z, t1, t2 over Rational Field

    Also works when univariate polynomial ring are involved::

        sage: R = QQ['x']['y']['s','t']['X']
        sage: from sage.rings.polynomial.flatten import FlatteningMorphism
        sage: f = FlatteningMorphism(R)
        sage: f.codomain()
        Multivariate Polynomial Ring in x, y, s, t, X over Rational Field
        sage: p = R('((x^2 + 1) + (x+2)*y + x*y^3)*(s+t) + x*y*X')
        sage: p
        x*y*X + (x*y^3 + (x + 2)*y + x^2 + 1)*s + (x*y^3 + (x + 2)*y + x^2 + 1)*t
        sage: f(p)
        x*y^3*s + x*y^3*t + x^2*s + x*y*s + x^2*t + x*y*t + x*y*X + 2*y*s + 2*y*t + s + t
        sage: f(p).parent()
        Multivariate Polynomial Ring in x, y, s, t, X over Rational Field
    """
    def __init__(self, domain):
        """
        The Python constructor

        EXAMPLES::

            sage: R = ZZ['a', 'b', 'c']['x', 'y', 'z']
            sage: from sage.rings.polynomial.flatten import FlatteningMorphism
            sage: FlatteningMorphism(R)
            Flattening morphism:
              From: Multivariate Polynomial Ring in x, y, z over Multivariate Polynomial Ring in a, b, c over Integer Ring
              To:   Multivariate Polynomial Ring in a, b, c, x, y, z over Integer Ring

        ::

            sage: R = ZZ['a']['b']['c']
            sage: from sage.rings.polynomial.flatten import FlatteningMorphism
            sage: FlatteningMorphism(R)
            Flattening morphism:
              From: Univariate Polynomial Ring in c over Univariate Polynomial Ring in b over Univariate Polynomial Ring in a over Integer Ring
              To:   Multivariate Polynomial Ring in a, b, c over Integer Ring

        ::

            sage: R = ZZ['a']['a','b']
            sage: from sage.rings.polynomial.flatten import FlatteningMorphism
            sage: FlatteningMorphism(R)
            Traceback (most recent call last):
            ...
            ValueError: clash in variable names

        ::

            sage: K.<v> = NumberField(x^3 - 2)
            sage: R = K['x','y']['a','b']
            sage: from sage.rings.polynomial.flatten import FlatteningMorphism
            sage: f = FlatteningMorphism(R)
            sage: f(R('v*a*x^2 + b^2 + 1/v*y'))
            (v)*x^2*a + b^2 + (1/2*v^2)*y

        ::

            sage: R = QQbar['x','y']['a','b']
            sage: from sage.rings.polynomial.flatten import FlatteningMorphism
            sage: f = FlatteningMorphism(R)
            sage: f(R('QQbar(sqrt(2))*a*x^2 + b^2 + QQbar(I)*y'))
            1.414213562373095?*x^2*a + b^2 + I*y

        ::

            sage: R.<z> = PolynomialRing(QQbar,1)
            sage: from sage.rings.polynomial.flatten import FlatteningMorphism
            sage: f = FlatteningMorphism(R)
            sage: f.domain(), f.codomain()
            (Multivariate Polynomial Ring in z over Algebraic Field,
             Multivariate Polynomial Ring in z over Algebraic Field)

        ::

            sage: R.<z> = PolynomialRing(QQbar)
            sage: from sage.rings.polynomial.flatten import FlatteningMorphism
            sage: f = FlatteningMorphism(R)
            sage: f.domain(), f.codomain()
            (Univariate Polynomial Ring in z over Algebraic Field,
             Univariate Polynomial Ring in z over Algebraic Field)
        """
        if not is_PolynomialRing(domain) and not is_MPolynomialRing(domain):
            raise ValueError("domain should be a polynomial ring")

        ring = domain
        variables = []
        intermediate_rings = []

        while is_PolynomialRing(ring) or is_MPolynomialRing(ring):
            intermediate_rings.append(ring)
            v = ring.variable_names()
            if any(vv in variables for vv in v):
                raise ValueError("clash in variable names")
            variables.extend(reversed(v))
            ring = ring.base_ring()
        self._intermediate_rings = intermediate_rings
        variables.reverse()
        if is_MPolynomialRing(domain):
            codomain = PolynomialRing(ring, variables, len(variables))
        else:
            codomain = PolynomialRing(ring, variables)

        Morphism.__init__(self, domain, codomain)
        self._repr_type_str = 'Flattening'

    def _call_(self, p):
        r"""
        Evaluate an flattening morphism.

        EXAMPLES::

            sage: R = QQ['a','b','c']['x','y','z']
            sage: from sage.rings.polynomial.flatten import FlatteningMorphism
            sage: h = FlatteningMorphism(R)('2*a*x + b*z'); h
            2*a*x + b*z
            sage: h.parent()
            Multivariate Polynomial Ring in a, b, c, x, y, z over Rational Field

         TESTS::

             sage: R = QQ['x']['y']['s','t']
             sage: p = R('s*x + y*t + x^2*s + 1 + t')
             sage: from sage.rings.polynomial.flatten import FlatteningMorphism
             sage: f = FlatteningMorphism(R)
             sage: f._call_(p)
             x^2*s + x*s + y*t + t + 1
         """
         #If we are just specializing a univariate polynomial, then
         #the flattening morphism is the identity
        if self.codomain().ngens()==1:
            return p

        p = {(): p}

        for ring in self._intermediate_rings:
            new_p = {}
            if is_PolynomialRing(ring):
                for mon,pp in six.iteritems(p):
                    assert pp.parent() == ring
                    for i,j in six.iteritems(pp.dict()):
                        new_p[(i,)+(mon)] = j
            elif is_MPolynomialRing(ring):
                for mon,pp in six.iteritems(p):
                    assert pp.parent() == ring
                    for mmon,q in six.iteritems(pp.dict()):
                        new_p[tuple(mmon)+mon] = q
            else:
                raise RuntimeError
            p = new_p

        return self.codomain()(p)

    @cached_method
    def section(self):
        """
        Inverse of this flattening morphism.

        EXAMPLES::

            sage: R = QQ['a','b','c']['x','y','z']
            sage: from sage.rings.polynomial.flatten import FlatteningMorphism
            sage: h = FlatteningMorphism(R)
            sage: h.section()
            Unflattening morphism:
              From: Multivariate Polynomial Ring in a, b, c, x, y, z over Rational Field
              To:   Multivariate Polynomial Ring in x, y, z over Multivariate Polynomial Ring in a, b, c over Rational Field

        ::

            sage: R = ZZ['a']['b']['c']
            sage: from sage.rings.polynomial.flatten import FlatteningMorphism
            sage: FlatteningMorphism(R).section()
            Unflattening morphism:
              From: Multivariate Polynomial Ring in a, b, c over Integer Ring
              To:   Univariate Polynomial Ring in c over Univariate Polynomial Ring in b over Univariate Polynomial Ring in a over Integer Ring
        """
        phi= UnflatteningMorphism(self.codomain(), self.domain())
        return phi

class UnflatteningMorphism(Morphism):
    r"""
    Inverses for :class:`FlatteningMorphism`

    EXAMPLES::

        sage: R = QQ['c','x','y','z']
        sage: S = QQ['c']['x','y','z']
        sage: from sage.rings.polynomial.flatten import UnflatteningMorphism
        sage: f = UnflatteningMorphism(R, S)
        sage: g = f(R('x^2 + c*y^2 - z^2'));g
        x^2 + c*y^2 - z^2
        sage: g.parent()
        Multivariate Polynomial Ring in x, y, z over Univariate Polynomial Ring in c over Rational Field

    ::

        sage: R = QQ['a','b', 'x','y']
        sage: S = QQ['a','b']['x','y']
        sage: from sage.rings.polynomial.flatten import UnflatteningMorphism
        sage: UnflatteningMorphism(R, S)
        Unflattening morphism:
          From: Multivariate Polynomial Ring in a, b, x, y over Rational Field
          To:   Multivariate Polynomial Ring in x, y over Multivariate Polynomial Ring in a, b over Rational Field
    """

    def __init__(self, domain, codomain):
        """
        The Python constructor

        EXAMPLES::

            sage: R = QQ['x']['y']['s','t']['X']
            sage: p = R.random_element()
            sage: from sage.rings.polynomial.flatten import FlatteningMorphism
            sage: f = FlatteningMorphism(R)
            sage: g = f.section()
            sage: g(f(p)) == p
            True

        ::

            sage: R = QQ['a','b','x','y']
            sage: S = ZZ['a','b']['x','z']
            sage: from sage.rings.polynomial.flatten import UnflatteningMorphism
            sage: UnflatteningMorphism(R, S)
            Traceback (most recent call last):
            ...
            ValueError: rings must have same base ring

        ::

            sage: R = QQ['a','b','x','y']
            sage: S = QQ['a','b']['x','z','w']
            sage: from sage.rings.polynomial.flatten import UnflatteningMorphism
            sage: UnflatteningMorphism(R, S)
            Traceback (most recent call last):
            ...
            ValueError: rings must have the same number of variables
        """
        if not is_MPolynomialRing(domain):
            raise ValueError("domain should be a multivariate polynomial ring")
        if not is_PolynomialRing(codomain) and not is_MPolynomialRing(codomain):
            raise ValueError("codomain should be a polynomial ring")

        ring = codomain
        intermediate_rings = []

        while is_PolynomialRing(ring) or is_MPolynomialRing(ring):
            intermediate_rings.append(ring)
            ring = ring.base_ring()

        if domain.base_ring() != intermediate_rings[-1].base_ring():
            raise ValueError("rings must have same base ring")
        if domain.ngens() != sum([R.ngens() for R in intermediate_rings]):
            raise ValueError("rings must have the same number of variables")

        self._intermediate_rings = intermediate_rings
        self._intermediate_rings.reverse()

        Morphism.__init__(self, domain, codomain)
        self._repr_type_str = 'Unflattening'

    def _call_(self, p):
        """
        Evaluate an unflattening morphism.

        TESTS::

            sage: from sage.rings.polynomial.flatten import FlatteningMorphism
            sage: for R in [ZZ['x']['y']['a,b,c'], GF(4)['x','y']['a','b'],
            ....:           AA['x']['a','b']['y'], QQbar['a1','a2']['t']['X','Y']]:
            ....:    f = FlatteningMorphism(R)
            ....:    g = f.section()
            ....:    for _ in range(10):
            ....:        p = R.random_element()
            ....:        assert p == g(f(p))
        """
        num = [len(R.gens()) for R in self._intermediate_rings]
        f = self.codomain().zero()
        for mon,pp in six.iteritems(p.dict()):
            ind = 0
            g = pp
            for i in range(len(num)):
                m = mon[ind:ind+num[i]]
                ind += num[i]
                R = self._intermediate_rings[i]
                if is_PolynomialRing(R):
                    m = m[0]
                g = R({m: g})
            f += g

        return f


class SpecializationMorphism(Morphism):
    r"""
    Morphisms to specialize parameters in (stacked) polynomial rings

    EXAMPLES::

        sage: R.<c> = PolynomialRing(QQ)
        sage: S.<x,y,z> = PolynomialRing(R)
        sage: D = dict({c:1})
        sage: from sage.rings.polynomial.flatten import SpecializationMorphism
        sage: f = SpecializationMorphism(S, D)
        sage: g = f(x^2 + c*y^2 - z^2); g
        x^2 + y^2 - z^2
        sage: g.parent()
        Multivariate Polynomial Ring in x, y, z over Rational Field

    ::

        sage: R.<c> = PolynomialRing(QQ)
        sage: S.<z> = PolynomialRing(R)
        sage: from sage.rings.polynomial.flatten import SpecializationMorphism
        sage: xi = SpecializationMorphism(S, {c:0}); xi
        Specialization morphism:
              From: Univariate Polynomial Ring in z over Univariate Polynomial Ring in c over Rational Field
              To:   Univariate Polynomial Ring in z over Rational Field
        sage: xi(z^2+c)
        z^2

    ::

        sage: R1.<u,v> = PolynomialRing(QQ)
        sage: R2.<a,b,c> = PolynomialRing(R1)
        sage: S.<x,y,z> = PolynomialRing(R2)
        sage: D = dict({a:1, b:2, x:0, u:1})
        sage: from sage.rings.polynomial.flatten import SpecializationMorphism
        sage: xi = SpecializationMorphism(S, D); xi
        Specialization morphism:
          From: Multivariate Polynomial Ring in x, y, z over Multivariate Polynomial Ring in a, b, c over Multivariate Polynomial Ring in u, v over Rational Field
          To:   Multivariate Polynomial Ring in y, z over Univariate Polynomial Ring in c over Univariate Polynomial Ring in v over Rational Field
        sage: xi(a*(x*z+y^2)*u+b*v*u*(x*z+y^2)*y^2*c+c*y^2*z^2)
        2*v*c*y^4 + c*y^2*z^2 + y^2
    """

    def __init__(self, domain, D):
        """
        The Python constructor

        EXAMPLES::

            sage: S.<x,y> = PolynomialRing(QQ)
            sage: D = dict({x:1})
            sage: from sage.rings.polynomial.flatten import SpecializationMorphism
            sage: phi = SpecializationMorphism(S, D); phi
            Specialization morphism:
              From: Multivariate Polynomial Ring in x, y over Rational Field
              To:   Univariate Polynomial Ring in y over Rational Field
            sage: phi(x^2 + y^2)
            y^2 + 1

        ::

            sage: R.<a,b,c> = PolynomialRing(ZZ)
            sage: S.<x,y,z> = PolynomialRing(R)
            sage: from sage.rings.polynomial.flatten import SpecializationMorphism
            sage: xi = SpecializationMorphism(S, {a:1/2})
            Traceback (most recent call last):
            ...
            TypeError: no conversion of this rational to integer
<<<<<<< HEAD
=======

        The following was fixed in :trac:`23811`::

            sage: R.<c>=RR[]
            sage: P.<z>=AffineSpace(R,1)
            sage: H=End(P)
            sage: f=H([z^2+c])
            sage: f.specialization({c:1})
            Scheme endomorphism of Affine Space of dimension 1 over Real Field with 53 bits of precision
              Defn: Defined on coordinates by sending (z) to
                    (z^2 + 1.00000000000000)

>>>>>>> a2e82e15
        """
        if not is_PolynomialRing(domain) and not is_MPolynomialRing(domain):
            raise TypeError("domain should be a polynomial ring")

        # We use this composition where "flat" is a flattened
        # polynomial ring.
        #
        #            phi       D       psi
        #     domain  →  flat  →  flat  →  R
        #        │         │               │
        #        └─────────┴───────────────┘
        # _flattening_morph     _eval_morph
        #             = phi       = psi ∘ D

        phi = FlatteningMorphism(domain)
        flat = phi.codomain()
        base = flat.base_ring()

        # Change domain of D to "flat" and ensure that the values lie
        # in the base ring.
        D = {phi(k): base(D[k]) for k in D}

        # Construct unflattened codomain R
        new_vars = []
        R = domain
        while is_PolynomialRing(R) or is_MPolynomialRing(R):
            old = R.gens()
            new = [t for t in old if t not in D]
            force_multivariate = ((len(old) == 1) and is_MPolynomialRing(R))
            new_vars.append((new, force_multivariate))
            R = R.base_ring()

        # Construct unflattening map psi (only defined on the variables
        # of "flat" which are not involved in D)
        psi = dict()
        for new, force_multivariate in reversed(new_vars):
            if not new:
                continue
            # Pass in the names of the variables
            var_names = [str(var) for var in new]
            if force_multivariate:
                R = PolynomialRing(R, var_names, len(var_names))
            else:
                R = PolynomialRing(R, var_names)
            # Map variables in "new" to R
<<<<<<< HEAD
            psi.update(zip(new, R.gens()))
=======
            psi.update(zip([phi(w) for w in new], R.gens()))
>>>>>>> a2e82e15

        # Compose D with psi
        vals = []
        for t in flat.gens():
            if t in D:
                vals.append(R.coerce(D[t]))
            else:
                vals.append(psi[t])

        self._flattening_morph = phi
        self._eval_morph = flat.hom(vals, R)
        self._repr_type_str = 'Specialization'
        Morphism.__init__(self, domain, R)

    def _call_(self, p):
        """
        Evaluate a specialization morphism.

        EXAMPLES::

            sage: R.<a,b,c> = PolynomialRing(ZZ)
            sage: S.<x,y,z> = PolynomialRing(R)
            sage: D = dict({a:1, b:2, c:3})
            sage: from sage.rings.polynomial.flatten import SpecializationMorphism
            sage: xi = SpecializationMorphism(S, D)
            sage: xi(a*x + b*y + c*z)
            x + 2*y + 3*z
        """
        return self._eval_morph(self._flattening_morph(p))<|MERGE_RESOLUTION|>--- conflicted
+++ resolved
@@ -422,8 +422,6 @@
             Traceback (most recent call last):
             ...
             TypeError: no conversion of this rational to integer
-<<<<<<< HEAD
-=======
 
         The following was fixed in :trac:`23811`::
 
@@ -436,7 +434,6 @@
               Defn: Defined on coordinates by sending (z) to
                     (z^2 + 1.00000000000000)
 
->>>>>>> a2e82e15
         """
         if not is_PolynomialRing(domain) and not is_MPolynomialRing(domain):
             raise TypeError("domain should be a polynomial ring")
@@ -482,11 +479,7 @@
             else:
                 R = PolynomialRing(R, var_names)
             # Map variables in "new" to R
-<<<<<<< HEAD
-            psi.update(zip(new, R.gens()))
-=======
             psi.update(zip([phi(w) for w in new], R.gens()))
->>>>>>> a2e82e15
 
         # Compose D with psi
         vals = []
