"""
Miscellaneous generic functions

A collection of functions implementing generic algorithms in arbitrary
groups, including additive and multiplicative groups.

In all cases the group operation is specified by a parameter
'operation', which is a string either one of the set of
multiplication_names or addition_names specified below, or 'other'.
In the latter case, the caller must provide an identity, inverse() and
op() functions.

::

    multiplication_names = ( 'multiplication', 'times', 'product', '*')
    addition_names       = ( 'addition', 'plus', 'sum', '+')


Also included are a generic function for computing multiples (or
powers), and an iterator for general multiples and powers.

EXAMPLES:

Some examples in the multiplicative group of a finite field:

- Discrete logs::

    sage: K = GF(3^6,'b')
    sage: b = K.gen()
    sage: a = b^210
    sage: discrete_log(a, b, K.order()-1)
    210

- Linear relation finder::

    sage: F.<a>=GF(3^6,'a')
    sage: a.multiplicative_order().factor()
    2^3 * 7 * 13
    sage: b=a^7
    sage: c=a^13
    sage: linear_relation(b,c,'*')
    (13, 7)
    sage: b^13==c^7
    True

- Orders of elements::

    sage: k.<a> = GF(5^5)
    sage: b = a^4
    sage: order_from_multiple(b,5^5-1,operation='*')
    781
    sage: order_from_bounds(b,(5^4,5^5),operation='*')
    781

Some examples in the group of points of an elliptic curve over a finite field:

- Discrete logs::

    sage: F=GF(37^2,'a')
    sage: E=EllipticCurve(F,[1,1])
    sage: F.<a>=GF(37^2,'a')
    sage: E=EllipticCurve(F,[1,1])
    sage: P=E(25*a + 16 , 15*a + 7 )
    sage: P.order()
    672
    sage: Q=39*P; Q
    (36*a + 32 : 5*a + 12 : 1)
    sage: discrete_log(Q,P,P.order(),operation='+')
    39

- Linear relation finder::

    sage: F.<a>=GF(3^6,'a')
    sage: E=EllipticCurve([a^5 + 2*a^3 + 2*a^2 + 2*a, a^4 + a^3 + 2*a + 1])
    sage: P=E(a^5 + a^4 + a^3 + a^2 + a + 2 , 0)
    sage: Q=E(2*a^3 + 2*a^2 + 2*a , a^3 + 2*a^2 + 1)
    sage: linear_relation(P,Q,'+')
    (1, 2)
    sage: P == 2*Q
    True

- Orders of elements::

    sage: k.<a> = GF(5^5)
    sage: E = EllipticCurve(k,[2,4])
    sage: P = E(3*a^4 + 3*a , 2*a + 1 )
    sage: M = E.cardinality(); M
    3227
    sage: plist = M.prime_factors()
    sage: order_from_multiple(P, M, plist, operation='+')
    3227
    sage: Q = E(0,2)
    sage: order_from_multiple(Q, M, plist, operation='+')
    7
    sage: order_from_bounds(Q, Hasse_bounds(5^5), operation='+')
    7

"""

###########################################################################
#       Copyright (C) 2008 William Stein <wstein@gmail.com>
#                          John Cremona  <john.cremona@gmail.com>
#
#  Distributed under the terms of the GNU General Public License (GPL)
#                  http://www.gnu.org/licenses/
###########################################################################

from copy import copy

import sage.misc.misc as misc
import sage.rings.integer_ring as integer_ring
import sage.rings.integer

#
# Lists of names (as strings) which the user may use to identify one
# of the standard operations:
#
multiplication_names = ( 'multiplication', 'times', 'product', '*')
addition_names       = ( 'addition', 'plus', 'sum', '+')

from sage.structure.element import generic_power as power

def multiple(a, n, operation='*', identity=None, inverse=None, op=None):
    r"""
    Returns either `na` or `a^n`, where `n` is any integer and `a` is
    a Python object on which a group operation such as addition or
    multiplication is defined.  Uses the standard binary algorithm.

    INPUT:  See the documentation for ``discrete_logarithm()``.

    EXAMPLES::

        sage: multiple(2,5)
        32
        sage: multiple(RealField()('2.5'),4)
        39.0625000000000
        sage: multiple(2,-3)
        1/8
        sage: multiple(2,100,'+') == 100*2
        True
        sage: multiple(2,100) == 2**100
        True
        sage: multiple(2,-100,) == 2**-100
        True
        sage: R.<x>=ZZ[]
        sage: multiple(x,100)
        x^100
        sage: multiple(x,100,'+')
        100*x
        sage: multiple(x,-10)
        1/x^10

    Idempotence is detected, making the following fast::

        sage: multiple(1,10^1000)
        1

        sage: E=EllipticCurve('389a1')
        sage: P=E(-1,1)
        sage: multiple(P,10,'+')
        (645656132358737542773209599489/22817025904944891235367494656 : 525532176124281192881231818644174845702936831/3446581505217248068297884384990762467229696 : 1)
        sage: multiple(P,-10,'+')
        (645656132358737542773209599489/22817025904944891235367494656 : -528978757629498440949529703029165608170166527/3446581505217248068297884384990762467229696 : 1)


    """
    from operator import inv, mul, neg, add

    if operation in multiplication_names:
        identity = a.parent()(1)
        inverse  = inv
        op = mul
    elif operation in addition_names:
        identity = a.parent()(0)
        inverse  = neg
        op = add
    else:
        if identity is None or inverse is None or op is None:
            raise ValueError, "identity, inverse and operation must all be specified"

    if n == 0:
        return identity

    if n < 0:
        n = -n
        a = inverse(a)

    if n == 1:
        return a

    # check for idempotence, and store the result otherwise
    aa = op(a,a)
    if aa == a:
        return a

    if n == 2:
        return aa

    if n == 3:
        return op(aa,a)

    if n == 4:
        return op(aa,aa)

    # since we've computed a^2, let's start squaring there
    # so, let's keep the least-significant bit around, just
    # in case.
    m = n & 1
    n = n >> 1

    # One multiplication can be saved by starting with
    # the second-smallest power needed rather than with 1
    # we've already squared a, so let's start there.
    apow = aa
    while n&1 == 0:
        apow = op(apow,apow)
        n = n >> 1
    power = apow
    n = n >> 1

    # now multiply that least-significant bit in...
    if m:
        power = op(power,a)

    # and this is straight from the book.
    while n != 0:
        apow = op(apow,apow)
        if n&1 != 0:
            power = op(power,apow)
        n = n >> 1

    return power


#
# Generic iterator for looping through multiples or powers
#

class multiples:
    r"""
    Return an iterator which runs through ``P0+i*P`` for ``i`` in ``range(n)``.

    ``P`` and ``P0`` must be Sage objects in some group; if the operation is
    multiplication then the returned values are instead ``P0*P**i``.

    EXAMPLES::

        sage: list(multiples(1,10))
        [0, 1, 2, 3, 4, 5, 6, 7, 8, 9]
        sage: list(multiples(1,10,100))
        [100, 101, 102, 103, 104, 105, 106, 107, 108, 109]

        sage: E=EllipticCurve('389a1')
        sage: P=E(-1,1)
        sage: for Q in multiples(P,5): print Q, Q.height()/P.height()
        (0 : 1 : 0) 0.000000000000000
        (-1 : 1 : 1) 1.00000000000000
        (10/9 : -35/27 : 1) 4.00000000000000
        (26/361 : -5720/6859 : 1) 9.00000000000000
        (47503/16641 : 9862190/2146689 : 1) 16.0000000000000

        sage: R.<x>=ZZ[]
        sage: list(multiples(x,5))
        [0, x, 2*x, 3*x, 4*x]
        sage: list(multiples(x,5,operation='*'))
        [1, x, x^2, x^3, x^4]
        sage: list(multiples(x,5,indexed=True))
        [(0, 0), (1, x), (2, 2*x), (3, 3*x), (4, 4*x)]
        sage: list(multiples(x,5,indexed=True,operation='*'))
        [(0, 1), (1, x), (2, x^2), (3, x^3), (4, x^4)]
        sage: for i,y in multiples(x,5,indexed=True): print "%s  times %s = %s"%(i,x,y)
        0  times x = 0
        1  times x = x
        2  times x = 2*x
        3  times x = 3*x
        4  times x = 4*x

        sage: for i,n in multiples(3,5,indexed=True,operation='*'):  print "3 to the power %s = %s"%(i,n)
        3 to the power 0 = 1
        3 to the power 1 = 3
        3 to the power 2 = 9
        3 to the power 3 = 27
        3 to the power 4 = 81
    """
    def __init__(self,P,n,P0=None,indexed=False, operation='+', op=None):
        """
        Create a multiples iterator

        INPUT:

        - ``P`` - step value: any Sage object on which a binary
                             operation is defined
        - ``n`` - number of multiples: non-negative integer
        - ``P0`` - offset (default 0): Sage object which can be 'added' to P
        - ``indexed`` - boolean (default False)

          If ``indexed==False`` then the iterator delivers ``P0+i*P``
          (if ``operation=='+'``) or ``P0*P**i`` (if
          ``operation=='*'``), for ``i`` in ``range(n)``.

          If ``indexed==True`` then the iterator delivers tuples
          ``(i,P0+i*P)`` or ``(i,P0*P**i)``.

        - ``operation`` - string: '+' (default ) or '*' or `other`.

          If `other`, a function ``op()`` must be supplied (a function
          of 2 arguments) defining the group binary operation; also
          ``P0`` must be supplied.
        """
        if n<0:
            raise ValueError, 'n cannot be negative in multiples'

        from operator import mul, add

        if operation in multiplication_names:
            if P0 is None: P0 = P.parent()(1)
            self.op = mul
        elif operation in addition_names:
            if P0 is None: P0 = P.parent()(0)
            self.op = add
        else:
            self.op = op
            if P0 is None:
                raise ValueError, "P0 must be supplied when operation is neither addition nor multiplication"
            if op is None:
                raise ValueError, "op() must both be supplied when operation is neither addition nor multiplication"

        self.P=copy(P)
        self.Q=copy(P0)
        assert self.P is not None and self.Q is not None
        self.i = 0
        self.bound = n
        self.indexed = indexed


    def next(self):
        """
        Returns the next item in this multiples iterator.
        """
        if self.i >= self.bound:
            raise StopIteration
        i = self.i
        val = self.Q
        self.i +=1
        self.Q=self.op(self.Q,self.P)
        if self.indexed:
            return (i,val)
        else:
            return val
    def __iter__(self):
        """
        Standard member function making this class an iterator.
        """
        return self


def bsgs(a, b, bounds, operation='*', identity=None, inverse=None, op=None):
    r"""
    Totally generic discrete baby-step giant-step function.

    Solves `na=b` (or `a^n=b`) with `lb\le n\le ub` where ``bounds==(lb,ub)``,
    raising an error if no such `n` exists.

    `a` and `b` must be elements of some group with given identity,
    inverse of ``x`` given by ``inverse(x)``, and group operation on
    ``x``, ``y`` by ``op(x,y)``.

    If operation is '*' or '+' then the other
    arguments are provided automatically; otherwise they must be
    provided by the caller.

    INPUT:

    - ``a``    - group element
    - ``b``    - group element
    - ``bounds`` - a 2-tuple of integers ``(lower,upper)`` with ``0<=lower<=upper``
    - ``operation`` - string: '*', '+', 'other'
    - ``identity`` - the identity element of the group
    - ``inverse()``  - function of 1 argument ``x`` returning inverse of ``x``
    - ``op()`` - function of 2 arguments ``x``, ``y`` returning ``x*y`` in group

    OUTPUT:

    An integer `n` such that `a^n = b` (or `na = b`).  If no
    such `n` exists, this function raises a ValueError exception.

    NOTE: This is a generalization of discrete logarithm.  One
    situation where this version is useful is to find the order of
    an element in a group where we only have bounds on the group
    order (see the elliptic curve example below).

    ALGORITHM: Baby step giant step.  Time and space are soft
    `O(\sqrt{n})` where `n` is the difference between upper and lower
    bounds.

    EXAMPLES::

        sage: b = Mod(2,37);  a = b^20
        sage: bsgs(b, a, (0,36))
        20

        sage: p=next_prime(10^20)
        sage: a=Mod(2,p); b=a^(10^25)
        sage: bsgs(a, b, (10^25-10^6,10^25+10^6)) == 10^25
        True

        sage: K = GF(3^6,'b')
        sage: a = K.gen()
        sage: b = a^210
        sage: bsgs(a, b, (0,K.order()-1))
        210

        sage: K.<z>=CyclotomicField(230)
        sage: w=z^500
        sage: bsgs(z,w,(0,229))
        40

    An additive example in an elliptic curve group::

        sage: F.<a> = GF(37^5)
        sage: E = EllipticCurve(F, [1,1])
        sage: P = E.lift_x(a); P
        (a : 28*a^4 + 15*a^3 + 14*a^2 + 7 : 1)  # 32-bit
        (a : 9*a^4 + 22*a^3 + 23*a^2 + 30 : 1)  # 64-bit

    This will return a multiple of the order of P::

        sage: bsgs(P,P.parent()(0),Hasse_bounds(F.order()),operation='+')
        69327408

    AUTHOR:

        - John Cremona (2008-03-15)
    """
    Z = integer_ring.ZZ

    from operator import inv, mul, neg, add

    if operation in multiplication_names:
        identity = a.parent()(1)
        inverse  = inv
        op = mul
    elif operation in addition_names:
        identity = a.parent()(0)
        inverse  = neg
        op = add
    else:
        if identity is None or inverse is None or op is None:
            raise ValueError, "identity, inverse and operation must be given"

    lb, ub = bounds
    if lb<0 or ub<lb:
        raise ValueError, "bsgs() requires 0<=lb<=ub"

    if a.is_zero() and not b.is_zero():
        raise ValueError, "No solution in bsgs()"

    ran = 1 + ub - lb   # the length of the interval

    c = op(inverse(b),multiple(a,lb,operation=operation))

    if ran < 30:    # use simple search for small ranges
        i = lb
        d = c
#        for i,d in multiples(a,ran,c,indexed=True,operation=operation):
        for i0 in range(ran):
            i = lb + i0
            if identity == d:        # identity == b^(-1)*a^i, so return i
                return Z(i)
            d = op(a,d)
        raise ValueError, "No solution in bsgs()"

    m = ran.isqrt()+1  # we need sqrt(ran) rounded up
    table = dict()     # will hold pairs (a^(lb+i),lb+i) for i in range(m)

    d=c
    for i0 in misc.srange(m):
        i = lb + i0
        if identity==d:        # identity == b^(-1)*a^i, so return i
            return Z(i)
        table[d] = i
        d=op(d,a)

    c = op(c,inverse(d))     # this is now a**(-m)
    d=identity
    for i in misc.srange(m):
        j = table.get(d)
        if j is not None:  # then d == b*a**(-i*m) == a**j
            return Z(i*m + j)
        d=op(c,d)

    raise ValueError, "Log of %s to the base %s does not exist in %s."%(b,a,bounds)

def discrete_log_rho(a, base, ord=None, operation='*', hash_function=hash):
    """
    Pollard Rho algorithm for computing discrete logarithm in cyclic
    group of prime order.
    If the group order is very small it falls back to the baby step giant step
    algorithm.

    INPUT:

    - ``a`` -- a group element
    - ``base`` -- a group element
    - ``ord`` -- the order of ``base`` or ``None``, in this case we try
      to compute it
    - ``operation`` -- a string (default: ``'*'``) denoting whether we
      are in an additive group or a multiplicative one
    - ``hash_function`` -- having an efficient hash function is critical
      for this algorithm (see examples)

    OUTPUT: an integer `n` such that `a = base^n` (or `a = n*base`)

    ALGORITHM: Pollard rho for discrete logarithm, adapted from the
    article of Edlyn Teske, 'A space efficient algorithm for group
    structure computation'.

    EXAMPLES::

        sage: F.<a> = GF(2^13)
        sage: g = F.gen()
        sage: discrete_log_rho(g^1234, g)
        1234

        sage: F.<a> = GF(37^5)
        sage: E = EllipticCurve(F, [1,1])
        sage: G = (3*31*2^4)*E.lift_x(a)
        sage: discrete_log_rho(12345*G, G, ord=46591, operation='+')
        12345

    It also works with matrices::

        sage: A = matrix(GF(50021),[[10577,23999,28893],[14601,41019,30188],[3081,736,27092]])
        sage: discrete_log_rho(A^1234567, A)
        1234567

    Beware, the order must be prime::

        sage: I = IntegerModRing(171980)
        sage: discrete_log_rho(I(2), I(3))
        Traceback (most recent call last):
        ...
        ValueError: for Pollard rho algorithm the order of the group must be prime

    If it fails to find a suitable logarithm, it raises a ``ValueError``::

        sage: I = IntegerModRing(171980)
        sage: discrete_log_rho(I(31002),I(15501))
        Traceback (most recent call last):
        ...
        ValueError: Pollard rho algorithm failed to find a logarithm

    The main limitation on the hash function is that we don't want to have
    `hash(x*y) = hash(x) + hash(y)`::

        sage: I = IntegerModRing(next_prime(2^23))
        sage: def test():
        ....:     try:
        ....:          discrete_log_rho(I(123456),I(1),operation='+')
<<<<<<< HEAD
        ....:     except StandardError:
=======
        ....:     except Exception:
>>>>>>> 8029bc64
        ....:          print "FAILURE"
        sage: test()  # random failure
        FAILURE

    If this happens, we can provide a better hash function::

        sage: discrete_log_rho(I(123456),I(1),operation='+', hash_function=lambda x: hash(x*x))
        123456

    AUTHOR:

    - Yann Laigle-Chapuy (2009-09-05)

    """
    from sage.rings.integer import Integer
    from sage.rings.finite_rings.integer_mod_ring import IntegerModRing
    from operator import mul, add, pow

    # should be reasonable choices
    partition_size = 20
    memory_size = 4

    if operation in addition_names:
        mult = add
        power = mul
        if ord is None:
            ord = base.additive_order()
    elif operation in multiplication_names:
        mult = mul
        power = pow
        if ord is None:
            ord = base.multiplicative_order()
    else:
        raise(ValueError, "unknown operation")

    ord = Integer(ord)

    if not ord.is_prime():
        raise ValueError,"for Pollard rho algorithm the order of the group must be prime"

    # check if we need to set immutable before hashing
    mut = hasattr(base,'set_immutable')

    isqrtord=ord.isqrt()

    if isqrtord < partition_size: #setup to costly, use bsgs
        return bsgs(base,a, bounds=(0,ord), operation=operation)

    reset_bound = 8*isqrtord # we take some margin

    I=IntegerModRing(ord)

    for s in xrange(10): # to avoid infinite loops
        # random walk function setup
        m=[I.random_element() for i in xrange(partition_size)]
        n=[I.random_element() for i in xrange(partition_size)]
        M=[mult(power(base,Integer(m[i])),power(a,Integer(n[i]))) for i in xrange(partition_size)]

        ax = I.random_element()
        x = power(base,Integer(ax))
        if mut:
            x.set_immutable()

        bx = I(0)

        sigma=[(0,None)]*memory_size
        H={} # memory
        i0=0
        nextsigma = 0
        for i in xrange(reset_bound):
                    #random walk, we need an efficient hash
            s=hash_function(x) % partition_size
            (x,ax,bx) = (mult(M[s],x), ax+m[s], bx+n[s])
            if mut:
                x.set_immutable()
            # look for collisions
            if x in H:
                ay,by=H[x]
                if bx == by:
                    break
                else:
                    res = sage.rings.integer.Integer((ay-ax)/(bx-by))
                    if power(base,res) == a:
                        return res
                    else:
                        break
            # should we remember this value?
            elif i >= nextsigma:
                if sigma[i0][1] is not None:
                    H.pop(sigma[i0][1])
                sigma[i0]=(i,x)
                i0 = (i0+1) % memory_size
                nextsigma = 3*sigma[i0][0] #3 seems a good choice
                H[x]=(ax,bx)

    raise ValueError, "Pollard rho algorithm failed to find a logarithm"

def discrete_log(a, base, ord=None, bounds=None, operation='*', identity=None, inverse=None, op=None):
    r"""
    Totally generic discrete log function.

    INPUT:

    - ``a``    - group element
    - ``base`` - group element (the base)
    - ``ord``  - integer (multiple of order of base, or ``None``)
    - ``bounds`` - a priori bounds on the log
    - ``operation`` - string: '*', '+', 'other'
    - ``identity`` - the group's identity
    - ``inverse()`` - function of 1 argument ``x`` returning inverse of ``x``
    - ``op()`` - function of 2 arguments ``x``, ``y`` returning ``x*y`` in group

    ``a`` and ``base`` must be elements of some group with identity
    given by identity, inverse of ``x`` by ``inverse(x)``, and group
    operation on ``x``, ``y`` by ``op(x,y)``.

    If operation is '*' or '+' then the other
    arguments are provided automatically; otherwise they must be
    provided by the caller.

    OUTPUT: Returns an integer `n` such that `b^n = a` (or `nb = a`),
    assuming that ``ord`` is a multiple of the order of the base `b`.
    If ``ord`` is not specified, an attempt is made to compute it.

    If no such `n` exists, this function raises a ValueError exception.

    .. warning::

       If ``x`` has a log method, it is likely to be vastly faster
       than using this function.  E.g., if ``x`` is an integer modulo
       `n`, use its log method instead!

    ALGORITHM: Pohlig-Hellman and Baby step giant step.

    EXAMPLES::

        sage: b = Mod(2,37);  a = b^20
        sage: discrete_log(a, b)
        20
        sage: b = Mod(2,997);  a = b^20
        sage: discrete_log(a, b)
        20

        sage: K = GF(3^6,'b')
        sage: b = K.gen()
        sage: a = b^210
        sage: discrete_log(a, b, K.order()-1)
        210

        sage: b = Mod(1,37);  x = Mod(2,37)
        sage: discrete_log(x, b)
        Traceback (most recent call last):
        ...
        ValueError: No discrete log of 2 found to base 1
        sage: b = Mod(1,997);  x = Mod(2,997)
        sage: discrete_log(x, b)
        Traceback (most recent call last):
        ...
        ValueError: No discrete log of 2 found to base 1

        See trac\#2356:
        sage: F.<w> = GF(121)
        sage: v = w^120
        sage: v.log(w)
        0

        sage: K.<z>=CyclotomicField(230)
        sage: w=z^50
        sage: discrete_log(w,z)
        50

    An example where the order is infinite: note that we must give
    an upper bound here::

        sage: K.<a> = QuadraticField(23)
        sage: eps = 5*a-24        # a fundamental unit
        sage: eps.multiplicative_order()
        +Infinity
        sage: eta = eps^100
        sage: discrete_log(eta,eps,bounds=(0,1000))
        100

    In this case we cannot detect negative powers::

        sage: eta = eps^(-3)
        sage: discrete_log(eta,eps,bounds=(0,100))
        Traceback (most recent call last):
        ...
        ValueError: No discrete log of -11515*a - 55224 found to base 5*a - 24

    But we can invert the base (and negate the result) instead::

        sage: - discrete_log(eta^-1,eps,bounds=(0,100))
        -3

    An additive example: elliptic curve DLOG::

        sage: F=GF(37^2,'a')
        sage: E=EllipticCurve(F,[1,1])
        sage: F.<a>=GF(37^2,'a')
        sage: E=EllipticCurve(F,[1,1])
        sage: P=E(25*a + 16 , 15*a + 7 )
        sage: P.order()
        672
        sage: Q=39*P; Q
        (36*a + 32 : 5*a + 12 : 1)
        sage: discrete_log(Q,P,P.order(),operation='+')
        39

    An example of big smooth group::

        sage: F.<a>=GF(2^63)
        sage: g=F.gen()
        sage: u=g**123456789
        sage: discrete_log(u,g)
        123456789

    AUTHORS:

    - William Stein and David Joyner (2005-01-05)
    - John Cremona (2008-02-29) rewrite using ``dict()`` and make generic

    """
    if ord is None:
        if operation in multiplication_names:
            try:
                ord = base.multiplicative_order()
            except Exception:
                ord = base.order()
        elif operation in addition_names:
            try:
                ord = base.additive_order()
            except Exception:
                ord = base.order()
        else:
            try:
                ord = base.order()
            except Exception:
                raise ValueError, "ord must be specified"
    try:
        from sage.rings.infinity import Infinity
        if ord==+Infinity:
            return bsgs(base,a,bounds, operation=operation)
        if ord==1 and a!=base:
            raise ValueError
        f=ord.factor()
        l=[0]*len(f)
        for i,(pi,ri) in enumerate(f):
            for j in range(ri):
                if operation in multiplication_names:
                    c=bsgs(base**(ord//pi),(a/base**l[i])**(ord//pi**(j+1)),(0,pi),operation=operation)
                    l[i] += c*(pi**j)
                elif operation in addition_names:
                    c=bsgs(base*(ord//pi),(a-base*l[i])*(ord//pi**(j+1)),(0,pi),operation=operation)
                    l[i] += c*(pi**j)
        from sage.rings.arith import CRT_list
        return  CRT_list(l,[pi**ri for pi,ri in f])
    except ValueError:
        raise ValueError, "No discrete log of %s found to base %s"%(a,base)

def discrete_log_generic(a, base, ord=None, bounds=None, operation='*', identity=None, inverse=None, op=None):
    """
    Alias for ``discrete_log``.
    """
    return discrete_log(a, base, ord=None, bounds=None, operation='*', identity=None, inverse=None, op=None)

def discrete_log_lambda(a, base, bounds, operation='*', hash_function=hash):
    """
    Pollard Lambda algorithm for computing discrete logarithms. It uses
    only a logarithmic amount of memory. It's useful if you have
    bounds on the logarithm. If you are computing logarithms in a
    whole finite group, you should use Pollard Rho algorithm.

    INPUT:

    - a - a group element
    - base - a group element
    - bounds - a couple (lb,ub) representing the range where we look for a logarithm
    - operation - string: '+', '*' or 'other'
    - hash_function -- having an efficient hash function is critical for this algorithm

    OUTPUT: Returns an integer `n` such that `a=base^n` (or `a=n*base`)

    ALGORITHM: Pollard Lambda, if bounds are (lb,ub) it has time complexity
        O(sqrt(ub-lb)) and space complexity O(log(ub-lb))

    EXEMPLES::

        sage: F.<a> = GF(2^63)
        sage: discrete_log_lambda(a^1234567, a, (1200000,1250000))
        1234567

        sage: F.<a> = GF(37^5)
        sage: E = EllipticCurve(F, [1,1])
        sage: P = E.lift_x(a); P
        (a : 9*a^4 + 22*a^3 + 23*a^2 + 30 : 1)  # 32-bit
        (a : 28*a^4 + 15*a^3 + 14*a^2 + 7 : 1)  # 64-bit

    This will return a multiple of the order of P::

        sage: discrete_log_lambda(P.parent()(0), P, Hasse_bounds(F.order()), operation='+')
        69327408

        sage: K.<a> = GF(89**5)
        sage: hs = lambda x: hash(x) + 15
        sage: discrete_log_lambda(a**(89**3 - 3), a, (89**2, 89**4), operation = '*', hash_function = hs)  # long time (10s on sage.math, 2011)
        704966

    AUTHOR:

        -- Yann Laigle-Chapuy (2009-01-25)

    """
    from sage.rings.integer import Integer
    from operator import mul, add, pow

    if operation in addition_names:
        mult=add
        power=mul
    elif operation in multiplication_names:
        mult=mul
        power=pow
    else:
        raise ValueError("unknown operation")

    lb,ub = bounds
    if lb<0 or ub<lb:
        raise ValueError, "discrete_log_lambda() requires 0<=lb<=ub"

    # check for mutability
    mut = hasattr(base,'set_immutable')

    width = Integer(ub-lb)
    N = width.isqrt()+1

    M = dict()
    for s in xrange(10): #to avoid infinite loops
        #random walk function setup
        k = 0
        while (2**k<N):
            r = sage.misc.prandom.randrange(1,N)
            M[k] = (r , power(base,r))
            k += 1
        #first random walk
        H = power(base,ub)
        c = ub
        for i in xrange(N):
            if mut: H.set_immutable()
            r,e = M[hash_function(H)%k]
            H = mult(H,e)
            c += r
        if mut: H.set_immutable()
        mem=set([H])
        #second random walk
        H = a
        d=0
        while c-d >= lb:
            if mut: H.set_immutable()
            if ub > c-d and H in mem:
                return c-d
            r,e = M[hash_function(H)%k]
            H = mult(H,e)
            d += r

    raise ValueError, "Pollard Lambda failed to find a log"


################################################################
#
# Generic linear relation finder
#
################################################################

def linear_relation(P, Q, operation='+', identity=None, inverse=None, op=None):
    r"""
    Function which solves the equation ``a*P=m*Q`` or ``P^a=Q^m``.

    Additive version: returns `(a,m)` with minimal `m>0` such that
    `aP=mQ`.  Special case: if `\left<P\right>` and `\left<Q\right>`
    intersect only in `\{0\}` then `(a,m)=(0,n)` where `n` is
    ``Q.additive_order()``.

    Multiplicative version: returns `(a,m)` with minimal `m>0` such
    that `P^a=Q^m`.  Special case: if `\left<P\right>` and
    `\left<Q\right>` intersect only in `\{1\}` then `(a,m)=(0,n)`
    where `n` is ``Q.multiplicative_order()``.

    ALGORITHM:

    Uses the generic ``bsgs()`` function, and so works in general
    finite abelian groups.

    EXAMPLES:

    An additive example (in an elliptic curve group)::

        sage: F.<a>=GF(3^6,'a')
        sage: E=EllipticCurve([a^5 + 2*a^3 + 2*a^2 + 2*a, a^4 + a^3 + 2*a + 1])
        sage: P=E(a^5 + a^4 + a^3 + a^2 + a + 2 , 0)
        sage: Q=E(2*a^3 + 2*a^2 + 2*a , a^3 + 2*a^2 + 1)
        sage: linear_relation(P,Q,'+')
        (1, 2)
        sage: P == 2*Q
        True

    A multiplicative example (in a finite field's multiplicative group)::

        sage: F.<a>=GF(3^6,'a')
        sage: a.multiplicative_order().factor()
        2^3 * 7 * 13
        sage: b=a^7
        sage: c=a^13
        sage: linear_relation(b,c,'*')
        (13, 7)
        sage: b^13==c^7
        True
    """

    from operator import mul, add
    Z = integer_ring.ZZ

    if operation in multiplication_names:
        op = mul
        try:
            n = P.multiplicative_order()
            m = Q.multiplicative_order()
        except Exception:
            n = P.order()
            m = Q.order()
    elif operation in addition_names:
        op = add
        try:
            n = P.additive_order()
            m = Q.additive_order()
        except Exception:
            n = P.order()
            m = Q.order()
    else:
        if op is None:
            raise ValueError, "operation must be specified"
        n = P.order()
        m = Q.order()

    g = sage.rings.arith.gcd(n,m)
    if g==1: return (m,Z(0))
    n1 = n//g
    m1 = m//g
    P1 = multiple(P,n1,operation=operation)  # has exact order g
    Q1 = multiple(Q,m1,operation=operation)  # has exact order g

    # now see if Q1 is a multiple of P1; the only multiples we
    # need check are h*Q1 where h divides g
    for h in g.divisors(): # positive divisors!
        try:
            Q2 = multiple(Q1,h,operation=operation)
            return (n1 * bsgs(P1,Q2,(0,g-1),operation=operation),
                    m1 * h)
        except ValueError:
            pass # to next h
    raise ValueError, "No solution found in linear_relation!"

################################################################
#
# Generic functions to find orders of elements
#
# 1. order_from_multiple: finds the order given a multiple of the order
#
# 2. order_from_bounds: finds the order given an interval containing a
# multiple of the order
#
################################################################

def order_from_multiple(P, m, plist=None, factorization=None, check=True,
                        operation='+'):
    r"""
    Generic function to find order of a group element given a multiple
    of its order.

    INPUT:

    - ``P`` - a Sage object which is a group element;
    - ``m`` - a Sage integer which is a multiple of the order of ``P``,
      i.e. we require that ``m*P=0`` (or ``P**m=1``);
    - ``check`` - a Boolean (default:True), indicating whether we check if ``m``
      really is a multiple of the order;
    - ``factorization`` - the factorization of ``m``, or ``None`` in which
      case this function will need to factor ``m``;
    - ``plist`` - a list of the prime factors of ``m``, or ``None`` - kept for compatibility only,
      prefer the use of ``factorization``;
    - ``operation`` - string: '+' (default) or '*'.

    .. note::

       It is more efficient for the caller to factor ``m`` and cache
       the factors for subsequent calls.

    EXAMPLES::

        sage: k.<a> = GF(5^5)
        sage: b = a^4
        sage: order_from_multiple(b,5^5-1,operation='*')
        781
        sage: E = EllipticCurve(k,[2,4])
        sage: P = E(3*a^4 + 3*a , 2*a + 1 )
        sage: M = E.cardinality(); M
        3227
        sage: F = M.factor()
        sage: order_from_multiple(P, M, factorization=F, operation='+')
        3227
        sage: Q = E(0,2)
        sage: order_from_multiple(Q, M, factorization=F, operation='+')
        7

        sage: K.<z>=CyclotomicField(230)
        sage: w=z^50
        sage: order_from_multiple(w,230,operation='*')
        23

        sage: F=GF(2^1279,'a')
        sage: n=F.cardinality()-1 # Mersenne prime
        sage: order_from_multiple(F.random_element(),n,factorization=[(n,1)],operation='*')==n
        True

        sage: K.<a> = GF(3^60)
        sage: order_from_multiple(a, 3^60-1, operation='*', check=False)
        42391158275216203514294433200
    """
    from operator import mul, add
    Z = integer_ring.ZZ

    if operation in multiplication_names:
        identity = P.parent()(1)
    elif operation in addition_names:
        identity = P.parent()(0)
    else:
        raise ValueError, "unknown group operation"

    if P == identity:
        return Z(1)

    M=Z(m)
    if check:
        assert multiple(P,M,operation=operation) == identity

    if factorization:
        F = factorization
    elif plist:
        F = [(p,M.valuation(p)) for p in plist]
    else:
        F = M.factor()

    if len(F) == 1 and list(F) == [(M,1)]:
        return M

    # Efficiency improvement (2009-10-27, implemented by Yann Laigle-Chapuy):
    # we use an internal recursive function to avoid unnecessary computations.
    def _order_from_multiple_helper(Q, L, S):
        """
        internal use, to minimize the number of group operations.
        """
        l = len(L)
        if l == 1:
            # we determine the power of p dividing the order,

            # Efficiency improvement (2009-04-01, suggested by Ryan Hinton,
            # implemented by John Cremona): avoid the last multiplication by p.
            # For example, if M itself is prime the code used to compute M*P
            # twice (unless P=0), now it does it once.
            p,e = L[0]
            e0 = 0
            while (Q != identity) and (e0<e-1):
                Q = multiple(Q,p,operation=operation)
                e0 += 1
            if (Q != identity):
                e0 += 1
            return p**e0
        else:
            # try to split the list wisely
            sum_left = 0
            i = 0
            for k in range(l):
                p,e = L[k]
                # multiplying by p**e require roughly 'e log_2(p) / 2' additions
                v = e * sage.functions.log.log(float(p))
                if abs(sum_left + v - (S / 2)) > abs(sum_left - (S / 2)):
                    break
                sum_left += v
            L1 = L[:k]
            L2 = L[k:]
            # recursive calls
            o1 = _order_from_multiple_helper(
                multiple(Q, sage.misc.misc.prod([p**e for p,e in L2]), operation),
                L1,
                sum_left)
            o2 = _order_from_multiple_helper(
                multiple(Q, o1                                       , operation),
                L2,
                S-sum_left)
            return o1*o2

    return _order_from_multiple_helper(P, F, sage.functions.log.log(float(M)) )




def order_from_bounds(P, bounds, d=None, operation='+',
                         identity=None, inverse=None, op=None):
    r"""
    Generic function to find order of a group element, given only
    upper and lower bounds for a multiple of the order (e.g. bounds on
    the order of the group of which it is an element)

    INPUT:

    - ``P``      - a Sage object which is a group element

    - ``bounds`` - a 2-tuple ``(lb,ub)`` such that ``m*P=0`` (or
      ``P**m=1``) for some ``m`` with ``lb<=m<=ub``.

    - ``d`` - (optional) a positive integer; only ``m`` which are
      multiples of this will be considered.

    - ``operation`` - string: '+' (default ) or '*' or other.
      If other, the following must be supplied:

      - ``identity``: the identity element for the group;
      - ``inverse()``: a function of one argument giving the inverse
        of a group element;
      - ``op()``: a function of 2 arguments defining the group binary
        operation.


    .. note::

       Typically ``lb`` and ``ub`` will be bounds on the group order,
       and from previous calculation we know that the group order is
       divisible by ``d``.

    EXAMPLES::

        sage: k.<a> = GF(5^5)
        sage: b = a^4
        sage: order_from_bounds(b,(5^4,5^5),operation='*')
        781
        sage: E = EllipticCurve(k,[2,4])
        sage: P = E(3*a^4 + 3*a , 2*a + 1 )
        sage: bounds = Hasse_bounds(5^5)
        sage: Q = E(0,2)
        sage: order_from_bounds(Q, bounds, operation='+')
        7
        sage: order_from_bounds(P, bounds, 7, operation='+')
        3227

        sage: K.<z>=CyclotomicField(230)
        sage: w=z^50
        sage: order_from_bounds(w,(200,250),operation='*')
        23

    """
    from operator import mul, add
    Z = integer_ring.ZZ

    if operation in multiplication_names:
        op = mul
        identity = P.parent()(1)
    elif operation in addition_names:
        op = add
        identity = P.parent()(0)
    else:
        if op is None:
            raise ValueError, "operation and identity must be specified"

    Q = P
    if d is None: d = 1
    if d > 1:
        Q = multiple(P,d,operation=operation)
        lb, ub = bounds
        bounds = ( sage.rings.arith.integer_ceil(lb/d),
                   sage.rings.arith.integer_floor(ub/d) )

    # Use generic bsgs to find  n=d*m with lb<=n<=ub and n*P=0

    m = d * bsgs(Q, identity, bounds, operation=operation)

    # Now use the order_from_multiple() function to finish the job:

    return order_from_multiple(P, m, operation=operation, check=False)

def merge_points(P1,P2, operation='+',
                         identity=None, inverse=None, op=None, check=True):
    r"""
    Returns a group element whose order is the lcm of the given elements.

    INPUT:

    - ``P1`` -- a pair `(g_1,n_1)` where `g_1` is a group element of order `n_1`
    - ``P2`` -- a pair `(g_2,n_2)` where `g_2` is a group element of order `n_2`
    - ``operation`` -- string: '+' (default ) or '*' or other. If
      other, the following must be supplied:

        - ``identity``: the identity element for the group;
        - ``inverse()``: a function of one argument giving the inverse
          of a group element;
        - ``op()``: a function of 2 arguments defining the group
           binary operation.


    OUTPUT:

    A pair `(g_3,n_3)` where `g_3` has order `n_3=\hbox{lcm}(n_1,n_2)`.

    EXAMPLES::

        sage: F.<a>=GF(3^6,'a')
        sage: b = a^7
        sage: c = a^13
        sage: ob = (3^6-1)//7
        sage: oc = (3^6-1)//13
        sage: merge_points((b,ob),(c,oc),operation='*')
        (a^4 + 2*a^3 + 2*a^2, 728)
        sage: d,od = merge_points((b,ob),(c,oc),operation='*')
        sage: od == d.multiplicative_order()
        True
        sage: od == lcm(ob,oc)
        True

        sage: E=EllipticCurve([a^5 + 2*a^3 + 2*a^2 + 2*a, a^4 + a^3 + 2*a + 1])
        sage: P=E(2*a^5 + 2*a^4 + a^3 + 2 , a^4 + a^3 + a^2 + 2*a + 2)
        sage: P.order()
        7
        sage: Q=E(2*a^5 + 2*a^4 + 1 , a^5 + 2*a^3 + 2*a + 2 )
        sage: Q.order()
        4
        sage: R,m = merge_points((P,7),(Q,4), operation='+')
        sage: R.order() == m
        True
        sage: m == lcm(7,4)
        True
    """
    from operator import mul, add
    Z = integer_ring.ZZ

    g1, n1 = P1
    g2, n2 = P2

    if operation in multiplication_names:
        op = mul
        identity = g1.parent()(1)
    elif operation in addition_names:
        op = add
        identity = g1.parent()(0)
    else:
        if op is None:
            raise ValueError, "operation and identity must be specified"

    if check:
        assert multiple(g1,n1,operation=operation) == identity
        assert multiple(g2,n2,operation=operation) == identity

    # trivial cases
    if n1.divides(n2):
        return (g2,n2)
    if n2.divides(n1):
        return (g1,n1)

    m,k1,k2 = sage.rings.arith.xlcm(n1,n2);
    m1 = n1//k1
    m2 = n2//k2
    g1 = multiple(g1,m1,operation=operation)
    g2 = multiple(g2,m2,operation=operation)
    return (op(g1,g2), m)<|MERGE_RESOLUTION|>--- conflicted
+++ resolved
@@ -557,11 +557,7 @@
         sage: def test():
         ....:     try:
         ....:          discrete_log_rho(I(123456),I(1),operation='+')
-<<<<<<< HEAD
-        ....:     except StandardError:
-=======
         ....:     except Exception:
->>>>>>> 8029bc64
         ....:          print "FAILURE"
         sage: test()  # random failure
         FAILURE
