--- conflicted
+++ resolved
@@ -671,19 +671,10 @@
             sage: y*x
             -x*y
         """
-<<<<<<< HEAD
-        # TODO: print the relations
-        varstr = ", ".join([bytes_to_str(rRingVar(i, self._ring))
-                            for i in range(self.__ngens) ])
-        return "Noncommutative Multivariate Polynomial Ring in %s over %s, nc-relations: %s" % (varstr, self.base_ring(), self.relations())
-=======
         varstr = ", ".join([char_to_str(rRingVar(i, self._ring))
                             for i in range(self.__ngens)])
-
         return (f"Noncommutative Multivariate Polynomial Ring in {varstr} "
                 f"over {self.base_ring()}, nc-relations: {self.relations()}")
-
->>>>>>> 77b4b0c0
 
     def _ringlist(self):
         """
