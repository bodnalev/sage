# -*- coding: utf-8 -*-
"""
Base class for matrices, part 0

.. NOTE::

   For design documentation see matrix/docs.py.

EXAMPLES::

    sage: matrix(2,[1,2,3,4])
    [1 2]
    [3 4]
"""
# ****************************************************************************
#       Copyright (C) 2005, 2006 William Stein <wstein@gmail.com>
#
# This program is free software: you can redistribute it and/or modify
# it under the terms of the GNU General Public License as published by
# the Free Software Foundation, either version 2 of the License, or
# (at your option) any later version.
#                  https://www.gnu.org/licenses/
# ****************************************************************************

from cpython cimport *
from cysignals.signals cimport sig_check

import sage.modules.free_module
import sage.misc.latex
import sage.rings.integer

from sage.arith.power cimport generic_power
from sage.structure.sequence import Sequence
from sage.structure.parent cimport Parent

cimport sage.structure.element
from sage.structure.element cimport Element, Vector
from sage.misc.misc_c cimport normalize_index

from sage.categories.fields import Fields
from sage.categories.integral_domains import IntegralDomains

from sage.rings.ring cimport CommutativeRing
from sage.rings.ring import is_Ring
import sage.rings.abc
from sage.rings.integer_ring import is_IntegerRing

import sage.modules.free_module

from .matrix_misc import row_iterator

_Fields = Fields()
_IntegralDomains = IntegralDomains()

cdef class Matrix(sage.structure.element.Matrix):
    r"""
    A generic matrix.

    The ``Matrix`` class is the base class for all matrix
    classes. To create a ``Matrix``, first create a
    ``MatrixSpace``, then coerce a list of elements into
    the ``MatrixSpace``. See the documentation of
    ``MatrixSpace`` for more details.

    EXAMPLES:

    We illustrate matrices and matrix spaces. Note that no actual
    matrix that you make should have class Matrix; the class should
    always be derived from Matrix.

    ::

        sage: M = MatrixSpace(CDF,2,3); M
        Full MatrixSpace of 2 by 3 dense matrices over Complex Double Field
        sage: a = M([1,2,3,  4,5,6]); a
        [1.0 2.0 3.0]
        [4.0 5.0 6.0]
        sage: type(a)
        <class 'sage.matrix.matrix_complex_double_dense.Matrix_complex_double_dense'>
        sage: parent(a)
        Full MatrixSpace of 2 by 3 dense matrices over Complex Double Field

    ::

        sage: matrix(CDF, 2,3, [1,2,3, 4,5,6])
        [1.0 2.0 3.0]
        [4.0 5.0 6.0]
        sage: Mat(CDF,2,3)(range(1,7))
        [1.0 2.0 3.0]
        [4.0 5.0 6.0]

    ::

        sage: Q.<i,j,k> = QuaternionAlgebra(QQ, -1,-1)
        sage: matrix(Q,2,1,[1,2])
        [1]
        [2]
    """
    def __cinit__(self, parent, *args, **kwds):
        """
        The initialization routine of the ``Matrix`` base class ensures
        that it sets the attributes ``self._parent``, ``self._base_ring``,
        ``self._nrows``, ``self._ncols``.

        The private attributes ``self._is_immutable`` and ``self._cache``
        are implicitly initialized to valid values upon memory allocation.

        EXAMPLES::

            sage: import sage.matrix.matrix0
            sage: A = sage.matrix.matrix0.Matrix(MatrixSpace(QQ,2))
            sage: type(A)
            <class 'sage.matrix.matrix0.Matrix'>
        """
        P = <Parent?>parent
        self._parent = P
        self._base_ring = P._base
        self._nrows = P.nrows()
        self._ncols = P.ncols()
        self.hash = -1

    def list(self):
        """
        List of the elements of ``self`` ordered by elements in each
        row. It is safe to change the returned list.

        .. warning::

           This function returns a list of the entries in the matrix
           ``self``.  It does not return a list of the rows of ``self``,
           so it is different than the output of ``list(self)``, which
           returns ``[self[0],self[1],...]``.

        EXAMPLES::

            sage: R.<x,y> = QQ[]
            sage: a = matrix(R,2,[x,y,x*y, y,x,2*x+y]); a
            [      x       y     x*y]
            [      y       x 2*x + y]
            sage: v = a.list(); v
            [x, y, x*y, y, x, 2*x + y]

        Note that list(a) is different than a.list()::

            sage: a.list()
            [x, y, x*y, y, x, 2*x + y]
            sage: list(a)
            [(x, y, x*y), (y, x, 2*x + y)]

        Notice that changing the returned list does not change a (the list
        is a copy)::

            sage: v[0] = 25
            sage: a
            [      x       y     x*y]
            [      y       x 2*x + y]
        """
        return list(self._list())

    def _list(self):
        """
        Unsafe version of the ``list`` method, mainly for internal use.
        This may return the list of elements, but as an *unsafe* reference
        to the underlying list of the object. It is dangerous to change
        entries of the returned list.

        EXAMPLES:

        Using ``_list`` is potentially fast and memory efficient,
        but very dangerous (at least for generic dense matrices).

        ::

            sage: a = matrix(QQ['x,y'],2,range(6)); a
            [0 1 2]
            [3 4 5]
            sage: v = a._list(); v
            [0, 1, 2, 3, 4, 5]

        If you change an entry of the list, the corresponding entry of the
        matrix will be changed (but without clearing any caches of
        computing information about the matrix)::

            sage: v[0] = -2/3; v
            [-2/3, 1, 2, 3, 4, 5]
            sage: a._list()
            [-2/3, 1, 2, 3, 4, 5]

        Now the 0,0 entry of the matrix is `-2/3`, which is weird.

        ::

            sage: a[0,0]
            -2/3

        See::

            sage: a
            [-2/3    1    2]
            [   3    4    5]
        """
        cdef Py_ssize_t i, j

        x = self.fetch('list')
        if x is not None:
            return x
        x = []
        for i from 0 <= i < self._nrows:
            for j from 0 <= j < self._ncols:
                x.append(self.get_unsafe(i, j))
        return x

    def dict(self, copy=True):
        r"""
        Dictionary of the elements of ``self`` with keys pairs ``(i,j)``
        and values the nonzero entries of ``self``.

        INPUT:

        - ``copy`` -- (default: ``True``) make a copy of the ``dict``
          corresponding to ``self``

        If ``copy=True``, then is safe to change the returned dictionary.
        Otherwise, this can cause undesired behavior by mutating the ``dict``.

        EXAMPLES::

            sage: R.<x,y> = QQ[]
            sage: a = matrix(R,2,[x,y,0, 0,0,2*x+y]); a
            [      x       y       0]
            [      0       0 2*x + y]
            sage: d = a.dict(); d
            {(0, 0): x, (0, 1): y, (1, 2): 2*x + y}

        Notice that changing the returned list does not change a (the list
        is a copy)::

            sage: d[0,0] = 25
            sage: a
            [      x       y       0]
            [      0       0 2*x + y]
        """
        if copy:
            return dict(self._dict())
        return self._dict()

    monomial_coefficients = dict

    def items(self):
        r"""
        Return an iterable of ``((i,j), value)`` elements.

        This may (but is not guaranteed to) suppress zero values.

        EXAMPLES::

            sage: a = matrix(QQ['x,y'], 2, range(6), sparse=True); a
            [0 1 2]
            [3 4 5]
            sage: list(a.items())
            [((0, 1), 1), ((0, 2), 2), ((1, 0), 3), ((1, 1), 4), ((1, 2), 5)]
        """
        return self._dict().items()

    def _dict(self):
        """
        Unsafe version of the dict method, mainly for internal use.
        This may return the dict of elements, but as an *unsafe*
        reference to the underlying dict of the object.  It might
        dangerous if you change entries of the returned dict.

        EXAMPLES: Using _dict is potentially fast and memory efficient,
        but very dangerous (at least for generic sparse matrices).

        ::

            sage: a = matrix(QQ['x,y'],2,range(6), sparse=True); a
            [0 1 2]
            [3 4 5]
            sage: v = a._dict(); v
            {(0, 1): 1, (0, 2): 2, (1, 0): 3, (1, 1): 4, (1, 2): 5}

        If you change a key of the dictionary, the corresponding entry of
        the matrix will be changed (but without clearing any caches of
        computing information about the matrix)::

            sage: v[0,1] = -2/3; v
            {(0, 1): -2/3, (0, 2): 2, (1, 0): 3, (1, 1): 4, (1, 2): 5}
            sage: a._dict()
            {(0, 1): -2/3, (0, 2): 2, (1, 0): 3, (1, 1): 4, (1, 2): 5}
            sage: a[0,1]
            -2/3

        But the matrix doesn't know the entry changed, so it returns the
        cached version of its print representation::

            sage: a
            [0 1 2]
            [3 4 5]

        If we change an entry, the cache is cleared, and the correct print
        representation appears::

            sage: a[1,2]=10
            sage: a
            [   0 -2/3    2]
            [   3    4   10]
        """
        d = self.fetch('dict')
        if d is not None:
            return d

        cdef Py_ssize_t i, j
        d = {}
        for i from 0 <= i < self._nrows:
            for j from 0 <= j < self._ncols:
                x = self.get_unsafe(i, j)
                if x != 0:
                    d[(int(i),int(j))] = x
        self.cache('dict', d)
        return d

    ###########################################################
    # Cache
    ###########################################################
    def _clear_cache(self):
        """
        Clear anything cached about this matrix.

        EXAMPLES::

            sage: m = Matrix(QQ, 2, range(4))
            sage: m._clear_cache()
        """
        self.clear_cache()

    cdef void clear_cache(self):
        """
        Clear the properties cache.
        """
        self._cache = None
        self.hash = -1

    cdef fetch(self, key):
        """
        Try to get an element from the cache; if there isn't anything
        there, return None.
        """
        if self._cache is None:
            return None
        try:
            return self._cache[key]
        except KeyError:
            return None

    cdef cache(self, key, x):
        """
        Record x in the cache with given key.
        """
        if self._cache is None:
            self._cache = {}
        self._cache[key] = x

    def _get_cache(self):
        """
        Return the cache.

        EXAMPLES::

            sage: m=Matrix(QQ,2,range(0,4))
            sage: m._get_cache()
            {}

        """
        if self._cache is None:
            self._cache = {}
        return self._cache

    ###########################################################
    # Mutability and bounds checking
    ###########################################################

    cdef check_bounds(self, Py_ssize_t i, Py_ssize_t j):
        """
        This function gets called when you're about to access the i,j entry
        of this matrix. If i, j are out of range, an IndexError is
        raised.
        """
        if i<0 or i >= self._nrows or j<0 or j >= self._ncols:
            raise IndexError("matrix index out of range")

    cdef check_mutability(self):
        """
        This function gets called when you're about to change this matrix.

        If self is immutable, a :class:`ValueError` is raised, since you should
        never change a mutable matrix.

        If self is mutable, the cache of results about self is deleted.
        """
        if self._is_immutable:
            raise ValueError("matrix is immutable; please change a copy instead (i.e., use copy(M) to change a copy of M).")
        else:
            self._cache = None

    cdef check_bounds_and_mutability(self, Py_ssize_t i, Py_ssize_t j):
        """
        This function gets called when you're about to set the i,j entry of
        this matrix. If i or j is out of range, an :class:`IndexError`
        exception is raised.

        If self is immutable, a :class:`ValueError` is raised, since you should
        never change a mutable matrix.

        If self is mutable, the cache of results about self is deleted.
        """
        if self._is_immutable:
            raise ValueError("matrix is immutable; please change a copy instead (i.e., use copy(M) to change a copy of M).")
        else:
            self._cache = None

        if i<0 or i >= self._nrows or j<0 or j >= self._ncols:
            raise IndexError("matrix index out of range")

    def set_immutable(self):
        r"""
        Call this function to set the matrix as immutable.

        Matrices are always mutable by default, i.e., you can change their
        entries using ``A[i,j] = x``. However, mutable matrices
        aren't hashable, so can't be used as keys in dictionaries, etc.
        Also, often when implementing a class, you might compute a matrix
        associated to it, e.g., the matrix of a Hecke operator. If you
        return this matrix to the user you're really returning a reference
        and the user could then change an entry; this could be confusing.
        Thus you should set such a matrix immutable.

        EXAMPLES::

            sage: A = Matrix(QQ, 2, 2, range(4))
            sage: A.is_mutable()
            True
            sage: A[0,0] = 10
            sage: A
            [10   1]
            [ 2   3]

        Mutable matrices are not hashable, so can't be used as keys for
        dictionaries::

            sage: hash(A)
            Traceback (most recent call last):
            ...
            TypeError: mutable matrices are unhashable
            sage: v = {A:1}
            Traceback (most recent call last):
            ...
            TypeError: mutable matrices are unhashable

        If we make A immutable it suddenly is hashable.

        ::

            sage: A.set_immutable()
            sage: A.is_mutable()
            False
            sage: A[0,0] = 10
            Traceback (most recent call last):
            ...
            ValueError: matrix is immutable; please change a copy instead (i.e., use copy(M) to change a copy of M).
            sage: hash(A) #random
            12
            sage: v = {A:1}; v
            {[10  1]
             [ 2  3]: 1}
        """
        self._is_immutable = True

    def is_immutable(self):
        """
        Return True if this matrix is immutable.

        See the documentation for self.set_immutable for more details
        about mutability.

        EXAMPLES::

            sage: A = Matrix(QQ['t','s'], 2, 2, range(4))
            sage: A.is_immutable()
            False
            sage: A.set_immutable()
            sage: A.is_immutable()
            True
        """
        return self._is_immutable

    def is_mutable(self):
        """
        Return True if this matrix is mutable.

        See the documentation for self.set_immutable for more details
        about mutability.

        EXAMPLES::

            sage: A = Matrix(QQ['t','s'], 2, 2, range(4))
            sage: A.is_mutable()
            True
            sage: A.set_immutable()
            sage: A.is_mutable()
            False
        """
        return not(self._is_immutable)

    ###########################################################
    # Entry access
    #    The first two must be overloaded in the derived class
    ###########################################################
    cdef set_unsafe(self, Py_ssize_t i, Py_ssize_t j, object x):
        """
        Set entry quickly without doing any bounds checking. Calling this
        with invalid arguments is allowed to produce a segmentation fault.

        This is fast since it is a cdef function and there is no bounds
        checking.
        """
        raise NotImplementedError("this must be defined in the derived class (type=%s)" % type(self))

    cdef get_unsafe(self, Py_ssize_t i, Py_ssize_t j):
        """
        Entry access, but fast since it might be without bounds checking.

        This is fast since it is a cdef function and there is no bounds
        checking.
        """
        raise NotImplementedError("this must be defined in the derived type.")

    cdef bint get_is_zero_unsafe(self, Py_ssize_t i, Py_ssize_t j) except -1:
        """
        Return 1 if the entry ``(i, j)`` is zero, otherwise 0.

        Might/should be optimized for derived type.

        TESTS::

            sage: class MyAlgebraicNumber(sage.rings.qqbar.AlgebraicNumber):            # needs sage.rings.number_fields
            ....:     def __bool__(self):
            ....:         raise ValueError
            sage: mat = matrix(1, 1, MyAlgebraicNumber(1))                              # needs sage.rings.number_fields
            sage: bool(mat)                                                             # needs sage.rings.number_fields
            Traceback (most recent call last):
            ...
            ValueError
        """
        if self.get_unsafe(i, j):
            return 0
        else:
            return 1

    def add_to_entry(self, Py_ssize_t i, Py_ssize_t j, elt):
        r"""
        Add ``elt`` to the entry at position ``(i, j)``.

        EXAMPLES::

            sage: m = matrix(QQ['x,y'], 2, 2)
            sage: m.add_to_entry(0, 1, 2)
            sage: m
            [0 2]
            [0 0]
        """
        elt = self.base_ring()(elt)
        if i < 0:
            i += self._nrows
        if i < 0 or i >= self._nrows:
            raise IndexError("row index out of range")
        if j < 0:
            j += self._ncols
        if j < 0 or j >= self._ncols:
            raise IndexError("column index out of range")

        self.set_unsafe(i, j, elt + self.get_unsafe(i, j))

    ##     def _get_very_unsafe(self, i, j):
    ##         r"""
    ##         Entry access, but potentially fast since it might be without
    ##         bounds checking.  (I know of no cases where this is actually
    ##         faster.)

    ##         This function it can very easily !! SEG FAULT !! if you call
    ##         it with invalid input.  Use with *extreme* caution.

    ##         EXAMPLES::
    ##
    ##             sage: a = matrix(ZZ,2,range(4))
    ##             sage: a._get_very_unsafe(0,1)
    ##             1

    ##         If you do \code{a.\_get\_very\_unsafe(0,10)} you'll very likely crash Sage
    ##         completely.
    ##         """
    ##         return self.get_unsafe(i, j)

    def __iter__(self):
        """
        Return an iterator for the rows of self.

        EXAMPLES::

            sage: m = matrix(2,[1,2,3,4])
            sage: next(m.__iter__())
            (1, 2)
        """
        return row_iterator(self)

    def __getitem__(self, key):
        """
        Return element, row, or slice of self.

        INPUT:

        - ``key``- tuple (i,j) where i, j can be integers, slices or lists

        USAGE:

        - ``A[i, j]`` - the i,j element (or elements, if i or j are
          slices or lists) of A, or

        - ``A[i:j]`` - rows of A, according to slice notation

        EXAMPLES::

            sage: A = Matrix(Integers(2006),2,2,[-1,2,3,4])
            sage: A[0,0]
            2005
            sage: A[0]
            (2005, 2)

        The returned row is immutable (mainly to avoid confusion)::

            sage: A[0][0] = 123
            Traceback (most recent call last):
            ...
            ValueError: vector is immutable; please change a copy instead (use copy())
            sage: A[0].is_immutable()
            True
            sage: a = matrix(ZZ,3,range(9)); a
            [0 1 2]
            [3 4 5]
            [6 7 8]
            sage: a[1,2]
            5
            sage: a[0]
            (0, 1, 2)
            sage: a[4,7]
            Traceback (most recent call last):
            ...
            IndexError: matrix index out of range
            sage: a[-1,0]
            6

        ::

            sage: a[2.7]
            Traceback (most recent call last):
            ...
            TypeError: index must be an integer
            sage: a[1, 2.7]
            Traceback (most recent call last):
            ...
            TypeError: index must be an integer
            sage: a[2.7, 1]
            Traceback (most recent call last):
            ...
            TypeError: index must be an integer

            sage: m=[(1, -2, -1, -1,9), (1, 8, 6, 2,2), (1, 1, -1, 1,4), (-1, 2, -2, -1,4)];M= matrix(m)
            sage: M
            [ 1 -2 -1 -1  9]
            [ 1  8  6  2  2]
            [ 1  1 -1  1  4]
            [-1  2 -2 -1  4]

        Get the 2 x 2 submatrix of M, starting at row index and column
        index 1

        ::

            sage: M[1:3,1:3]
            [ 8  6]
            [ 1 -1]

        Get the 2 x 3 submatrix of M starting at row index and column index
        1::

            sage: M[1:3,[1..3]]
            [ 8  6  2]
            [ 1 -1  1]

        Get the second column of M::

            sage: M[:,1]
            [-2]
            [ 8]
            [ 1]
            [ 2]

        Get the first row of M::

            sage: M[0,:]
            [ 1 -2 -1 -1  9]

        More examples::

            sage: M[range(2),:]
            [ 1 -2 -1 -1  9]
            [ 1  8  6  2  2]
            sage: M[range(2),4]
            [9]
            [2]
            sage: M[range(3),range(5)]
            [ 1 -2 -1 -1  9]
            [ 1  8  6  2  2]
            [ 1  1 -1  1  4]

        ::

            sage: M[3,range(5)]
            [-1  2 -2 -1  4]
            sage: M[3,:]
            [-1  2 -2 -1  4]
            sage: M[3,4]
            4

            sage: M[-1,:]
            [-1  2 -2 -1  4]

            sage: A = matrix(ZZ,3,4, [3, 2, -5, 0, 1, -1, 1, -4, 1, 0, 1, -3]); A
            [ 3  2 -5  0]
            [ 1 -1  1 -4]
            [ 1  0  1 -3]

        ::

            sage: A[:,0:4:2]
            [ 3 -5]
            [ 1  1]
            [ 1  1]

        ::

            sage: A[1:,0:4:2]
            [1 1]
            [1 1]

            sage: A[2::-1,:]
            [ 1  0  1 -3]
            [ 1 -1  1 -4]
            [ 3  2 -5  0]

            sage: A[1:,3::-1]
            [-4  1 -1  1]
            [-3  1  0  1]

            sage: A[1:,3::-2]
            [-4 -1]
            [-3  0]

            sage: A[2::-1,3:1:-1]
            [-3  1]
            [-4  1]
            [ 0 -5]

        ::

            sage: A= matrix(3,4,[1, 0, -3, -1, 3, 0, -2, 1, -3, -5, -1, -5])
            sage: A[range(2,-1,-1),:]
            [-3 -5 -1 -5]
            [ 3  0 -2  1]
            [ 1  0 -3 -1]

        ::

            sage: A[range(2,-1,-1),range(3,-1,-1)]
            [-5 -1 -5 -3]
            [ 1 -2  0  3]
            [-1 -3  0  1]

        ::

            sage: A = matrix(2, [1, 2, 3, 4])
            sage: A[[0,0],[0,0]]
            [1 1]
            [1 1]

        ::

            sage: M = matrix(3, 4, range(12))
            sage: M[0:0, 0:0]
            []
            sage: M[0:0, 1:4]
            []
            sage: M[2:3, 3:3]
            []
            sage: M[range(2,2), :3]
            []
            sage: M[(1,2), 3]
            [ 7]
            [11]
            sage: M[(1,2),(0,1,1)]
            [4 5 5]
            [8 9 9]
            sage: m=[(1, -2, -1, -1), (1, 8, 6, 2), (1, 1, -1, 1), (-1, 2, -2, -1)]
            sage: M= matrix(m);M
            [ 1 -2 -1 -1]
            [ 1  8  6  2]
            [ 1  1 -1  1]
            [-1  2 -2 -1]

            sage: M[:2]
            [ 1 -2 -1 -1]
            [ 1  8  6  2]
            sage: M[:]
            [ 1 -2 -1 -1]
            [ 1  8  6  2]
            [ 1  1 -1  1]
            [-1  2 -2 -1]
            sage: M[1:3]
            [ 1  8  6  2]
            [ 1  1 -1  1]

            sage: A=matrix(QQ,10,range(100))
            sage: A[0:3]
            [ 0  1  2  3  4  5  6  7  8  9]
            [10 11 12 13 14 15 16 17 18 19]
            [20 21 22 23 24 25 26 27 28 29]
            sage: A[:2]
            [ 0  1  2  3  4  5  6  7  8  9]
            [10 11 12 13 14 15 16 17 18 19]
            sage: A[8:]
            [80 81 82 83 84 85 86 87 88 89]
            [90 91 92 93 94 95 96 97 98 99]
            sage: A[1:10:3]
            [10 11 12 13 14 15 16 17 18 19]
            [40 41 42 43 44 45 46 47 48 49]
            [70 71 72 73 74 75 76 77 78 79]
            sage: A[-1]
            (90, 91, 92, 93, 94, 95, 96, 97, 98, 99)
            sage: A[-1:-6:-2]
            [90 91 92 93 94 95 96 97 98 99]
            [70 71 72 73 74 75 76 77 78 79]
            [50 51 52 53 54 55 56 57 58 59]

            sage: A[3].is_immutable()
            True
            sage: A[1:3].is_immutable()
            True

        Slices that result in zero rows or zero columns are supported too::

            sage: m = identity_matrix(QQ, 4)[4:,:]
            sage: m.nrows(), m.ncols()
            (0, 4)
            sage: m * vector(QQ, 4)
            ()

        TESTS:

        If we're given lists as arguments, we should throw an
        appropriate error when those lists do not contain valid
        indices (:trac:`6569`)::

            sage: A = matrix(4, range(1,17))
            sage: A[[1.5], [1]]
            Traceback (most recent call last):
            ...
            IndexError: row indices must be integers
            sage: A[[1], [1.5]]
            Traceback (most recent call last):
            ...
            IndexError: column indices must be integers
            sage: A[[1.5]]
            Traceback (most recent call last):
            ...
            IndexError: row indices must be integers

        Before :trac:`6569` was fixed, sparse/dense matrices behaved
        differently due to implementation details. Given invalid
        indices, they should fail in the same manner. These tests
        just repeat the previous set with a sparse matrix::

            sage: A = matrix(4, range(1,17), sparse=True)
            sage: A[[1.5], [1]]
            Traceback (most recent call last):
            ...
            IndexError: row indices must be integers
            sage: A[[1], [1.5]]
            Traceback (most recent call last):
            ...
            IndexError: column indices must be integers
            sage: A[[1.5]]
            Traceback (most recent call last):
            ...
            IndexError: row indices must be integers

        Check that submatrices with a specified implementation have the
        same implementation::

            sage: # needs sage.libs.pari
            sage: M = MatrixSpace(GF(2), 3, 3, implementation='generic')
            sage: m = M(range(9))
            sage: type(m)
            <class 'sage.matrix.matrix_generic_dense.Matrix_generic_dense'>
            sage: parent(m)
            Full MatrixSpace of 3 by 3 dense matrices
             over Finite Field of size 2 (using Matrix_generic_dense)
            sage: type(m[:2,:2])
            <class 'sage.matrix.matrix_generic_dense.Matrix_generic_dense'>
            sage: parent(m[:2,:2])
            Full MatrixSpace of 2 by 2 dense matrices
             over Finite Field of size 2 (using Matrix_generic_dense)
        """
        cdef list row_list
        cdef list col_list
        cdef Py_ssize_t i
        cdef int row, col
        cdef int nrows = self._nrows
        cdef int ncols = self._ncols
        cdef tuple key_tuple
        cdef object row_index, col_index
        cdef int ind

        # used to keep track of when an index is a
        # single number
        cdef int single_row = 0, single_col = 0

        if type(key) is tuple:
            key_tuple = <tuple>key
            #if PyTuple_Size(key_tuple) != 2:
            if len(key_tuple) != 2:
                raise IndexError("index must be an integer or pair of integers")

            row_index = <object>PyTuple_GET_ITEM(key_tuple, 0)
            col_index = <object>PyTuple_GET_ITEM(key_tuple, 1)

            type_row = type(row_index)
            if type_row is list or type_row is tuple or type_row is range:
                if type_row is tuple or type_row is range:
                    row_list = list(row_index)
                else:
                    row_list = row_index

                for i from 0 <= i < len(row_list):
                    # The 'ind' variable is 'cdef int' and will
                    # truncate a float to a valid index. So, we have
                    # to test row_list[i] instead.
                    if not PyIndex_Check(row_list[i]):
                        raise IndexError('row indices must be integers')

                    ind = row_list[i]
                    if ind < 0:
                        ind += nrows
                        row_list[i] = ind

                    if ind < 0 or ind >= nrows:
                        raise IndexError("matrix index out of range")
            elif isinstance(row_index, slice):
                row_list = list(range(*row_index.indices(nrows)))
            else:
                if not PyIndex_Check(row_index):
                    raise TypeError("index must be an integer")
                row = row_index
                if row < 0:
                    row += nrows
                if row < 0 or row >= nrows:
                    raise IndexError("matrix index out of range")
                single_row = 1

            type_col = type(col_index)
            if type_col is list or type_col is tuple or type_col is range:
                if type_col is tuple or type_col is range:
                    col_list = list(col_index)
                else:
                    col_list = col_index

                for i from 0 <= i < len(col_list):
                    # The 'ind' variable is 'cdef int' and will
                    # truncate a float to a valid index. So, we have
                    # to test col_list[i] instead.
                    if not PyIndex_Check(col_list[i]):
                        raise IndexError('column indices must be integers')

                    ind = col_list[i]
                    if ind < 0:
                        ind += ncols
                        col_list[i] = ind

                    if ind < 0 or ind >= ncols:
                        raise IndexError("matrix index out of range")
            elif isinstance(col_index, slice):
                col_list =  list(range(*col_index.indices(ncols)))
            else:
                if not PyIndex_Check(col_index):
                    raise TypeError("index must be an integer")
                col = col_index
                if col < 0:
                    col += ncols
                if col < 0 or col >= ncols:
                    raise IndexError("matrix index out of range")
                single_col = 1

            # if we had a single row entry and a single column entry,
            # we want to just do a get_unsafe
            if single_row and single_col:
                return self.get_unsafe(row, col)

            # otherwise, prep these for the call to
            # matrix_from_rows_and_columns
            if single_row:
                row_list = [row]
            if single_col:
                col_list = [col]

            if not row_list or not col_list:
                return self.new_matrix(nrows=len(row_list), ncols=len(col_list))

            return self.matrix_from_rows_and_columns(row_list, col_list)

        row_index = key
        if type(row_index) is list or type(row_index) is tuple:
            if type(row_index) is tuple:
                row_list = list(row_index)
            else:
                row_list = row_index

            for i from 0 <= i < len(row_list):
                # The 'ind' variable is 'cdef int' and will
                # truncate a float to a valid index. So, we have
                # to test row_list[i] instead.
                if not PyIndex_Check(row_list[i]):
                    raise IndexError('row indices must be integers')

                ind = row_list[i]
                if ind < 0:
                    ind += nrows
                    row_list[i] = ind

                if ind < 0 or ind >= nrows:
                    raise IndexError("matrix index out of range")
            r = self.matrix_from_rows(row_list)
        elif isinstance(row_index, slice):
            row_list = list(range(*row_index.indices(nrows)))
            r = self.matrix_from_rows(row_list)
        else:
            if not PyIndex_Check(row_index):
                raise TypeError("index must be an integer")
            row = row_index
            if row < 0:
                row += nrows
            if row < 0 or row >= nrows:
                raise IndexError("matrix index out of range")
            r = self.row(row)

        r.set_immutable()
        return r

    def __setitem__(self, key, value):
        """
        Set elements of this matrix to values given in value.

        INPUT:

        - ``key`` - any legal indexing (i.e., such that self[key] works)

        - ``value`` - values that are used to set the elements indicated by key.

        EXAMPLES::

            sage: A = Matrix(Integers(2006),2,2,[-1,2,3,4])
            sage: A[0,0]=43; A
            [43  2]
            [ 3  4]

            sage: A[0]=[10,20]; A
            [10 20]
            [ 3  4]

            sage: M=matrix([(1, -2, -1, -1,9), (1, 8, 6, 2,2), (1, 1, -1, 1,4), (-1, 2, -2, -1,4)]); M
            [ 1 -2 -1 -1  9]
            [ 1  8  6  2  2]
            [ 1  1 -1  1  4]
            [-1  2 -2 -1  4]

        Set the 2 x 2 submatrix of M, starting at row index and column
        index 1::

            sage: M[1:3,1:3] = [[1,0],[0,1]]; M
            [ 1 -2 -1 -1  9]
            [ 1  1  0  2  2]
            [ 1  0  1  1  4]
            [-1  2 -2 -1  4]

        Set the 2 x 3 submatrix of M starting at row index and column
        index 1::

            sage: M[1:3,[1..3]] = M[2:4,0:3]; M
            [ 1 -2 -1 -1  9]
            [ 1  1  0  1  2]
            [ 1 -1  2 -2  4]
            [-1  2 -2 -1  4]

        Set part of the first column of M::

            sage: M[1:,0]=[[2],[3],[4]]; M
            [ 1 -2 -1 -1  9]
            [ 2  1  0  1  2]
            [ 3 -1  2 -2  4]
            [ 4  2 -2 -1  4]

        Or do a similar thing with a vector::

            sage: M[1:,0]=vector([-2,-3,-4]); M
            [ 1 -2 -1 -1  9]
            [-2  1  0  1  2]
            [-3 -1  2 -2  4]
            [-4  2 -2 -1  4]

        Or a constant::

            sage: M[1:,0]=30; M
            [ 1 -2 -1 -1  9]
            [30  1  0  1  2]
            [30 -1  2 -2  4]
            [30  2 -2 -1  4]


        Set the first row of M::

            sage: M[0,:]=[[20,21,22,23,24]]; M
            [20 21 22 23 24]
            [30  1  0  1  2]
            [30 -1  2 -2  4]
            [30  2 -2 -1  4]
            sage: M[0,:]=vector([0,1,2,3,4]); M
            [ 0  1  2  3  4]
            [30  1  0  1  2]
            [30 -1  2 -2  4]
            [30  2 -2 -1  4]
            sage: M[0,:]=-3; M
            [-3 -3 -3 -3 -3]
            [30  1  0  1  2]
            [30 -1  2 -2  4]
            [30  2 -2 -1  4]


            sage: A = matrix(ZZ,3,4, [3, 2, -5, 0, 1, -1, 1, -4, 1, 0, 1, -3]); A
            [ 3  2 -5  0]
            [ 1 -1  1 -4]
            [ 1  0  1 -3]

        We can use the step feature of slices to set every other column::

            sage: A[:,0:3:2] = 5; A
            [ 5  2  5  0]
            [ 5 -1  5 -4]
            [ 5  0  5 -3]

            sage: A[1:,0:4:2] = [[100,200],[300,400]]; A
            [  5   2   5   0]
            [100  -1 200  -4]
            [300   0 400  -3]

        We can also count backwards to flip the matrix upside down.

        ::

            sage: A[::-1,:]=A; A
            [300   0 400  -3]
            [100  -1 200  -4]
            [  5   2   5   0]


            sage: A[1:,3::-1]=[[2,3,0,1],[9,8,7,6]]; A
            [300   0 400  -3]
            [  1   0   3   2]
            [  6   7   8   9]

            sage: A[1:,::-2] = A[1:,::2]; A
            [300   0 400  -3]
            [  1   3   3   1]
            [  6   8   8   6]

            sage: A[::-1,3:1:-1] = [[4,3],[1,2],[-1,-2]]; A
            [300   0  -2  -1]
            [  1   3   2   1]
            [  6   8   3   4]


        TESTS::

            sage: A = MatrixSpace(ZZ,3)(range(9)); A
            [0 1 2]
            [3 4 5]
            [6 7 8]
            sage: A[1,2]=100; A
            [  0   1   2]
            [  3   4 100]
            [  6   7   8]
            sage: A[0]=(10,20,30); A
            [ 10  20  30]
            [  3   4 100]
            [  6   7   8]
            sage: A[4,7]=45
            Traceback (most recent call last):
            ...
            IndexError: index out of range
            sage: A[-1,0]=63; A[-1,0]
            63
            sage: A[2.7]=3
            Traceback (most recent call last):
            ...
            TypeError: index must be an integer or slice or a tuple/list of integers and slices
            sage: A[1, 2.7]=3
            Traceback (most recent call last):
            ...
            TypeError: index must be an integer or slice or a tuple/list of integers and slices
            sage: A[2.7, 1]=3
            Traceback (most recent call last):
            ...
            TypeError: index must be an integer or slice or a tuple/list of integers and slices
            sage: A.set_immutable()
            sage: A[0,0] = 7
            Traceback (most recent call last):
            ...
            ValueError: matrix is immutable; please change a copy instead (i.e., use copy(M) to change a copy of M).
            sage: A=matrix([[1,2],[3,4]]); B=matrix([[1,3],[5,7]])
            sage: A[1:2,1:2]=B[1:2,1:2]
            sage: A
            [1 2]
            [3 7]
            sage: A=matrix([[1,2],[3,4]]); B=matrix([[1,3],[5,7]])
            sage: A[1,0:1]=B[1,1:2]
            sage: A
            [1 2]
            [7 4]


        More examples::

            sage: M[range(2),:]=[[1..5], [6..10]]; M
            [ 1  2  3  4  5]
            [ 6  7  8  9 10]
            [30 -1  2 -2  4]
            [30  2 -2 -1  4]

            sage: M[range(2),4]=0; M
            [ 1  2  3  4  0]
            [ 6  7  8  9  0]
            [30 -1  2 -2  4]
            [30  2 -2 -1  4]

            sage: M[range(3),range(5)]=M[range(1,4), :]; M
            [ 6  7  8  9  0]
            [30 -1  2 -2  4]
            [30  2 -2 -1  4]
            [30  2 -2 -1  4]


            sage: M[3,range(5)]=vector([-2,3,4,-5,4]); M
            [ 6  7  8  9  0]
            [30 -1  2 -2  4]
            [30  2 -2 -1  4]
            [-2  3  4 -5  4]
            sage: M[3,:]=2*M[2,:]; M
            [ 6  7  8  9  0]
            [30 -1  2 -2  4]
            [30  2 -2 -1  4]
            [60  4 -4 -2  8]
            sage: M[3,4]=M[3,2]; M
            [ 6  7  8  9  0]
            [30 -1  2 -2  4]
            [30  2 -2 -1  4]
            [60  4 -4 -2 -4]

            sage: M[-1,:]=M[-3,:]; M
            [ 6  7  8  9  0]
            [30 -1  2 -2  4]
            [30  2 -2 -1  4]
            [30 -1  2 -2  4]


            sage: A= matrix(3,4,[1, 0, -3, -1, 3, 0, -2, 1, -3, -5, -1, -5]); A
            [ 1  0 -3 -1]
            [ 3  0 -2  1]
            [-3 -5 -1 -5]

            sage: A[range(2,-1,-1),:]=A; A
            [-3 -5 -1 -5]
            [ 3  0 -2  1]
            [ 1  0 -3 -1]

            sage: A[range(2,-1,-1),range(3,-1,-1)]=A; A
            [-1 -3  0  1]
            [ 1 -2  0  3]
            [-5 -1 -5 -3]

            sage: A = matrix(2, [1, 2, 3, 4])
            sage: A[[0,0],[0,0]]=10; A
            [10  2]
            [ 3  4]

            sage: M = matrix(3, 4, range(12))
            sage: M[0:0, 0:0]=20; M
            [ 0  1  2  3]
            [ 4  5  6  7]
            [ 8  9 10 11]
            sage: M[0:0, 1:4]=20; M
            [ 0  1  2  3]
            [ 4  5  6  7]
            [ 8  9 10 11]
            sage: M[2:3, 3:3]=20; M
            [ 0  1  2  3]
            [ 4  5  6  7]
            [ 8  9 10 11]
            sage: M[range(2,2), :3]=20; M
            [ 0  1  2  3]
            [ 4  5  6  7]
            [ 8  9 10 11]
            sage: M[(1,2), 3]=vector([-1,-2]); M
            [ 0  1  2  3]
            [ 4  5  6 -1]
            [ 8  9 10 -2]
            sage: M[(1,2),(0,1,1)]=[[-1,-2,-3],[-4,-5,-6]]; M
            [ 0  1  2  3]
            [-1 -3  6 -1]
            [-4 -6 10 -2]
            sage: M=matrix([(1, -2, -1, -1), (1, 8, 6, 2), (1, 1, -1, 1), (-1, 2, -2, -1)]); M
            [ 1 -2 -1 -1]
            [ 1  8  6  2]
            [ 1  1 -1  1]
            [-1  2 -2 -1]

            sage: M[:2]=M[2:]; M
            [ 1  1 -1  1]
            [-1  2 -2 -1]
            [ 1  1 -1  1]
            [-1  2 -2 -1]

            sage: M[:] = M.transpose(); M
            [ 1 -1  1 -1]
            [ 1  2  1  2]
            [-1 -2 -1 -2]
            [ 1 -1  1 -1]
            sage: M = matrix(ZZ,4,range(16)); M
            [ 0  1  2  3]
            [ 4  5  6  7]
            [ 8  9 10 11]
            [12 13 14 15]
            sage: M[::2]=M[::-2]; M
            [12 13 14 15]
            [ 4  5  6  7]
            [ 4  5  6  7]
            [12 13 14 15]
            sage: M[::2]=2; M
            [ 2  2  2  2]
            [ 4  5  6  7]
            [ 2  2  2  2]
            [12 13 14 15]

            sage: M[2:]=10; M
            [ 2  2  2  2]
            [ 4  5  6  7]
            [10 10 10 10]
            [10 10 10 10]

            sage: M=matrix(3,1,[1,2,3]); M
            [1]
            [2]
            [3]
            sage: M[1] = vector([20]); M
            [ 1]
            [20]
            [ 3]
            sage: M = matrix(3, 2, srange(6)); M[1] = 15; M
            [ 0  1]
            [15 15]
            [ 4  5]
            sage: M = matrix(3, 1, srange(3)); M[1] = 15; M
            [ 0]
            [15]
            [ 2]
            sage: M = matrix(3, 1, srange(3)); M[1] = [15]; M
            [ 0]
            [15]
            [ 2]
        """
        cdef list row_list
        cdef list col_list
        cdef Py_ssize_t row_list_len, col_list_len
        cdef list value_list
        cdef bint value_list_one_dimensional = 0
        cdef Py_ssize_t i
        cdef Py_ssize_t row, col
        cdef Py_ssize_t nrows = self._nrows
        cdef Py_ssize_t ncols = self._ncols
        cdef tuple key_tuple
        cdef object row_index, col_index
        cdef object value_row

        # used to keep track of when an index is a
        # single number
        cdef bint single_row = 0, single_col = 0
        cdef bint no_col_index = 0

        # If the matrix is immutable, check_mutability will raise an
        # exception.
        self.check_mutability()

        if type(key) is tuple:
            key_tuple = <tuple>key
            #if PyTuple_Size(key_tuple) != 2:
            if len(key_tuple) != 2:
                raise IndexError("index can't have more than two components")

            row_index = <object>PyTuple_GET_ITEM(key_tuple, 0)
            col_index = <object>PyTuple_GET_ITEM(key_tuple, 1)


            if PyIndex_Check(col_index):
                col = col_index
                if col < 0:
                    col += ncols
                if col < 0 or col >= ncols:
                    raise IndexError("index out of range")
                single_col = 1
                col_list_len = 1
            else:
                col_list = normalize_index(col_index, ncols)
                col_list_len = len(col_list)
                if col_list_len==0:
                    return

        else:
            no_col_index = 1
            row_index = key
            col_list_len = ncols
            if col_list_len==0:
                return

        # Special-case a single-row.
        if PyIndex_Check(row_index):
            row = row_index
            if row < 0:
                row += nrows
            if row < 0 or row >= nrows:
                raise IndexError("index out of range")
            single_row = 1
            row_list_len = 1
        else:
            row_list = normalize_index(row_index, nrows)
            row_list_len = len(row_list)
            if row_list_len==0:
                return

        if single_row and single_col and not no_col_index:
            self.set_unsafe(row, col, self._coerce_element(value))
            return

        if type(value) is list:
            if single_row and no_col_index:
                # A convenience addition, so we can set a row by
                # M[1] = [1,2,3] or M[1,:]=[1,2,3]
                value_list_one_dimensional = 1
            value_list = value
        elif type(value) is tuple:
            if single_row and no_col_index:
                # A convenience addition, so we can set a row by
                # M[1] = [1,2,3] or M[1,:]=[1,2,3]
                value_list_one_dimensional = 1
            value_list = list(value)
        elif isinstance(value, Matrix):
            value_list = list(value)
        elif isinstance(value, Vector):
            if single_row or single_col:
                value_list_one_dimensional = 1
                value_list = list(value)
            else:
                raise IndexError("value does not have the right dimensions")
        else:
            # If value is not a list, tuple, matrix, or vector, try
            # broadcasting the element to all positions.
            value_element = self._coerce_element(value)
            if single_row:
                if no_col_index:
                    for col in range(col_list_len):
                        self.set_unsafe(row, col, value_element)
                else:
                    for col in col_list:
                        self.set_unsafe(row, col, value_element)
            elif single_col:
                for row in row_list:
                    self.set_unsafe(row, col, value_element)
            else:
                if no_col_index:
                    for row in row_list:
                        for col in range(col_list_len):
                            self.set_unsafe(row, col, value_element)
                else:
                    for row in row_list:
                        for col in col_list:
                            self.set_unsafe(row, col, value_element)
            return

        if value_list_one_dimensional:
            # This will break when assigning a vector to a column
            if single_row and col_list_len != len(value_list):
                raise IndexError("value does not have the right number of columns")
            elif single_col and row_list_len != len(value_list):
                raise IndexError("value does not have the right number of rows")
        else:
            if row_list_len != len(value_list):
                raise IndexError("value does not have the right number of rows")
            for value_row in value_list:
                if col_list_len != len(value_row):
                    raise IndexError("value does not have the right number of columns")


        if single_row:
            if value_list_one_dimensional:
                value_row = value_list
            else:
                value_row = value_list[0]

            if no_col_index:
                for col in range(col_list_len):
                    self.set_unsafe(row, col, self._coerce_element(value_row[col]))
            else:
                for col in range(col_list_len):
                    self.set_unsafe(row, col_list[col], self._coerce_element(value_row[col]))
        elif single_col:
            if value_list_one_dimensional:
                for row in range(row_list_len):
                    self.set_unsafe(row_list[row], col, self._coerce_element(value_list[row]))
            else:
                for row in range(row_list_len):
                    self.set_unsafe(row_list[row], col, self._coerce_element(value_list[row][0]))
        else:
            if no_col_index:
                for i in range(row_list_len):
                    row = row_list[i]
                    value_row = value_list[i]
                    for col in range(col_list_len):
                        self.set_unsafe(row, col, self._coerce_element(value_row[col]))
            else:
                for i in range(row_list_len):
                    row = row_list[i]
                    value_row = value_list[i]
                    for col in range(col_list_len):
                        self.set_unsafe(row, col_list[col], self._coerce_element(value_row[col]))
        return




    cdef _coerce_element(self, x):
        """
        Return coercion of x into the base ring of self.
        """
        if isinstance(x, Element) and (<Element> x)._parent is self._base_ring:
            return x
        return self._base_ring(x)

    ###########################################################
    # Pickling
    ###########################################################

    def __reduce__(self):
        """
        EXAMPLES::

            sage: a = matrix(Integers(8),3,range(9))
            sage: a == loads(dumps(a))
            True
        """
        data, version = self._pickle()
        return unpickle, (self.__class__, self._parent, self._is_immutable,
                                          self._cache, data, version)

    def _pickle(self):
        """
        Not yet implemented!

        EXAMPLES::

            sage: m=matrix(QQ,2,range(0,4))
            sage: m._pickle() # todo: not implemented
        """
        raise NotImplementedError

    def _test_reduce(self, **options):
        """
        Checks that the pickling function works.

        EXAMPLES::

            sage: a=matrix([[1,2],[3,4]])
            sage: a._test_reduce()
        """
        tester = self._tester(**options)
        a, b = self.__reduce__()
        tester.assertEqual(a(*b),self)

    ###########################################################
    # Base Change
    ###########################################################
    def base_ring(self):
        """
        Return the base ring of the matrix.

        EXAMPLES::

            sage: m=matrix(QQ,2,[1,2,3,4])
            sage: m.base_ring()
            Rational Field
        """
        return self._base_ring

    def change_ring(self, ring):
        """
        Return the matrix obtained by coercing the entries of this matrix
        into the given ring.

        Always returns a copy (unless self is immutable, in which case
        returns self).

        EXAMPLES::

            sage: A = Matrix(QQ, 2, 2, [1/2, 1/3, 1/3, 1/4])
            sage: A.parent()
            Full MatrixSpace of 2 by 2 dense matrices over Rational Field
            sage: A.change_ring(GF(25,'a'))                                             # needs sage.rings.finite_rings
            [3 2]
            [2 4]
            sage: A.change_ring(GF(25,'a')).parent()                                    # needs sage.rings.finite_rings
            Full MatrixSpace of 2 by 2 dense matrices
             over Finite Field in a of size 5^2
            sage: A.change_ring(ZZ)                                                     # needs sage.rings.finite_rings
            Traceback (most recent call last):
            ...
            TypeError: matrix has denominators so can...t change to ZZ

        Changing rings preserves subdivisions::

            sage: A.subdivide([1], []); A
            [1/2 1/3]
            [-------]
            [1/3 1/4]
            sage: A.change_ring(GF(25,'a'))                                             # needs sage.rings.finite_rings
            [3 2]
            [---]
            [2 4]
        """
        if not is_Ring(ring):
            raise TypeError("ring must be a ring")

        if ring is self._base_ring:
            if self._is_immutable:
                return self
            return self.__copy__()

        try:
            return self._change_ring(ring)
        except (AttributeError, NotImplementedError):
            M = sage.matrix.matrix_space.MatrixSpace(ring, self._nrows, self._ncols, sparse=self.is_sparse())
            mat = M(self.list(), coerce=True, copy=False)
            if self._subdivisions is not None:
                mat.subdivide(self.subdivisions())
            return mat

    def _test_change_ring(self, **options):
        """
        Checks that :meth:`change_ring` works.

        EXAMPLES::

            sage: a = matrix([[1,2],[3,4]])
            sage: a._test_change_ring()
        """
        tester = self._tester(**options)
        # Test to make sure the returned matrix is a copy
        tester.assertIsNot(self.change_ring(self.base_ring()), self)

    def _matrix_(self, R=None):
        """
        Return ``self`` as a matrix over the ring ``R``. If ``R`` is ``None``,
        then return ``self``.

        EXAMPLES::

            sage: A = Matrix(ZZ[['t']], 2, 2, range(4))
            sage: A.parent()
            Full MatrixSpace of 2 by 2 dense matrices over Power Series Ring in t over Integer Ring
            sage: A._matrix_(QQ[['t']])
            [0 1]
            [2 3]
            sage: A._matrix_(QQ[['t']]).parent()
            Full MatrixSpace of 2 by 2 dense matrices over Power Series Ring in t over Rational Field

        Check that :trac:`14314` is fixed::

            sage: m = Matrix({(1,2):2})
            sage: matrix(m) == m
            True
        """
        if R is None:
            return self
        return self.change_ring(R)

    ###########################################################
    # Representation -- string, latex, etc.
    ###########################################################
    def __repr__(self):
        r"""
        EXAMPLES::

            sage: A = matrix([[1,2], [3,4], [5,6]])
            sage: A.__repr__()
            '[1 2]\n[3 4]\n[5 6]'
            sage: print(A)
            [1 2]
            [3 4]
            [5 6]

        If the matrix is too big, don't print all of the elements::

            sage: A = random_matrix(ZZ, 100)
            sage: A.__repr__()
            '100 x 100 dense matrix over Integer Ring'

        When a big matrix returned, include a hint on how to get the entries.
        This is a feature of the sage command-line::

            sage: A
            100 x 100 dense matrix over Integer Ring (use the '.str()' method to see the entries)

        But don't do that when the matrix is part of a larger data structure::

            sage: [A]*2
            [100 x 100 dense matrix over Integer Ring,
             100 x 100 dense matrix over Integer Ring]

        """
        from .constructor import options
        if self._nrows <= options.max_rows() and self._ncols <= options.max_cols():
            return self.str()
        if self.is_sparse():
            s = 'sparse'
        else:
            s = 'dense'
        return "{} x {} {} matrix over {}".format(self._nrows, self._ncols, s, self.base_ring())

    def __str__(self):
        r"""
        Return a string representation of this matrix. Unlike
        ``__repr__`` (used by interactive sessions), this always prints
        the matrix entries.

        EXAMPLES::

            sage: A = zero_matrix(ZZ, 20)
            sage: A
            20 x 20 dense matrix over Integer Ring (use the '.str()' method to see the entries)
            sage: print(A)
            [0 0 0 0 0 0 0 0 0 0 0 0 0 0 0 0 0 0 0 0]
            [0 0 0 0 0 0 0 0 0 0 0 0 0 0 0 0 0 0 0 0]
            [0 0 0 0 0 0 0 0 0 0 0 0 0 0 0 0 0 0 0 0]
            [0 0 0 0 0 0 0 0 0 0 0 0 0 0 0 0 0 0 0 0]
            [0 0 0 0 0 0 0 0 0 0 0 0 0 0 0 0 0 0 0 0]
            [0 0 0 0 0 0 0 0 0 0 0 0 0 0 0 0 0 0 0 0]
            [0 0 0 0 0 0 0 0 0 0 0 0 0 0 0 0 0 0 0 0]
            [0 0 0 0 0 0 0 0 0 0 0 0 0 0 0 0 0 0 0 0]
            [0 0 0 0 0 0 0 0 0 0 0 0 0 0 0 0 0 0 0 0]
            [0 0 0 0 0 0 0 0 0 0 0 0 0 0 0 0 0 0 0 0]
            [0 0 0 0 0 0 0 0 0 0 0 0 0 0 0 0 0 0 0 0]
            [0 0 0 0 0 0 0 0 0 0 0 0 0 0 0 0 0 0 0 0]
            [0 0 0 0 0 0 0 0 0 0 0 0 0 0 0 0 0 0 0 0]
            [0 0 0 0 0 0 0 0 0 0 0 0 0 0 0 0 0 0 0 0]
            [0 0 0 0 0 0 0 0 0 0 0 0 0 0 0 0 0 0 0 0]
            [0 0 0 0 0 0 0 0 0 0 0 0 0 0 0 0 0 0 0 0]
            [0 0 0 0 0 0 0 0 0 0 0 0 0 0 0 0 0 0 0 0]
            [0 0 0 0 0 0 0 0 0 0 0 0 0 0 0 0 0 0 0 0]
            [0 0 0 0 0 0 0 0 0 0 0 0 0 0 0 0 0 0 0 0]
            [0 0 0 0 0 0 0 0 0 0 0 0 0 0 0 0 0 0 0 0]
        """
        return self.str()

    def str(self, rep_mapping=None, zero=None, plus_one=None, minus_one=None,
            *, unicode=False, shape=None, character_art=False):
        r"""
        Return a nice string representation of the matrix.

        INPUT:

        - ``rep_mapping`` - a dictionary or callable used to override
          the usual representation of elements.

          If ``rep_mapping`` is a dictionary then keys should be
          elements of the base ring and values the desired string
          representation.  Values sent in via the other keyword
          arguments will override values in the dictionary.
          Use of a dictionary can potentially take a very long time
          due to the need to hash entries of the matrix.  Matrices
          with entries from ``QQbar`` are one example.

          If ``rep_mapping`` is callable then it will be called with
          elements of the matrix and must return a string.  Simply
          call :func:`repr` on elements which should have the default
          representation.

        - ``zero`` - string (default: ``None``); if not ``None`` use
          the value of ``zero`` as the representation of the zero
          element.

        - ``plus_one`` - string (default: ``None``); if not ``None``
          use the value of ``plus_one`` as the representation of the
          one element.

        - ``minus_one`` - string (default: ``None``); if not ``None``
          use the value of ``minus_one`` as the representation of the
          negative of the one element.

        - ``unicode`` - boolean (default: ``False``).
          Whether to use Unicode symbols instead of ASCII symbols
          for brackets and subdivision lines.

        - ``shape`` - one of ``"square"`` or ``"round"`` (default: ``None``).
          Switches between round and square brackets.
          The default depends on the setting of the ``unicode`` keyword
          argument. For Unicode symbols, the default is round brackets
          in accordance with the TeX rendering,
          while the ASCII rendering defaults to square brackets.

        - ``character_art`` -- boolean (default: ``False``); if ``True``, the
          result will be of type :class:`~sage.typeset.ascii_art.AsciiArt` or
          :class:`~sage.typeset.unicode_art.UnicodeArt` which support line
          breaking of wide matrices that exceed the window width

        EXAMPLES::

            sage: R = PolynomialRing(QQ,6,'z')
            sage: a = matrix(2,3, R.gens())
            sage: a.__repr__()
            '[z0 z1 z2]\n[z3 z4 z5]'

            sage: M = matrix([[1,0],[2,-1]])
            sage: M.str()
            '[ 1  0]\n[ 2 -1]'
            sage: M.str(plus_one='+',minus_one='-',zero='.')
            '[+ .]\n[2 -]'
            sage: M.str({1:"not this one",2:"II"},minus_one="*",plus_one="I")
            '[ I  0]\n[II  *]'

            sage: def print_entry(x):
            ....:   if x>0:
            ....:       return '+'
            ....:   elif x<0:
            ....:       return '-'
            ....:   else: return '.'
            ...
            sage: M.str(print_entry)
            '[+ .]\n[+ -]'
            sage: M.str(repr)
            '[ 1  0]\n[ 2 -1]'

            sage: M = matrix([[1,2,3],[4,5,6],[7,8,9]])
            sage: M.subdivide(None, 2)
            sage: print(M.str(unicode=True))
            ⎛1 2│3⎞
            ⎜4 5│6⎟
            ⎝7 8│9⎠
            sage: M.subdivide([0,1,1,3], [0,2,3,3])
            sage: print(M.str(unicode=True, shape="square"))
            ⎡┼───┼─┼┼⎤
            ⎢│1 2│3││⎥
            ⎢┼───┼─┼┼⎥
            ⎢┼───┼─┼┼⎥
            ⎢│4 5│6││⎥
            ⎢│7 8│9││⎥
            ⎣┼───┼─┼┼⎦

        If ``character_art`` is set, the lines of large matrices are wrapped in
        a readable way::

            sage: set_random_seed(0)
            sage: matrix.random(RDF, 3, 5).str(unicode=True, character_art=True)
            ⎛ -0.27440062056807446    0.5031965950979831 -0.001975438590219314
            ⎜ -0.05461130074681608 -0.033673314214051286   -0.9401270875197381
            ⎝  0.19906256610645512    0.3242250183948632    0.6026443545751128
            <BLANKLINE>
               -0.9467802263760512    0.5056889961514748⎞
              -0.35104242112828943    0.5084492941557279⎟
               -0.9541798283979341   -0.8948790563276592⎠

        The number of floating point digits to display is controlled by
        :obj:`matrix.options.precision <.constructor.options>` and can also be
        set by the `IPython magic
        <https://ipython.readthedocs.io/en/stable/interactive/magics.html#magic-precision>`_
        ``%precision``. This does not affect the internal precision of the
        represented data, but only the textual display of matrices::

            sage: matrix.options.precision = 4
            sage: A = matrix(RR, [[1/3, 200/3], [-3, 1e6]]); A
            [  0.3333    66.67]
            [  -3.000 1.000E+6]
            sage: unicode_art(A)
            ⎛  0.3333    66.67⎞
            ⎝  -3.000 1.000E+6⎠
            sage: matrix.options.precision = None
            sage: A
            [ 0.333333333333333   66.6666666666667]
            [ -3.00000000000000 1.00000000000000e6]

        TESTS:

        Prior to :trac:`11544` this could take a full minute to run (2011). ::

            sage: # needs sage.rings.number_field
            sage: A = matrix(QQ, 4, 4, [1, 2, -2, 2, 1, 0, -1, -1, 0, -1, 1, 1, -1, 2, 1/2, 0])
            sage: e = A.eigenvalues()[3]
            sage: K = (A - e).kernel()
            sage: P = K.basis_matrix()
            sage: P.str()
            '[              1.000000000000000? + 0.?e-17*I  -2.116651487479748? + 0.0255565807096352?*I -0.2585224251020429? + 0.2886023409047535?*I  -0.4847545623533090? - 1.871890760086142?*I]'

        Use single-row delimiters where appropriate::

            sage: print(matrix([[1]]).str(unicode=True))
            (1)
            sage: print(matrix([[],[]]).str(unicode=True))
            ()
            sage: M = matrix([[1]])
            sage: M.subdivide([0,1], [])
            sage: print(M.str(unicode=True))
            ⎛─⎞
            ⎜1⎟
            ⎝─⎠

        Check that exact number types are not affected by the precision
        option::

            sage: matrix.options.precision = 4
            sage: matrix(ZZ, [[10^10]])
            [10000000000]
            sage: matrix(QQ, [[2/3, 10^6]])
            [    2/3 1000000]
            sage: R.<x,y> = QQ[[]]
            sage: matrix(R, [[2/3 - 10^6 * x^3 + 3 * y + O(x, y)^4]])
            [2/3 + 3*y - 1000000*x^3 + O(x, y)^4]
            sage: matrix.options._reset()
        """
        cdef Py_ssize_t nr, nc, r, c
        nr = self._nrows
        nc = self._ncols

        # symbols is a string with 11 elements:
        # - top left bracket         (tlb)
        # - middle left bracket      (mlb)
        # - bottom left bracket      (blb)
        # - single-row left bracket  (slb)
        # - top right bracket        (trb)
        # - middle right bracket     (mrb)
        # - bottom right bracket     (brb)
        # - single-row right bracket (srb)
        # - vertical line            (vl)
        # - horizontal line          (hl)
        # - crossing lines           (cl)
        if shape is None:
            shape = "round" if unicode else "square"
        if unicode:
            import unicodedata
            hl = unicodedata.lookup('BOX DRAWINGS LIGHT HORIZONTAL')
            vl = unicodedata.lookup('BOX DRAWINGS LIGHT VERTICAL')
            cl = unicodedata.lookup('BOX DRAWINGS LIGHT VERTICAL AND HORIZONTAL')
        else:
            hl = '-'        # - horizontal line
            vl = '|'        # - vertical line
            cl = '+'        # - crossing lines
        if shape == "square":
            if unicode:
                from sage.typeset.symbols import (
                    unicode_left_square_bracket as left,
                    unicode_right_square_bracket as right
                )
            else:
                from sage.typeset.symbols import (
                    ascii_left_square_bracket as left,
                    ascii_right_square_bracket as right
                )
        elif shape == "round":
            if unicode:
                from sage.typeset.symbols import (
                    unicode_left_parenthesis as left,
                    unicode_right_parenthesis as right
                )
            else:
                from sage.typeset.symbols import (
                    ascii_left_parenthesis as left,
                    ascii_right_parenthesis as right
                )
        else:
            raise ValueError("No such shape")
        tlb = left.top              # - top left bracket
        mlb = left.extension        # - extension piece left bracket
        blb = left.bottom           # - bottom left bracket
        slb = left.character        # - single-row left bracket
        trb = right.top             # - top right bracket
        mrb = right.extension       # - extension piece right bracket
        brb = right.bottom          # - bottom right bracket
        srb = right.character       # - single-row right bracket

        if character_art:
            if unicode:
                from sage.typeset.unicode_art import UnicodeArt as CharacterArt
            else:
                from sage.typeset.ascii_art import AsciiArt as CharacterArt

        if nr == 0 or nc == 0:
            result = slb + srb
            return CharacterArt([result]) if character_art else result

        row_divs, col_divs = self.subdivisions()
        row_div_counts = [0] * (nr + 1)
        for r in row_divs:
            row_div_counts[r] += 1
        col_div_counts = [0] * (nc + 1)
        for c in col_divs:
            col_div_counts[c] += 1

        # Set the mapping based on keyword arguments
        if rep_mapping is None:
            rep_mapping = {}
        if isinstance(rep_mapping, dict):
            if zero is not None:
                rep_mapping[self.base_ring().zero()] = zero
            if plus_one is not None:
                rep_mapping[self.base_ring().one()] = plus_one
            if minus_one is not None:
                rep_mapping[-self.base_ring().one()] = minus_one

        entries = self.list()

        # only use floating point formatting for inexact types that have
        # custom implementation of __format__
        from .constructor import options
        prec = options.precision()
        if prec is None or callable(rep_mapping) or not entries \
                or type(entries[0]).__format__ is Element.__format__ \
                or self._base_ring.is_exact():
            fmt_numeric = None
        else:
            fmt_numeric = options.format_numeric()

        # compute column widths
        S = []
        for x in entries:
            # Override the usual representations with those specified
            if callable(rep_mapping):
                rep = rep_mapping(x)
            # avoid hashing entries, especially algebraic numbers
            elif rep_mapping and x in rep_mapping:
                rep = rep_mapping.get(x)
            elif fmt_numeric is not None:
                rep = fmt_numeric.format(x, prec=prec)
            else:
                rep = repr(x)
            S.append(rep)

        width = max(map(len, S))
        rows = []

        hline = cl.join(hl * ((width + 1)*(b - a) - 1)
                       for a,b in zip([0] + col_divs, col_divs + [nc]))

        # compute rows
        for r from 0 <= r < nr:
            rows += [hline] * row_divs.count(r)
            s = ""
            for c from 0 <= c < nc:
                if col_div_counts[c]:
                    sep = vl * col_div_counts[c]
                elif c == 0:
                    sep = ""
                else:
                    sep = " "
                entry = S[r * nc + c]
                entry = " " * (width - len(entry)) + entry
                s = s + sep + entry
            s = s + vl * col_div_counts[nc]
            rows.append(s)
        rows += [hline] * row_divs.count(nr)

        last_row = len(rows) - 1
        if last_row == 0:
            rows[0] = slb + rows[0] + srb
        else:
            rows[0] = tlb + rows[0] + trb
            for r from 1 <= r < last_row:
                rows[r] = mlb + rows[r] + mrb
            rows[last_row] = blb + rows[last_row] + brb

        if character_art:
            breakpoints = []
            idx = len(tlb) + (col_div_counts[0] if nc > 0 else 0) + width
            for c from 1 <= c < nc:
                breakpoints.append(idx)
                len_sep = max(col_div_counts[c], 1)
                idx += len_sep + width
            return CharacterArt(rows, breakpoints=breakpoints)
        else:
            return "\n".join(rows)

    def _ascii_art_(self):
        """
        Return an ASCII art representation of this matrix.

        EXAMPLES::

            sage: set_random_seed(0)
            sage: ascii_art(matrix.random(RDF, 3, 5))  # indirect doctest
            [ -0.27440062056807446    0.5031965950979831 -0.001975438590219314
            [ -0.05461130074681608 -0.033673314214051286   -0.9401270875197381
            [  0.19906256610645512    0.3242250183948632    0.6026443545751128
            <BLANKLINE>
               -0.9467802263760512    0.5056889961514748]
              -0.35104242112828943    0.5084492941557279]
               -0.9541798283979341   -0.8948790563276592]
        """
        from .constructor import options
        if self._nrows <= options.max_rows() and self._ncols <= options.max_cols():
            return self.str(character_art=True)
        else:
            from sage.typeset.ascii_art import AsciiArt
            return AsciiArt(repr(self).splitlines())

    def _unicode_art_(self):
        """
        Return a unicode art representation of this matrix.

        EXAMPLES::

            sage: A = matrix([[1,2], [3,4], [5,6]])
            sage: A._unicode_art_()
            ⎛1 2⎞
            ⎜3 4⎟
            ⎝5 6⎠
            sage: unicode_art(A)    # indirect doctest
            ⎛1 2⎞
            ⎜3 4⎟
            ⎝5 6⎠

        If the matrix is too big, don't print all of the elements::

            sage: A = random_matrix(ZZ, 100)
            sage: unicode_art(A)
            100 x 100 dense matrix over Integer Ring
        """
        from .constructor import options
        if self._nrows <= options.max_rows() and self._ncols <= options.max_cols():
            return self.str(unicode=True, character_art=True)
        else:
            from sage.typeset.unicode_art import UnicodeArt
            return UnicodeArt(repr(self).splitlines())

    def _latex_(self):
        r"""
        Return latex representation of this matrix.  The matrix is
        enclosed in parentheses by default, but the delimiters can be
        changed using the command
        ``latex.matrix_delimiters(...)``.

        EXAMPLES::

            sage: R = PolynomialRing(QQ,4,'z')
            sage: a = matrix(2,2, R.gens())
            sage: b = a*a
            sage: latex(b) # indirect doctest
            \left(\begin{array}{rr}
            z_{0}^{2} + z_{1} z_{2} & z_{0} z_{1} + z_{1} z_{3} \\
            z_{0} z_{2} + z_{2} z_{3} & z_{1} z_{2} + z_{3}^{2}
            \end{array}\right)

        Latex representation for block matrices::

            sage: B = matrix(3,4)
            sage: B.subdivide([2,2], [3])
            sage: latex(B)
            \left(\begin{array}{rrr|r}
            0 & 0 & 0 & 0 \\
            0 & 0 & 0 & 0 \\
            \hline\hline
            0 & 0 & 0 & 0
            \end{array}\right)
        """
        latex = sage.misc.latex.latex
        matrix_delimiters = latex.matrix_delimiters()
        align = latex.matrix_column_alignment()
        cdef Py_ssize_t nr, nc, r, c
        nr = self._nrows
        nc = self._ncols
        if nr == 0 or nc == 0:
            return matrix_delimiters[0] + matrix_delimiters[1]

        S = self.list()
        rows = []

        row_divs, col_divs = self.subdivisions()

        # construct one large array, using \hline and vertical
        # bars | in the array descriptor to indicate subdivisions.
        for r from 0 <= r < nr:
            if r in row_divs:
                s = "\\hline"*row_divs.count(r) + "\n"
            else:
                s = ""
            for c from 0 <= c < nc:
                if c == nc-1:
                    sep=""
                else:
                    sep=" & "
                entry = latex(S[r*nc+c])
                s = s + entry + sep
            rows.append(s)

        # Put brackets around in a single string
        tmp = []
        for row in rows:
            tmp.append(str(row))
        s = " \\\\\n".join(tmp)

        tmp = [align*(b-a) for a,b in zip([0] + col_divs, col_divs + [nc])]
        format = '|'.join(tmp)

        return "\\left" + matrix_delimiters[0] + "\\begin{array}{%s}\n" % format + s + "\n\\end{array}\\right" + matrix_delimiters[1]

    ###################################################
    ## Basic Properties
    ###################################################

    def ncols(self):
        """
        Return the number of columns of this matrix.

        EXAMPLES::

            sage: M = MatrixSpace(QQ, 2, 3)
            sage: A = M([1,2,3, 4,5,6])
            sage: A
            [1 2 3]
            [4 5 6]
            sage: A.ncols()
            3
            sage: A.nrows()
            2

        AUTHORS:

        - Naqi Jaffery (2006-01-24): examples
        """
        return self._ncols

    def nrows(self):
        r"""
        Return the number of rows of this matrix.

        EXAMPLES::

            sage: M = MatrixSpace(QQ,6,7)
            sage: A = M([1,2,3,4,5,6,7, 22,3/4,34,11,7,5,3, 99,65,1/2,2/3,3/5,4/5,5/6, 9,8/9, 9/8,7/6,6/7,76,4, 0,9,8,7,6,5,4, 123,99,91,28,6,1024,1])
            sage: A
            [   1    2    3    4    5    6    7]
            [  22  3/4   34   11    7    5    3]
            [  99   65  1/2  2/3  3/5  4/5  5/6]
            [   9  8/9  9/8  7/6  6/7   76    4]
            [   0    9    8    7    6    5    4]
            [ 123   99   91   28    6 1024    1]
            sage: A.ncols()
            7
            sage: A.nrows()
            6

        AUTHORS:

        - Naqi Jaffery (2006-01-24): examples
        """
        return self._nrows

    def dimensions(self):
        r"""
        Return the dimensions of this matrix as the tuple (nrows, ncols).

        EXAMPLES::

            sage: M = matrix([[1,2,3],[4,5,6]])
            sage: N = M.transpose()
            sage: M.dimensions()
            (2, 3)
            sage: N.dimensions()
            (3, 2)

        AUTHORS:

        - Benjamin Lundell (2012-02-09): examples
        """
        return (self._nrows,self._ncols)

    ###################################################
    # Functions
    ###################################################

    def act_on_polynomial(self, f):
        r"""
        Return the polynomial f(self\*x).

        INPUT:

        -  ``self`` - an nxn matrix

        -  ``f`` - a polynomial in n variables x=(x1,...,xn)

        OUTPUT: The polynomial f(self\*x).

        EXAMPLES::

            sage: R.<x,y> = QQ[]
            sage: x, y = R.gens()
            sage: f = x**2 - y**2
            sage: M = MatrixSpace(QQ, 2)
            sage: A = M([1,2,3,4])
            sage: A.act_on_polynomial(f)
            -8*x^2 - 20*x*y - 12*y^2
        """
        cdef Py_ssize_t i, j, n

        if self._nrows != self._ncols:
            raise ArithmeticError("self must be a square matrix")

        vars = f.parent().gens()
        n = len(self.rows())
        ans = []
        for i from 0 <= i < n:
            tmp = []
            for j from 0 <= j < n:
                tmp.append(self.get_unsafe(i,j)*vars[j])
            ans.append( sum(tmp) )
        return f(tuple(ans))

    def __call__(self, *args, **kwargs):
        """
        Calling a matrix returns the result of calling each component.

        EXAMPLES::

            sage: # needs sage.symbolic
            sage: f(x,y) = x^2 + y
            sage: m = matrix([[f, f*f], [f^3, f^4]]); m
            [    (x, y) |--> x^2 + y (x, y) |--> (x^2 + y)^2]
            [(x, y) |--> (x^2 + y)^3 (x, y) |--> (x^2 + y)^4]
            sage: m(1, 2)
            [ 3  9]
            [27 81]
            sage: m(y=2, x=1)
            [ 3  9]
            [27 81]
            sage: m(2, 1)
            [  5  25]
            [125 625]
        """
        from .constructor import matrix
        return matrix(self.nrows(), self.ncols(), [e(*args, **kwargs) for e in self.list()])

    ###################################################
    # Arithmetic
    ###################################################
    def commutator(self, other):
        r"""
        Return the commutator self\*other - other\*self.

        EXAMPLES::

            sage: A = Matrix(ZZ, 2, 2, range(4))
            sage: B = Matrix(ZZ, 2, 2, [0, 1, 0, 0])
            sage: A.commutator(B)
            [-2 -3]
            [ 0  2]
            sage: A.commutator(B) == -B.commutator(A)
            True
        """
        return self*other - other*self

    def anticommutator(self, other):
        r"""
        Return the anticommutator ``self`` and ``other``.

        The *anticommutator* of two `n \times n` matrices `A` and `B`
        is defined as `\{A, B\} := AB + BA` (sometimes this is written as
        `[A, B]_+`).

        EXAMPLES::

            sage: A = Matrix(ZZ, 2, 2, range(4))
            sage: B = Matrix(ZZ, 2, 2, [0, 1, 0, 0])
            sage: A.anticommutator(B)
            [2 3]
            [0 2]
            sage: A.anticommutator(B) == B.anticommutator(A)
            True
            sage: A.commutator(B) + B.anticommutator(A) == 2*A*B
            True
        """
        return self*other + other*self

    ###################################################
    # Row and column operations
    # The _c versions do no bounds checking.
    # The with_ versions do not change the input matrix.
    # Some of the functions assume that input values
    # have parent that is self._base_ring.
    # AUTHORS:
    #     -- Karl-Dieter Crisman (June 2008):
    # Improved examples and error messages for methods which could
    # involve multiplication outside base ring, including
    # with_ versions of these methods for this situation
    ###################################################
    cdef check_row_bounds(self, Py_ssize_t r1, Py_ssize_t r2):
        if r1 < 0 or r1 >= self._nrows or r2 < 0 or r2 >= self._nrows:
            raise IndexError("matrix row index out of range")

    cdef check_row_bounds_and_mutability(self, Py_ssize_t r1, Py_ssize_t r2):
        if self._is_immutable:
            raise ValueError("Matrix is immutable; please change a copy instead (i.e., use copy(M) to change a copy of M).")
        else:
            self._cache = None
        if r1 < 0 or r1 >= self._nrows or r2 < 0 or r2 >= self._nrows:
            raise IndexError("matrix row index out of range")

    cdef check_column_bounds(self, Py_ssize_t c1, Py_ssize_t c2):
        if c1 < 0 or c1 >= self._ncols or c2 < 0 or c2 >= self._ncols:
            raise IndexError("matrix column index out of range")

    cdef check_column_bounds_and_mutability(self, Py_ssize_t c1, Py_ssize_t c2):
        if self._is_immutable:
            raise ValueError("Matrix is immutable; please change a copy instead (i.e., use copy(M) to change a copy of M).")
        else:
            self._cache = None
        if c1 < 0 or c1 >= self._ncols or c2 < 0 or c2 >= self._ncols:
            raise IndexError("matrix column index out of range")

    def swap_columns(self, Py_ssize_t c1, Py_ssize_t c2):
        """
        Swap columns c1 and c2 of self.

        EXAMPLES: We create a rational matrix::

            sage: M = MatrixSpace(QQ,3,3)
            sage: A = M([1,9,-7,4/5,4,3,6,4,3])
            sage: A
            [  1   9  -7]
            [4/5   4   3]
            [  6   4   3]

        Since the first column is numbered zero, this swaps the second and
        third columns::

            sage: A.swap_columns(1,2); A
            [  1  -7   9]
            [4/5   3   4]
            [  6   3   4]
        """
        self.check_column_bounds_and_mutability(c1, c2)
        if c1 != c2:
            self.swap_columns_c(c1, c2)

    def with_swapped_columns(self, c1, c2):
        r"""
        Swap columns ``c1`` and ``c2`` of ``self`` and return a new matrix.

        INPUT:

        - ``c1``, ``c2`` - integers specifying columns of ``self`` to interchange

        OUTPUT:

        A new matrix, identical to ``self`` except that columns ``c1`` and ``c2``
        are swapped.

        EXAMPLES:

        Remember that columns are numbered starting from zero. ::

            sage: A = matrix(QQ, 4, range(20))
            sage: A.with_swapped_columns(1, 2)
            [ 0  2  1  3  4]
            [ 5  7  6  8  9]
            [10 12 11 13 14]
            [15 17 16 18 19]

        Trying to swap a column with itself will succeed, but still return
        a new matrix. ::

            sage: A = matrix(QQ, 4, range(20))
            sage: B = A.with_swapped_columns(2, 2)
            sage: A == B
            True
            sage: A is B
            False

        The column specifications are checked. ::

            sage: A = matrix(4, range(20))
            sage: A.with_swapped_columns(-1, 2)
            Traceback (most recent call last):
            ...
            IndexError: matrix column index out of range

            sage: A.with_swapped_columns(2, 5)
            Traceback (most recent call last):
            ...
            IndexError: matrix column index out of range
        """
        cdef Matrix temp
        self.check_column_bounds_and_mutability(c1,c2)
        temp = self.__copy__()
        if c1 != c2:
            temp.swap_columns_c(c1,c2)
        return temp

    def permute_columns(self, permutation):
        r"""
        Permute the columns of ``self`` by applying the permutation
        group element ``permutation``.

        As permutation group elements act on integers `\{1,\dots,n\}`,
        columns are considered numbered from 1 for this operation.

        INPUT:

        - ``permutation`` -- a ``PermutationGroupElement``.

        EXAMPLES: We create a matrix::

            sage: M = matrix(ZZ,[[1,0,0,0,0],[0,2,0,0,0],[0,0,3,0,0],[0,0,0,4,0],[0,0,0,0,5]])
            sage: M
            [1 0 0 0 0]
            [0 2 0 0 0]
            [0 0 3 0 0]
            [0 0 0 4 0]
            [0 0 0 0 5]

        Next of all, create a permutation group element and act
        on ``M`` with it::

            sage: # needs sage.groups
            sage: G = PermutationGroup(['(1,2,3)(4,5)', '(1,2,3,4,5)'])
            sage: sigma, tau = G.gens()
            sage: sigma
            (1,2,3)(4,5)
            sage: M.permute_columns(sigma)
            sage: M
            [0 0 1 0 0]
            [2 0 0 0 0]
            [0 3 0 0 0]
            [0 0 0 0 4]
            [0 0 0 5 0]

        """
        self.check_mutability()
        for cycle in permutation.cycle_tuples():
            cycle = [elt-1 for elt in reversed(cycle)]
            for elt in cycle:
                self.check_column_bounds(cycle[0], elt)
                if cycle[0] != elt:
                    self.swap_columns_c(cycle[0], elt)

    def with_permuted_columns(self, permutation):
        r"""
        Return the matrix obtained from permuting the columns
        of ``self`` by applying the permutation group element
        ``permutation``.

        As permutation group elements act on integers `\{1,\dots,n\}`,
        columns are considered numbered from 1 for this operation.

        INPUT:

        - ``permutation``, a ``PermutationGroupElement``

        OUTPUT:

        - A matrix.

        EXAMPLES: We create some matrix::

            sage: M = matrix(ZZ,[[1,0,0,0,0],[0,2,0,0,0],[0,0,3,0,0],[0,0,0,4,0],[0,0,0,0,5]])
            sage: M
            [1 0 0 0 0]
            [0 2 0 0 0]
            [0 0 3 0 0]
            [0 0 0 4 0]
            [0 0 0 0 5]

        Next of all, create a permutation group element and
        act on ``M``::

            sage: # needs sage.groups
            sage: G = PermutationGroup(['(1,2,3)(4,5)', '(1,2,3,4,5)'])
            sage: sigma, tau = G.gens()
            sage: sigma
            (1,2,3)(4,5)
            sage: M.with_permuted_columns(sigma)
            [0 0 1 0 0]
            [2 0 0 0 0]
            [0 3 0 0 0]
            [0 0 0 0 4]
            [0 0 0 5 0]
        """
        cdef Matrix temp
        temp = self.__copy__()
        for cycle in permutation.cycle_tuples():
            cycle = [(elt - 1) for elt in reversed(cycle)]
            for elt in cycle:
                self.check_column_bounds(cycle[0], elt)
                if cycle[0] != elt:
                    temp.swap_columns_c(cycle[0], elt)
        return temp

    cdef swap_columns_c(self, Py_ssize_t c1, Py_ssize_t c2):
        cdef Py_ssize_t r
        for r from 0 <= r < self._nrows:
            a = self.get_unsafe(r, c2)
            self.set_unsafe(r, c2, self.get_unsafe(r,c1))
            self.set_unsafe(r, c1, a)

    def swap_rows(self, r1, r2):
        """
        Swap rows r1 and r2 of self.

        EXAMPLES: We create a rational matrix::

            sage: M = MatrixSpace(QQ,3,3)
            sage: A = M([1,9,-7,4/5,4,3,6,4,3])
            sage: A
            [  1   9  -7]
            [4/5   4   3]
            [  6   4   3]

        Since the first row is numbered zero, this swaps the first and
        third rows::

            sage: A.swap_rows(0,2); A
            [  6   4   3]
            [4/5   4   3]
            [  1   9  -7]
        """
        self.check_row_bounds_and_mutability(r1, r2)
        if r1 != r2:
            self.swap_rows_c(r1, r2)

    def with_swapped_rows(self, r1, r2):
        r"""
        Swap rows ``r1`` and ``r2`` of ``self`` and return a new matrix.

        INPUT:

        - ``r1``, ``r2`` - integers specifying rows of ``self`` to interchange

        OUTPUT:

        A new matrix, identical to ``self`` except that rows ``r1`` and ``r2``
        are swapped.

        EXAMPLES:

        Remember that rows are numbered starting from zero. ::

            sage: A = matrix(QQ, 4, range(20))
            sage: A.with_swapped_rows(1, 2)
            [ 0  1  2  3  4]
            [10 11 12 13 14]
            [ 5  6  7  8  9]
            [15 16 17 18 19]

        Trying to swap a row with itself will succeed, but still return
        a new matrix. ::

            sage: A = matrix(QQ, 4, range(20))
            sage: B = A.with_swapped_rows(2, 2)
            sage: A == B
            True
            sage: A is B
            False

        The row specifications are checked. ::

            sage: A = matrix(4, range(20))
            sage: A.with_swapped_rows(-1, 2)
            Traceback (most recent call last):
            ...
            IndexError: matrix row index out of range

            sage: A.with_swapped_rows(2, 5)
            Traceback (most recent call last):
            ...
            IndexError: matrix row index out of range
        """
        cdef Matrix temp
        self.check_row_bounds_and_mutability(r1,r2)
        temp = self.__copy__()
        if r1 != r2:
            temp.swap_rows_c(r1,r2)
        return temp

    def permute_rows(self, permutation):
        r"""
        Permute the rows of ``self`` by applying the permutation
        group element ``permutation``.

        As permutation group elements act on integers `\{1,\dots,n\}`,
        rows are considered numbered from 1 for this operation.

        INPUT:

        - ``permutation`` -- a ``PermutationGroupElement``

        EXAMPLES: We create a matrix::

            sage: M = matrix(ZZ,[[1,0,0,0,0],[0,2,0,0,0],[0,0,3,0,0],[0,0,0,4,0],[0,0,0,0,5]])
            sage: M
            [1 0 0 0 0]
            [0 2 0 0 0]
            [0 0 3 0 0]
            [0 0 0 4 0]
            [0 0 0 0 5]

        Next of all, create a permutation group element and act on ``M``::

            sage: # needs sage.groups
            sage: G = PermutationGroup(['(1,2,3)(4,5)', '(1,2,3,4,5)'])
            sage: sigma, tau = G.gens()
            sage: sigma
            (1,2,3)(4,5)
            sage: M.permute_rows(sigma)
            sage: M
            [0 2 0 0 0]
            [0 0 3 0 0]
            [1 0 0 0 0]
            [0 0 0 0 5]
            [0 0 0 4 0]
        """
        self.check_mutability()
        for cycle in permutation.cycle_tuples():
            cycle = [elt - 1 for elt in reversed(cycle)]
            for elt in cycle:
                self.check_row_bounds(cycle[0], elt)
                if cycle[0] != elt:
                    self.swap_rows_c(cycle[0], elt)

    def with_permuted_rows(self, permutation):
        r"""
        Return the matrix obtained from permuting the rows
        of ``self`` by applying the permutation group element
        ``permutation``.

        As permutation group elements act on integers `\{1,\dots,n\}`,
        rows are considered numbered from 1 for this operation.

        INPUT:

        - ``permutation`` -- a ``PermutationGroupElement``

        OUTPUT:

        - A matrix.

        EXAMPLES: We create a matrix::

            sage: M = matrix(ZZ,[[1,0,0,0,0],[0,2,0,0,0],[0,0,3,0,0],[0,0,0,4,0],[0,0,0,0,5]])
            sage: M
            [1 0 0 0 0]
            [0 2 0 0 0]
            [0 0 3 0 0]
            [0 0 0 4 0]
            [0 0 0 0 5]

        Next of all, create a permutation group element and act on ``M``::

            sage: # needs sage.groups
            sage: G = PermutationGroup(['(1,2,3)(4,5)', '(1,2,3,4,5)'])
            sage: sigma, tau = G.gens()
            sage: sigma
            (1,2,3)(4,5)
            sage: M.with_permuted_rows(sigma)
            [0 2 0 0 0]
            [0 0 3 0 0]
            [1 0 0 0 0]
            [0 0 0 0 5]
            [0 0 0 4 0]
        """
        cdef Matrix temp
        temp = self.__copy__()
        for cycle in permutation.cycle_tuples():
            cycle = [elt - 1 for elt in reversed(cycle)]
            for elt in cycle:
                self.check_row_bounds(cycle[0], elt)
                if cycle[0] != elt:
                    temp.swap_rows_c(cycle[0], elt)
        return temp

    cdef swap_rows_c(self, Py_ssize_t r1, Py_ssize_t r2):
        cdef Py_ssize_t c
        for c from 0 <= c < self._ncols:
            a = self.get_unsafe(r2, c)
            self.set_unsafe(r2, c, self.get_unsafe(r1, c))
            self.set_unsafe(r1, c, a)

    def permute_rows_and_columns(self, row_permutation, column_permutation):
        r"""
        Permute the rows and columns of ``self`` by applying the permutation
        group elements ``row_permutation`` and ``column_permutation``
        respectively.

        As permutation group elements act on integers `\{1,\dots,n\}`,
        rows and columns are considered numbered from 1 for this operation.

        INPUT:

        - ``row_permutation`` -- a ``PermutationGroupElement``
        - ``column_permutation`` -- a ``PermutationGroupElement``

        OUTPUT:

        - A matrix.

        EXAMPLES: We create a matrix::

            sage: M = matrix(ZZ,[[1,0,0,0,0],[0,2,0,0,0],[0,0,3,0,0],[0,0,0,4,0],[0,0,0,0,5]])
            sage: M
            [1 0 0 0 0]
            [0 2 0 0 0]
            [0 0 3 0 0]
            [0 0 0 4 0]
            [0 0 0 0 5]

        Next of all, create a permutation group element and act on ``M``::

            sage: # needs sage.groups
            sage: G = PermutationGroup(['(1,2,3)(4,5)', '(1,2,3,4,5)'])
            sage: sigma, tau = G.gens()
            sage: sigma
            (1,2,3)(4,5)
            sage: M.permute_rows_and_columns(sigma,tau)
            sage: M
            [2 0 0 0 0]
            [0 3 0 0 0]
            [0 0 0 0 1]
            [0 0 0 5 0]
            [0 0 4 0 0]
        """
        self.permute_rows(row_permutation)
        self.permute_columns(column_permutation)

    def with_permuted_rows_and_columns(self,row_permutation,column_permutation):
        r"""
        Return the matrix obtained from permuting the rows and
        columns of ``self`` by applying the permutation group
        elements ``row_permutation`` and ``column_permutation``.

        As permutation group elements act on integers `\{1,\dots,n\}`,
        rows and columns are considered numbered from 1 for this operation.

        INPUT:

        - ``row_permutation`` -- a ``PermutationGroupElement``
        - ``column_permutation`` -- a ``PermutationGroupElement``

        OUTPUT:

        - A matrix.

        EXAMPLES: We create a matrix::

            sage: M = matrix(ZZ,[[1,0,0,0,0],[0,2,0,0,0],[0,0,3,0,0],[0,0,0,4,0],[0,0,0,0,5]])
            sage: M
            [1 0 0 0 0]
            [0 2 0 0 0]
            [0 0 3 0 0]
            [0 0 0 4 0]
            [0 0 0 0 5]

        Next of all, create a permutation group element and act on ``M``::

            sage: # needs sage.groups
            sage: G = PermutationGroup(['(1,2,3)(4,5)', '(1,2,3,4,5)'])
            sage: sigma, tau = G.gens()
            sage: sigma
            (1,2,3)(4,5)
            sage: M.with_permuted_rows_and_columns(sigma,tau)
            [2 0 0 0 0]
            [0 3 0 0 0]
            [0 0 0 0 1]
            [0 0 0 5 0]
            [0 0 4 0 0]
        """
        return self.with_permuted_rows(row_permutation).with_permuted_columns(column_permutation)

    def add_multiple_of_row(self, Py_ssize_t i, Py_ssize_t j,    s,   Py_ssize_t start_col=0):
        """
        Add s times row j to row i.

        EXAMPLES: We add -3 times the first row to the second row of an
        integer matrix, remembering to start numbering rows at zero::

            sage: a = matrix(ZZ,2,3,range(6)); a
            [0 1 2]
            [3 4 5]
            sage: a.add_multiple_of_row(1,0,-3)
            sage: a
            [ 0  1  2]
            [ 3  1 -1]

        To add a rational multiple, we first need to change the base ring::

            sage: a = a.change_ring(QQ)
            sage: a.add_multiple_of_row(1,0,1/3)
            sage: a
            [   0    1    2]
            [   3  4/3 -1/3]

        If not, we get an error message::

            sage: a.add_multiple_of_row(1, 0, SR.I())                                   # needs sage.symbolic
            Traceback (most recent call last):
            ...
            TypeError: Multiplying row by Symbolic Ring element cannot be done over
            Rational Field, use change_ring or with_added_multiple_of_row instead.
        """
        self.check_row_bounds_and_mutability(i,j)
        try:
            s = self._coerce_element(s)
            self.add_multiple_of_row_c(i, j, s, start_col)
        except TypeError:
            raise TypeError('Multiplying row by %s element cannot be done over %s, use change_ring or with_added_multiple_of_row instead.' % (s.parent(), self.base_ring()))

    cdef add_multiple_of_row_c(self, Py_ssize_t i, Py_ssize_t j,    s,   Py_ssize_t start_col):
        cdef Py_ssize_t c
        for c from start_col <= c < self._ncols:
            self.set_unsafe(i, c, self.get_unsafe(i, c) + s*self.get_unsafe(j, c))

    def with_added_multiple_of_row(self, Py_ssize_t i, Py_ssize_t j,    s,   Py_ssize_t start_col=0):
        """
        Add s times row j to row i, returning new matrix.

        EXAMPLES: We add -3 times the first row to the second row of an
        integer matrix, remembering to start numbering rows at zero::

            sage: a = matrix(ZZ,2,3,range(6)); a
            [0 1 2]
            [3 4 5]
            sage: b = a.with_added_multiple_of_row(1,0,-3); b
            [ 0  1  2]
            [ 3  1 -1]

        The original matrix is unchanged::

            sage: a
            [0 1 2]
            [3 4 5]

        Adding a rational multiple is okay, and reassigning a variable is
        okay::

            sage: a = a.with_added_multiple_of_row(0,1,1/3); a
            [   1  7/3 11/3]
            [   3    4    5]
        """
        cdef Matrix temp
        self.check_row_bounds_and_mutability(i,j)
        try:
            s = self._coerce_element(s)
            temp = self.__copy__()
            temp.add_multiple_of_row_c(i, j, s, start_col)
            return temp
        # If scaling factor cannot be coerced, change the base ring to
        # one acceptable to both the original base ring and the scaling factor.
        except TypeError:
            temp = self.change_ring(Sequence([s,self.base_ring()(0)]).universe())
            s = temp._coerce_element(s)
            temp.add_multiple_of_row_c(i, j, s, start_col)
            return temp

    def add_multiple_of_column(self, Py_ssize_t i, Py_ssize_t j, s, Py_ssize_t start_row=0):
        """
        Add s times column j to column i.

        EXAMPLES: We add -1 times the third column to the second column of
        an integer matrix, remembering to start numbering cols at zero::

            sage: a = matrix(ZZ,2,3,range(6)); a
            [0 1 2]
            [3 4 5]
            sage: a.add_multiple_of_column(1,2,-1)
            sage: a
            [ 0 -1  2]
            [ 3 -1  5]

        To add a rational multiple, we first need to change the base ring::

            sage: a = a.change_ring(QQ)
            sage: a.add_multiple_of_column(1,0,1/3)
            sage: a
            [ 0 -1  2]
            [ 3  0  5]

        If not, we get an error message::

            sage: a.add_multiple_of_column(1, 0, SR.I())                                # needs sage.symbolic
            Traceback (most recent call last):
            ...
            TypeError: Multiplying column by Symbolic Ring element cannot be done over
            Rational Field, use change_ring or with_added_multiple_of_column instead.
        """
        self.check_column_bounds_and_mutability(i,j)
        try:
            s = self._coerce_element(s)
            self.add_multiple_of_column_c(i, j, s, start_row)
        except TypeError:
            raise TypeError('Multiplying column by %s element cannot be done over %s, use change_ring or with_added_multiple_of_column instead.' % (s.parent(), self.base_ring()))

    cdef add_multiple_of_column_c(self, Py_ssize_t i, Py_ssize_t j, s, Py_ssize_t start_row):
        cdef Py_ssize_t r
        for r from start_row <= r < self._nrows:
            self.set_unsafe(r, i, self.get_unsafe(r, i) + s*self.get_unsafe(r, j))

    def with_added_multiple_of_column(self, Py_ssize_t i, Py_ssize_t j,    s,   Py_ssize_t start_row=0):
        """
        Add s times column j to column i, returning new matrix.

        EXAMPLES: We add -1 times the third column to the second column of
        an integer matrix, remembering to start numbering cols at zero::

            sage: a = matrix(ZZ,2,3,range(6)); a
            [0 1 2]
            [3 4 5]
            sage: b = a.with_added_multiple_of_column(1,2,-1); b
            [ 0 -1  2]
            [ 3 -1  5]

        The original matrix is unchanged::

            sage: a
            [0 1 2]
            [3 4 5]

        Adding a rational multiple is okay, and reassigning a variable is
        okay::

            sage: a = a.with_added_multiple_of_column(0,1,1/3); a
            [ 1/3    1    2]
            [13/3    4    5]
        """
        cdef Matrix temp
        self.check_column_bounds_and_mutability(i,j)
        try:
            s = self._coerce_element(s)
            temp = self.__copy__()
            temp.add_multiple_of_column_c(i, j, s, start_row)
            return temp
        # If scaling factor cannot be coerced, change the base ring to
        # one acceptable to both the original base ring and the scaling factor.
        except TypeError:
            temp = self.change_ring(Sequence([s,self.base_ring()(0)]).universe())
            s = temp._coerce_element(s)
            temp.add_multiple_of_column_c(i, j, s, start_row)
            return temp

    def rescale_row(self, Py_ssize_t i, s, Py_ssize_t start_col=0):
        """
        Replace i-th row of self by s times i-th row of self.

        INPUT:


        -  ``i`` - ith row

        -  ``s`` - scalar

        -  ``start_col`` - only rescale entries at this column
           and to the right


        EXAMPLES: We rescale the second row of a matrix over the rational
        numbers::

            sage: a = matrix(QQ,3,range(6)); a
            [0 1]
            [2 3]
            [4 5]
            sage: a.rescale_row(1,1/2); a
            [ 0   1]
            [ 1 3/2]
            [ 4   5]

        We rescale the second row of a matrix over a polynomial ring::

            sage: R.<x> = QQ[]
            sage: a = matrix(R,3,[1,x,x^2,x^3,x^4,x^5]);a
            [  1   x]
            [x^2 x^3]
            [x^4 x^5]
            sage: a.rescale_row(1,1/2); a
            [      1       x]
            [1/2*x^2 1/2*x^3]
            [    x^4     x^5]

        We try and fail to rescale a matrix over the integers by a
        non-integer::

            sage: a = matrix(ZZ,2,3,[0,1,2, 3,4,4]); a
            [0 1 2]
            [3 4 4]
            sage: a.rescale_row(1,1/2)
            Traceback (most recent call last):
            ...
            TypeError: Rescaling row by Rational Field element cannot be done
            over Integer Ring, use change_ring or with_rescaled_row instead.

        To rescale the matrix by 1/2, you must change the base ring to the
        rationals::

            sage: a = a.change_ring(QQ); a
            [0 1 2]
            [3 4 4]
            sage: a.rescale_col(1,1/2); a
            [  0 1/2   2]
            [  3   2   4]
        """
        self.check_row_bounds_and_mutability(i, i)
        try:
            s = self._coerce_element(s)
            self.rescale_row_c(i, s, start_col)
        except TypeError:
            raise TypeError('Rescaling row by %s element cannot be done over %s, use change_ring or with_rescaled_row instead.' % (s.parent(), self.base_ring()))

    cdef rescale_row_c(self, Py_ssize_t i, s, Py_ssize_t start_col):
        cdef Py_ssize_t j
        for j from start_col <= j < self._ncols:
            self.set_unsafe(i, j, self.get_unsafe(i, j)*s)

    def with_rescaled_row(self, Py_ssize_t i, s, Py_ssize_t start_col=0):
        """
        Replaces i-th row of self by s times i-th row of self, returning
        new matrix.

        EXAMPLES: We rescale the second row of a matrix over the integers::

            sage: a = matrix(ZZ,3,2,range(6)); a
            [0 1]
            [2 3]
            [4 5]
            sage: b = a.with_rescaled_row(1,-2); b
            [ 0  1]
            [-4 -6]
            [ 4  5]

        The original matrix is unchanged::

            sage: a
            [0 1]
            [2 3]
            [4 5]

        Adding a rational multiple is okay, and reassigning a variable is
        okay::

            sage: a = a.with_rescaled_row(2,1/3); a
            [  0   1]
            [  2   3]
            [4/3 5/3]
        """
        cdef Matrix temp
        self.check_row_bounds_and_mutability(i,i)
        try:
            s = self._coerce_element(s)
            temp = self.__copy__()
            temp.rescale_row_c(i, s, start_col)
            return temp
        # If scaling factor cannot be coerced, change the base ring to
        # one acceptable to both the original base ring and the scaling factor.
        except TypeError:
            temp = self.change_ring(Sequence([s,self.base_ring()(0)]).universe())
            s = temp._coerce_element(s)
            temp.rescale_row_c(i, s, start_col)
            return temp

    def rescale_col(self, Py_ssize_t i, s, Py_ssize_t start_row=0):
        """
        Replace i-th col of self by s times i-th col of self.

        INPUT:


        -  ``i`` - ith column

        -  ``s`` - scalar

        -  ``start_row`` - only rescale entries at this row
           and lower


        EXAMPLES: We rescale the last column of a matrix over the rational
        numbers::

            sage: a = matrix(QQ,2,3,range(6)); a
            [0 1 2]
            [3 4 5]
            sage: a.rescale_col(2,1/2); a
            [  0   1   1]
            [  3   4 5/2]
            sage: R.<x> = QQ[]

        We rescale the last column of a matrix over a polynomial ring::

            sage: a = matrix(R,2,3,[1,x,x^2,x^3,x^4,x^5]); a
            [  1   x x^2]
            [x^3 x^4 x^5]
            sage: a.rescale_col(2,1/2); a
            [      1       x 1/2*x^2]
            [    x^3     x^4 1/2*x^5]

        We try and fail to rescale a matrix over the integers by a
        non-integer::

            sage: a = matrix(ZZ,2,3,[0,1,2, 3,4,4]); a
            [0 1 2]
            [3 4 4]
            sage: a.rescale_col(2,1/2)
            Traceback (most recent call last):
            ...
            TypeError: Rescaling column by Rational Field element cannot be done
            over Integer Ring, use change_ring or with_rescaled_col instead.

        To rescale the matrix by 1/2, you must change the base ring to the
        rationals::

            sage: a = a.change_ring(QQ); a
            [0 1 2]
            [3 4 4]
            sage: a.rescale_col(2,1/2); a
            [0 1 1]
            [3 4 2]
        """
        self.check_column_bounds_and_mutability(i, i)
        try:
            s = self._coerce_element(s)
            self.rescale_col_c(i, s, start_row)
        except TypeError:
            raise TypeError('Rescaling column by %s element cannot be done over %s, use change_ring or with_rescaled_col instead.' % (s.parent(), self.base_ring()))

    cdef rescale_col_c(self, Py_ssize_t i, s, Py_ssize_t start_row):
        cdef Py_ssize_t j
        for j from start_row <= j < self._nrows:
            self.set_unsafe(j, i, self.get_unsafe(j, i)*s)

    def with_rescaled_col(self, Py_ssize_t i, s, Py_ssize_t start_row=0):
        """
        Replaces i-th col of self by s times i-th col of self, returning
        new matrix.

        EXAMPLES: We rescale the last column of a matrix over the
        integers::

            sage: a = matrix(ZZ,2,3,range(6)); a
            [0 1 2]
            [3 4 5]
            sage: b = a.with_rescaled_col(2,-2); b
            [  0   1  -4]
            [  3   4 -10]

        The original matrix is unchanged::

            sage: a
            [0 1 2]
            [3 4 5]

        Adding a rational multiple is okay, and reassigning a variable is
        okay::

            sage: a = a.with_rescaled_col(1,1/3); a
            [  0 1/3   2]
            [  3 4/3   5]
        """
        cdef Matrix temp
        self.check_column_bounds_and_mutability(i,i)
        try:
            s = self._coerce_element(s)
            temp = self.__copy__()
            temp.rescale_col_c(i, s, start_row)
            return temp
        # If scaling factor cannot be coerced, change the base ring to
        # one acceptable to both the original base ring and the scaling factor.
        except TypeError:
            temp = self.change_ring(Sequence([s,self.base_ring()(0)]).universe())
            s = temp._coerce_element(s)
            temp.rescale_col_c(i, s, start_row)
            return temp

    def set_row_to_multiple_of_row(self, Py_ssize_t i, Py_ssize_t j, s):
        """
        Set row i equal to s times row j.

        EXAMPLES: We change the second row to -3 times the first row::

            sage: a = matrix(ZZ,2,3,range(6)); a
            [0 1 2]
            [3 4 5]
            sage: a.set_row_to_multiple_of_row(1,0,-3)
            sage: a
            [ 0  1  2]
            [ 0 -3 -6]

        If we try to multiply a row by a rational number, we get an error
        message::

            sage: a.set_row_to_multiple_of_row(1,0,1/2)
            Traceback (most recent call last):
            ...
            TypeError: Multiplying row by Rational Field element cannot be done over Integer Ring, use change_ring or with_row_set_to_multiple_of_row instead.
        """
        self.check_row_bounds_and_mutability(i,j)
        cdef Py_ssize_t n
        try:
            s = self._coerce_element(s)
            for n from 0 <= n < self._ncols:
                self.set_unsafe(i, n, s * self.get_unsafe(j, n))  # self[i] = s*self[j]
        except TypeError:
            raise TypeError('Multiplying row by %s element cannot be done over %s, use change_ring or with_row_set_to_multiple_of_row instead.' % (s.parent(), self.base_ring()))

    def with_row_set_to_multiple_of_row(self, Py_ssize_t i, Py_ssize_t j, s):
        """
        Set row i equal to s times row j, returning a new matrix.

        EXAMPLES: We change the second row to -3 times the first row::

            sage: a = matrix(ZZ,2,3,range(6)); a
            [0 1 2]
            [3 4 5]
            sage: b = a.with_row_set_to_multiple_of_row(1,0,-3); b
            [ 0  1  2]
            [ 0 -3 -6]

        Note that the original matrix is unchanged::

            sage: a
            [0 1 2]
            [3 4 5]

        Adding a rational multiple is okay, and reassigning a variable is
        okay::

            sage: a = a.with_row_set_to_multiple_of_row(1,0,1/2); a
            [  0   1   2]
            [  0 1/2   1]
        """
        self.check_row_bounds_and_mutability(i,j)
        cdef Matrix temp
        cdef Py_ssize_t n
        try:
            s = self._coerce_element(s)
            temp = self.__copy__()
            for n from 0 <= n < temp._ncols:
                temp.set_unsafe(i, n, s * temp.get_unsafe(j, n))  # temp[i] = s*temp[j]
            return temp
        # If scaling factor cannot be coerced, change the base ring to
        # one acceptable to both the original base ring and the scaling factor.
        except TypeError:
            temp = self.change_ring(Sequence([s,self.base_ring()(0)]).universe())
            s = temp._coerce_element(s)
            for n from 0 <= n < temp._ncols:
                temp.set_unsafe(i, n, s * temp.get_unsafe(j, n))  # temp[i] = s*temp[j]
            return temp

    def set_col_to_multiple_of_col(self, Py_ssize_t i, Py_ssize_t j, s):
        """
        Set column i equal to s times column j.

        EXAMPLES: We change the second column to -3 times the first
        column.

        ::

            sage: a = matrix(ZZ,2,3,range(6)); a
            [0 1 2]
            [3 4 5]
            sage: a.set_col_to_multiple_of_col(1,0,-3)
            sage: a
            [ 0  0  2]
            [ 3 -9  5]

        If we try to multiply a column by a rational number, we get an
        error message::

            sage: a.set_col_to_multiple_of_col(1,0,1/2)
            Traceback (most recent call last):
            ...
            TypeError: Multiplying column by Rational Field element cannot be done over Integer Ring, use change_ring or with_col_set_to_multiple_of_col instead.
        """
        self.check_column_bounds_and_mutability(i,j)
        cdef Py_ssize_t n
        try:
            s = self._coerce_element(s)
            for n from 0 <= n < self._nrows:
                self.set_unsafe(n, i, s * self.get_unsafe(n, j))
        # If scaling factor cannot be coerced, change the base ring to
        # one acceptable to both the original base ring and the scaling factor.
        except TypeError:
            raise TypeError('Multiplying column by %s element cannot be done over %s, use change_ring or with_col_set_to_multiple_of_col instead.' % (s.parent(), self.base_ring()))

    def with_col_set_to_multiple_of_col(self, Py_ssize_t i, Py_ssize_t j, s):
        """
        Set column i equal to s times column j, returning a new matrix.

        EXAMPLES: We change the second column to -3 times the first
        column.

        ::

            sage: a = matrix(ZZ,2,3,range(6)); a
            [0 1 2]
            [3 4 5]
            sage: b = a.with_col_set_to_multiple_of_col(1,0,-3); b
            [ 0  0  2]
            [ 3 -9  5]

        Note that the original matrix is unchanged::

            sage: a
            [0 1 2]
            [3 4 5]

        Adding a rational multiple is okay, and reassigning a variable is
        okay::

            sage: a = a.with_col_set_to_multiple_of_col(1,0,1/2); a
            [  0   0   2]
            [  3 3/2   5]
        """
        self.check_column_bounds_and_mutability(i,j)
        cdef Py_ssize_t n
        cdef Matrix temp
        try:
            s = self._coerce_element(s)
            temp = self.__copy__()
            for n from 0 <= n < temp._nrows:
                temp.set_unsafe(n, i, s * temp.get_unsafe(n, j))
            return temp
        # If scaling factor cannot be coerced, change the base ring to
        # one acceptable to both the original base ring and the scaling factor.
        except TypeError:
            temp = self.change_ring(Sequence([s,self.base_ring()(0)]).universe())
            s = temp._coerce_element(s)
            for n from 0 <= n < temp._nrows:
                temp.set_unsafe(n, i, s * temp.get_unsafe(n, j))
            return temp

    def _set_row_to_negative_of_row_of_A_using_subset_of_columns(self, Py_ssize_t i, Matrix A,
                                                                 Py_ssize_t r, cols,
                                                                 cols_index=None):
        """
        Set row i of self to -(row r of A), but where we only take the
        given column positions in that row of A. We do not zero out the
        other entries of self's row i either.

        INPUT:


        -  ``i`` - integer, index into the rows of self

        -  ``A`` - a matrix

        -  ``r`` - integer, index into rows of A

        -  ``cols`` - a *sorted* list of integers.

        -  ``(cols_index`` - ignored)


        EXAMPLES::

            sage: a = matrix(QQ,2,3,range(6)); a
            [0 1 2]
            [3 4 5]
            sage: a._set_row_to_negative_of_row_of_A_using_subset_of_columns(0,a,1,[1,2])
            sage: a
            [-4 -5  2]
            [ 3  4  5]
        """
        self.check_row_bounds_and_mutability(i,i)
        if r < 0 or r >= A.nrows():
            raise IndexError("invalid row")
        # this function exists just because it is useful for modular symbols presentations.
        cdef Py_ssize_t l
        l = 0
        for k in cols:
            self.set_unsafe(i,l,-A.get_unsafe(r,k))               #self[i,l] = -A[r,k]
            l += 1

    def reverse_rows_and_columns(self):
        r"""
        Reverse the row order and column order of this matrix.

        This method transforms a matrix `m_{i,j}` with `0 \leq i < nrows` and
        `0 \leq j < ncols` into `m_{nrows - i - 1, ncols - j - 1}`.

        EXAMPLES::

            sage: m = matrix(ZZ, 2, 2, range(4))
            sage: m.reverse_rows_and_columns()
            sage: m
            [3 2]
            [1 0]

            sage: m = matrix(ZZ, 2, 3, range(6), sparse=True)
            sage: m.reverse_rows_and_columns()
            sage: m
            [5 4 3]
            [2 1 0]
            sage: m = matrix(ZZ, 3, 2, range(6), sparse=True)
            sage: m.reverse_rows_and_columns()
            sage: m
            [5 4]
            [3 2]
            [1 0]
            sage: m.reverse_rows_and_columns()
            sage: m
            [0 1]
            [2 3]
            [4 5]

            sage: m = matrix(QQ, 3, 2, [1/i for i in range(1,7)])
            sage: m.reverse_rows_and_columns()
            sage: m
            [1/6 1/5]
            [1/4 1/3]
            [1/2   1]

            sage: R.<x,y> = ZZ['x,y']
            sage: m = matrix(R, 3, 3, lambda i,j: x**i*y**j, sparse=True)
            sage: m.reverse_rows_and_columns()
            sage: m
            [x^2*y^2   x^2*y     x^2]
            [  x*y^2     x*y       x]
            [    y^2       y       1]

        If the matrix is immutable, the method raises an error::

            sage: m = matrix(ZZ, 2, [1, 3, -2, 4])
            sage: m.set_immutable()
            sage: m.reverse_rows_and_columns()
            Traceback (most recent call last):
            ...
            ValueError: matrix is immutable; please change a copy
            instead (i.e., use copy(M) to change a copy of M).
        """
        self.check_mutability()
        self.clear_cache()
        self._reverse_unsafe()

    ###################################################
    # Methods needed for quiver and cluster mutations
    # - mutate
    # - _travel_column
    # - is_symmetrizable
    # - is_skew_symmetrizable
    # - _check_symmetrizability
    #
    # AUTHORS:
    #     -- Christian Stump (Jun 2011)
    ###################################################

    def mutate(self, Py_ssize_t k ):
        """
        Mutates ``self`` at row and column index ``k``.

        .. warning:: Only makes sense if ``self`` is skew-symmetrizable.

        INPUT:

        - ``k`` -- integer at which row/column ``self`` is mutated.

        EXAMPLES:

        Mutation of the B-matrix of the quiver of type `A_3`::

            sage: M = matrix(ZZ,3,[0,1,0,-1,0,-1,0,1,0]); M
            [ 0  1  0]
            [-1  0 -1]
            [ 0  1  0]

            sage: M.mutate(0); M
            [ 0 -1  0]
            [ 1  0 -1]
            [ 0  1  0]

            sage: M.mutate(1); M
            [ 0  1 -1]
            [-1  0  1]
            [ 1 -1  0]

            sage: M = matrix(ZZ,6,[0,1,0,-1,0,-1,0,1,0,1,0,0,0,1,0,0,0,1]); M
            [ 0  1  0]
            [-1  0 -1]
            [ 0  1  0]
            [ 1  0  0]
            [ 0  1  0]
            [ 0  0  1]

            sage: M.mutate(0); M
            [ 0 -1  0]
            [ 1  0 -1]
            [ 0  1  0]
            [-1  1  0]
            [ 0  1  0]
            [ 0  0  1]

        REFERENCES:

        - [FZ2001]_
        """
        cdef Py_ssize_t i, j, _
        cdef list pairs, k0_pairs, k1_pairs
        cdef bint ineg, jneg

        if k < 0 or k >= self._nrows or k >= self._ncols:
            raise IndexError("The mutation index is invalid")

        pairs = self.nonzero_positions()
        k0_pairs = [pair for pair in pairs if pair[0] == k]
        k1_pairs = [pair for pair in pairs if pair[1] == k]
        for _, j in k0_pairs:
            self[k, j] = -self.get_unsafe(k, j)
        for i,_ in k1_pairs:
            self[i, k] = -self.get_unsafe(i, k)

        for i,_ in k1_pairs:
            ik = self.get_unsafe(i, k)
            ineg = (ik < 0)
            for _, j in k0_pairs:
                kj = self.get_unsafe(k, j)
                jneg = (kj < 0)
                if ineg and jneg:
                    self[i, j] = self.get_unsafe(i, j) + self.get_unsafe(i, k)*self.get_unsafe(k, j)
                elif not ineg and not jneg:
                    self[i, j] = self.get_unsafe(i, j) - self.get_unsafe(i, k)*self.get_unsafe(k, j)

    def _travel_column( self, dict d, int k, int sign, positive ):
        r"""
        Helper function for testing symmetrizability. Tests dependencies within entries in ``self`` and entries in the dictionary ``d``.

        .. warning:: the dictionary ``d`` gets new values for keys in L.

        INPUT:

        - ``d`` -- dictionary modelling partial entries of a diagonal matrix.

        - ``k`` -- integer for which row and column of self should be tested with the dictionary d.

        - ``sign`` -- `\pm 1`, depending on symmetric or skew-symmetric is tested.

        - ``positive`` -- if True, only positive entries for the values of the dictionary are allowed.

        OUTPUT:

        - ``L`` -- list of new keys in d

        EXAMPLES::

            sage: M = matrix(ZZ,3,[0,1,0,-1,0,-1,0,1,0]); M
            [ 0  1  0]
            [-1  0 -1]
            [ 0  1  0]

            sage: M._travel_column({0:1},0,-1,True)
            [1]
        """
        cdef list L = []
        cdef int i

        for i from 0 <= i < self._ncols:
            if i not in d:
                self_ik = self.get_unsafe(i,k)
                self_ki = self.get_unsafe(k,i)
                if bool(self_ik) != bool(self_ki):
                    return False
                if self_ik != 0:
                    L.append(i)
                    d[i] = sign * d[k] * self_ki / self_ik
                    if positive and not d[i] > 0:
                        return False
                    for j in d:
                        if d[i] * self.get_unsafe(i,j) != sign * d[j] * self.get_unsafe(j,i):
                            return False
        return L

    def _check_symmetrizability(self, return_diag=False, skew=False, positive=True):
        r"""
        This function takes a square matrix over an *ordered integral domain* and checks if it is (skew-)symmetrizable.
        A matrix `B` is (skew-)symmetrizable iff there exists an invertible diagonal matrix `D` such that `DB` is (skew-)symmetric.

        INPUT:

        - ``return_diag`` -- bool(default:False) if True and ``self`` is (skew)-symmetrizable the diagonal entries of the matrix `D` are returned.
        - ``skew`` -- bool(default:False) if True, (skew-)symmetrizability is checked.
        - ``positive`` -- bool(default:True) if True, the condition that `D` has positive entries is added.

        OUTPUT:

        - True -- if ``self`` is (skew-)symmetrizable and ``return_diag`` is False
        - the diagonal entries of the matrix `D` such that `DB` is (skew-)symmetric -- iff ``self`` is (skew-)symmetrizable and ``return_diag`` is True
        - False -- iff ``self`` is not (skew-)symmetrizable

        EXAMPLES::

            sage: matrix([[0,6],[3,0]])._check_symmetrizability(positive=False)
            True
            sage: matrix([[0,6],[3,0]])._check_symmetrizability(positive=True)
            True
            sage: matrix([[0,6],[3,0]])._check_symmetrizability(skew=True, positive=False)
            True
            sage: matrix([[0,6],[3,0]])._check_symmetrizability(skew=True, positive=True)
            False

        REFERENCES:

        - [FZ2001]_
        """
        cdef dict d = {}
        cdef list queue = list(range(self._ncols))
        cdef int l, sign, i

        if skew:
            # testing the diagonal entries to be zero
            for i from 0 <= i < self._nrows:
                if not self.get_is_zero_unsafe(i,i):
                    return False
            sign = -1
        else:
            sign = 1

        while queue:
            i = queue.pop(0)
            d[i] = 1
            L = self._travel_column( d, i, sign, positive )
            if L is False:
                return False
            while L:
                l = L.pop(0)
                queue.remove( l )
                L_prime = self._travel_column( d, l, sign, positive )
                if L_prime is False:
                    return False
                else:
                    L.extend( L_prime )
        if return_diag:
            return [d[i] for i in range(self._nrows)]
        else:
            return True

    ###################################################
    # Matrix-vector multiply
    ###################################################
    def linear_combination_of_rows(self, v):
        r"""
        Return the linear combination of the rows of ``self`` given by the
        coefficients in the list ``v``.

        INPUT:

        -  ``v`` -  a list of scalars.  The length can be less than
           the number of rows of ``self`` but not greater.

        OUTPUT:

        The vector (or free module element) that is a linear
        combination of the rows of ``self``. If the list of
        scalars has fewer entries than the number of rows,
        additional zeros are appended to the list until it
        has as many entries as the number of rows.

        EXAMPLES::

            sage: a = matrix(ZZ,2,3,range(6)); a
            [0 1 2]
            [3 4 5]
            sage: a.linear_combination_of_rows([1,2])
            (6, 9, 12)

            sage: a.linear_combination_of_rows([0,0])
            (0, 0, 0)

            sage: a.linear_combination_of_rows([1/2,2/3])
            (2, 19/6, 13/3)

        The list ``v`` can be anything that is iterable.  Perhaps most
        naturally, a vector may be used. ::

            sage: v = vector(ZZ, [1,2])
            sage: a.linear_combination_of_rows(v)
            (6, 9, 12)

        We check that a matrix with no rows behaves properly. ::

            sage: matrix(QQ,0,2).linear_combination_of_rows([])
            (0, 0)

        The object returned is a vector, or a free module element. ::

            sage: B = matrix(ZZ, 4, 3, range(12))
            sage: w = B.linear_combination_of_rows([-1,2,-3,4])
            sage: w
            (24, 26, 28)
            sage: w.parent()
            Ambient free module of rank 3 over the principal ideal domain Integer Ring
            sage: x = B.linear_combination_of_rows([1/2,1/3,1/4,1/5])
            sage: x
            (43/10, 67/12, 103/15)
            sage: x.parent()
            Vector space of dimension 3 over Rational Field

        The length of v can be less than the number of rows, but not
        greater. ::

            sage: A = matrix(QQ,3,4,range(12))
            sage: A.linear_combination_of_rows([2,3])
            (12, 17, 22, 27)
            sage: A.linear_combination_of_rows([1,2,3,4])
            Traceback (most recent call last):
            ...
            ValueError: length of v must be at most the number of rows of self
        """
        if len(v) > self._nrows:
            raise ValueError("length of v must be at most the number of rows of self")
        if not self._nrows:
            return self.parent().row_space().zero_vector()
        from .constructor import matrix
        v = matrix(list(v)+[0]*(self._nrows-len(v)))
        return (v * self)[0]

    def linear_combination_of_columns(self, v):
        r"""
        Return the linear combination of the columns of ``self`` given by the
        coefficients in the list ``v``.

        INPUT:

        -  ``v`` -  a list of scalars.  The length can be less than
           the number of columns of ``self`` but not greater.

        OUTPUT:

        The vector (or free module element) that is a linear
        combination of the columns of ``self``. If the list of
        scalars has fewer entries than the number of columns,
        additional zeros are appended to the list until it
        has as many entries as the number of columns.

        EXAMPLES::

            sage: a = matrix(ZZ,2,3,range(6)); a
            [0 1 2]
            [3 4 5]
            sage: a.linear_combination_of_columns([1,1,1])
            (3, 12)

            sage: a.linear_combination_of_columns([0,0,0])
            (0, 0)

            sage: a.linear_combination_of_columns([1/2,2/3,3/4])
            (13/6, 95/12)

        The list ``v`` can be anything that is iterable.  Perhaps most
        naturally, a vector may be used. ::

            sage: v = vector(ZZ, [1,2,3])
            sage: a.linear_combination_of_columns(v)
            (8, 26)

        We check that a matrix with no columns behaves properly. ::

            sage: matrix(QQ,2,0).linear_combination_of_columns([])
            (0, 0)

        The object returned is a vector, or a free module element. ::

            sage: B = matrix(ZZ, 4, 3, range(12))
            sage: w = B.linear_combination_of_columns([-1,2,-3])
            sage: w
            (-4, -10, -16, -22)
            sage: w.parent()
            Ambient free module of rank 4 over the principal ideal domain Integer Ring
            sage: x = B.linear_combination_of_columns([1/2,1/3,1/4])
            sage: x
            (5/6, 49/12, 22/3, 127/12)
            sage: x.parent()
            Vector space of dimension 4 over Rational Field

        The length of v can be less than the number of columns, but not
        greater. ::

            sage: A = matrix(QQ,3,5, range(15))
            sage: A.linear_combination_of_columns([1,-2,3,-4])
            (-8, -18, -28)
            sage: A.linear_combination_of_columns([1,2,3,4,5,6])
            Traceback (most recent call last):
            ...
            ValueError: length of v must be at most the number of columns of self
        """
        if len(v) > self._ncols:
            raise ValueError("length of v must be at most the number of columns of self")
        if not self._ncols:
            return self.parent().column_space().zero_vector()
        from .constructor import matrix
        v = matrix(self._ncols, 1, list(v)+[0]*(self._ncols-len(v)))
        return (self * v).column(0)

    ###################################################
    # Predicates
    ###################################################

    def is_symmetric(self):
        """
        Return ``True`` if this is a symmetric matrix.

        A symmetric matrix is necessarily square.

        EXAMPLES::

            sage: m = Matrix(QQ, 2, range(0,4))
            sage: m.is_symmetric()
            False

            sage: m = Matrix(QQ, 2, (1,1,1,1,1,1))
            sage: m.is_symmetric()
            False

            sage: m = Matrix(QQ, 1, (2,))
            sage: m.is_symmetric()
            True

        """
        if self._ncols != self._nrows: return False
        # could be bigger than an int on a 64-bit platform, this
        #  is the type used for indexing.
        cdef Py_ssize_t i,j

        for i from 0 <= i < self._nrows:
            for j from 0 <= j < i:
                if self.get_unsafe(i,j) != self.get_unsafe(j,i):
                    return False
        return True

    def _is_hermitian(self, skew, tolerance):
        r"""
        Return ``True`` if the matrix is (skew-)Hermitian up to the
        entry-wise ``tolerance``.

        For internal purposes. This function is used to implement both
        the :meth:`is_hermitian` and :meth:`is_skew_hermitian` methods.

        INPUT:

        - ``skew`` - boolean (default: ``False``); Set to ``True`` to
          check if the matrix is skew-Hermitian instead of Hermitian.

        - ``tolerance`` - a real number; the maximum difference we'll
          tolerate between entries of the given matrix and its conjugate-
          transpose.

        OUTPUT:

        ``True`` if the matrix is square and (skew-)Hermitian, and
        ``False`` otherwise.

        Note that if conjugation has no effect on elements of the base
        ring (such as for integers), then the :meth:`is_(skew_)symmetric`
        method is equivalent and faster.

        The result is cached.

        EXAMPLES::

            sage: # needs sage.rings.number_field
            sage: A = matrix(QQbar, [[ 1 + I,  1 - 6*I, -1 - I],
            ....:                    [-3 - I,     -4*I,     -2],
            ....:                    [-1 + I, -2 - 8*I,  2 + I]])
            sage: A._is_hermitian(skew=False, tolerance=0)
            False
            sage: B = A*A.conjugate_transpose()
            sage: B._is_hermitian(skew=False, tolerance=0)
            True

        Sage has several fields besides the entire complex numbers
        where conjugation is non-trivial::

            sage: # needs sage.rings.number_field
            sage: F.<b> = QuadraticField(-7)
            sage: C = matrix(F, [[-2*b - 3,  7*b - 6, -b + 3],
            ....:                [-2*b - 3, -3*b + 2,   -2*b],
            ....:                [   b + 1,        0,     -2]])
            sage: C._is_hermitian(skew=False, tolerance=0)
            False
            sage: C = C*C.conjugate_transpose()
            sage: C._is_hermitian(skew=False, tolerance=0)
            True

        A matrix that is nearly Hermitian, but for a non-real
        diagonal entry::

            sage: # needs sage.rings.number_field
            sage: A = matrix(QQbar, [[    2,   2-I, 1+4*I],
            ....:                    [  2+I,   3+I, 2-6*I],
            ....:                    [1-4*I, 2+6*I,     5]])
            sage: A._is_hermitian(skew=False, tolerance=0)
            False
            sage: A[1, 1] = 132
            sage: A._is_hermitian(skew=False, tolerance=0)
            True

        Rectangular matrices are never Hermitian::

            sage: A = matrix(QQbar, 3, 4)                                               # needs sage.rings.number_field
            sage: A._is_hermitian(skew=False, tolerance=0)                              # needs sage.rings.number_field
            False

        A square, empty matrix is trivially Hermitian::

            sage: A = matrix(QQ, 0, 0)
            sage: A._is_hermitian(skew=False, tolerance=0)
            True

        A matrix that is skew-Hermitian::

            sage: A = matrix(QQbar, [[-I, 2+I], [-2+I, 0]])                             # needs sage.rings.number_field
            sage: A._is_hermitian(skew=False, tolerance=0)                              # needs sage.rings.number_field
            False
            sage: A._is_hermitian(skew=True, tolerance=0)
            True
        """
        key = ("_is_hermitian", skew, tolerance)

        cached = self.fetch(key)
        if cached is not None:
            return cached
        if not self.is_square():
            self.cache(key, False)
            return False
        if self._nrows == 0:
            self.cache(key, True)
            return True

        s = 1
        if skew:
            s = -1

        tolerance = self.base_ring()(tolerance)
        cdef bint tolerance_is_zero = tolerance.is_zero()
        cdef Py_ssize_t i,j

        if self.is_sparse_c():
            # The dense algorithm checks all of the on-or-below-diagonal
            # entries, of which there are (n^2 + n)/2. If the matrix
            # is sparse, however, we can get away with checking only
            # the non-zero positions. This will be faster if the matrix
            # is truly sparse (if there are not so many of those positions)
            # even after taking numerical issues into account.
            #
            # We access this list of entries directly, without making a
            # copy, so it's important that we don't modify it.
            entries = self._nonzero_positions_by_row(copy=False)
        else:
            entries = ( (i,j) for i in range(self._nrows)
                              for j in range(i+1) )

        for (i,j) in entries:
            entry_a = self.get_unsafe(i,j)
            entry_b = s*self.get_unsafe(j,i).conjugate()

            if tolerance_is_zero:
                # When the tolerance is exactly zero, as will
                # usually be the case for exact rings, testing for
                # literal equality provides a simple answer to the
                # question of how we should test against the
                # tolerance in rings such as finite fields and
                # polynomials where abs/norm support is spotty and
                # an ordering may not be intelligently defined.
                if entry_a != entry_b:
                    self.cache(key, False)
                    return False
            else:
                d = entry_a - entry_b
                # sqrt() can have a different parent, and doesn't
                # preserve order in e.g. finite fields, so we
                # square both sides of the usual test here.
                if (d*d.conjugate()) > tolerance**2:
                    self.cache(key, False)
                    return False

        self.cache(key, True)
        return True


    def is_hermitian(self):
        r"""
        Return ``True`` if the matrix is equal to its conjugate-transpose.

        OUTPUT:

        ``True`` if the matrix is square and equal to the transpose with
        every entry conjugated, and ``False`` otherwise.

        Note that if conjugation has no effect on elements of the base
        ring (such as for integers), then the :meth:`is_symmetric`
        method is equivalent and faster.

        This routine is for matrices over exact rings and so may not
        work properly for matrices over ``RR`` or ``CC``.  For matrices with
        approximate entries, the rings of double-precision floating-point
        numbers, ``RDF`` and ``CDF``, are a better choice since the
        :meth:`sage.matrix.matrix_double_dense.Matrix_double_dense.is_hermitian`
        method has a tolerance parameter.  This provides control over
        allowing for minor discrepancies between entries when checking
        equality.

        The result is cached.

        EXAMPLES::

            sage: # needs sage.rings.number_field
            sage: A = matrix(QQbar, [[ 1 + I,  1 - 6*I, -1 - I],
            ....:                    [-3 - I,     -4*I,     -2],
            ....:                    [-1 + I, -2 - 8*I,  2 + I]])
            sage: A.is_hermitian()
            False
            sage: B = A * A.conjugate_transpose()
            sage: B.is_hermitian()
            True

        Sage has several fields besides the entire complex numbers
        where conjugation is non-trivial. ::

            sage: # needs sage.rings.number_field
            sage: F.<b> = QuadraticField(-7)
            sage: C = matrix(F, [[-2*b - 3,  7*b - 6, -b + 3],
            ....:                [-2*b - 3, -3*b + 2,   -2*b],
            ....:                [   b + 1,        0,     -2]])
            sage: C.is_hermitian()
            False
            sage: C = C*C.conjugate_transpose()
            sage: C.is_hermitian()
            True

        A matrix that is nearly Hermitian, but for a non-real
        diagonal entry. ::

            sage: # needs sage.rings.number_field
            sage: A = matrix(QQbar, [[    2,   2-I, 1+4*I],
            ....:                    [  2+I,   3+I, 2-6*I],
            ....:                    [1-4*I, 2+6*I,     5]])
            sage: A.is_hermitian()
            False
            sage: A[1, 1] = 132
            sage: A.is_hermitian()
            True

        Rectangular matrices are never Hermitian.  ::

            sage: A = matrix(QQbar, 3, 4)                                               # needs sage.rings.number_field
            sage: A.is_hermitian()                                                      # needs sage.rings.number_field
            False

        A square, empty matrix is trivially Hermitian.  ::

            sage: A = matrix(QQ, 0, 0)
            sage: A.is_hermitian()
            True
        """
        return self._is_hermitian(skew=False, tolerance=0)

    def is_skew_hermitian(self):
        r"""
        Return ``True`` if the matrix is equal to the negative of its
        conjugate transpose.

        OUTPUT:

        ``True`` if the matrix is square and equal to the negative of
        its conjugate transpose, and ``False`` otherwise.

        Note that if conjugation has no effect on elements of the base
        ring (such as for integers), then the :meth:`is_skew_symmetric`
        method is equivalent and faster.

        This routine is for matrices over exact rings and so may not
        work properly for matrices over ``RR`` or ``CC``.  For matrices with
        approximate entries, the rings of double-precision floating-point
        numbers, ``RDF`` and ``CDF``, are a better choice since the
        :meth:`sage.matrix.matrix_double_dense.Matrix_double_dense.is_skew_hermitian`
        method has a tolerance parameter.  This provides control over
        allowing for minor discrepancies between entries when checking
        equality.

        The result is cached.

        EXAMPLES::

            sage: A = matrix(QQbar, [[0, -1],                                           # needs sage.rings.number_field
            ....:                    [1,  0]])
            sage: A.is_skew_hermitian()                                                 # needs sage.rings.number_field
            True

        A matrix that is nearly skew-Hermitian, but for a non-real
        diagonal entry. ::

            sage: # needs sage.rings.number_field
            sage: A = matrix(QQbar, [[  -I, -1, 1-I],
            ....:                    [   1,  1,  -1],
            ....:                    [-1-I,  1,  -I]])
            sage: A.is_skew_hermitian()
            False
            sage: A[1, 1] = -I
            sage: A.is_skew_hermitian()
            True

        Rectangular matrices are never skew-Hermitian. ::

            sage: A = matrix(QQbar, 3, 4)                                               # needs sage.rings.number_field
            sage: A.is_skew_hermitian()                                                 # needs sage.rings.number_field
            False

        A square, empty matrix is trivially Hermitian. ::

            sage: A = matrix(QQ, 0, 0)
            sage: A.is_skew_hermitian()
            True
        """
        return self._is_hermitian(skew=True, tolerance=0)

    def is_skew_symmetric(self):
        """
        Return ``True`` if ``self`` is a skew-symmetric matrix.

        Here, "skew-symmetric matrix" means a square matrix `A`
        satisfying `A^T = -A`. It does not require that the
        diagonal entries of `A` are `0` (although this
        automatically follows from `A^T = -A` when `2` is
        invertible in the ground ring over which the matrix is
        considered). Skew-symmetric matrices `A` whose diagonal
        entries are `0` are said to be "alternating", and this
        property is checked by the :meth:`is_alternating`
        method.

        EXAMPLES::

            sage: m = matrix(QQ, [[0,2], [-2,0]])
            sage: m.is_skew_symmetric()
            True
            sage: m = matrix(QQ, [[1,2], [2,1]])
            sage: m.is_skew_symmetric()
            False

        Skew-symmetric is not the same as alternating when
        `2` is a zero-divisor in the ground ring::

            sage: n = matrix(Zmod(4), [[0, 1], [-1, 2]])
            sage: n.is_skew_symmetric()
            True

        but yet the diagonal cannot be completely
        arbitrary in this case::

            sage: n = matrix(Zmod(4), [[0, 1], [-1, 3]])
            sage: n.is_skew_symmetric()
            False
        """
        if self._ncols != self._nrows: return False
        # could be bigger than an int on a 64-bit platform, this
        #  is the type used for indexing.
        cdef Py_ssize_t i,j

        for i from 0 <= i < self._nrows:
            for j from 0 <= j <= i:
                if self.get_unsafe(i,j) != -self.get_unsafe(j,i):
                    return False
        return True

    def is_alternating(self):
        """
        Return ``True`` if ``self`` is an alternating matrix.

        Here, "alternating matrix" means a square matrix `A`
        satisfying `A^T = -A` and such that the diagonal entries
        of `A` are `0`. Notice that the condition that the
        diagonal entries be `0` is not redundant for matrices over
        arbitrary ground rings (but it is redundant when `2` is
        invertible in the ground ring). A square matrix `A` only
        required to satisfy `A^T = -A` is said to be
        "skew-symmetric", and this property is checked by the
        :meth:`is_skew_symmetric` method.

        EXAMPLES::

            sage: m = matrix(QQ, [[0,2], [-2,0]])
            sage: m.is_alternating()
            True
            sage: m = matrix(QQ, [[1,2], [2,1]])
            sage: m.is_alternating()
            False

        In contrast to the property of being skew-symmetric, the
        property of being alternating does not tolerate nonzero
        entries on the diagonal even if they are their own
        negatives::

            sage: n = matrix(Zmod(4), [[0, 1], [-1, 2]])
            sage: n.is_alternating()
            False
        """
        if self._ncols != self._nrows: return False
        # could be bigger than an int on a 64-bit platform, this
        #  is the type used for indexing.
        cdef Py_ssize_t i,j

        zero = self._base_ring.zero()
        for i from 0 <= i < self._nrows:
            for j from 0 <= j < i:
                if self.get_unsafe(i,j) != -self.get_unsafe(j,i):
                    return False
            if not self.get_unsafe(i,i) == zero:
                return False
        return True

    def is_symmetrizable(self, return_diag=False, positive=True):
        r"""
        This function takes a square matrix over an *ordered integral domain* and checks if it is symmetrizable.
        A matrix `B` is symmetrizable iff there exists an invertible diagonal matrix `D` such that `DB` is symmetric.

        .. warning:: Expects ``self`` to be a matrix over an *ordered integral domain*.

        INPUT:

        - ``return_diag`` -- bool(default:False) if True and ``self`` is symmetrizable the diagonal entries of the matrix `D` are returned.
        - ``positive`` -- bool(default:True) if True, the condition that `D` has positive entries is added.

        OUTPUT:

        - True -- if ``self`` is symmetrizable and ``return_diag`` is False
        - the diagonal entries of a matrix `D` such that `DB` is symmetric -- iff ``self`` is symmetrizable and ``return_diag`` is True
        - False -- iff ``self`` is not symmetrizable

        EXAMPLES::

            sage: matrix([[0,6],[3,0]]).is_symmetrizable(positive=False)
            True

            sage: matrix([[0,6],[3,0]]).is_symmetrizable(positive=True)
            True

            sage: matrix([[0,6],[0,0]]).is_symmetrizable(return_diag=True)
            False

            sage: matrix([2]).is_symmetrizable(positive=True)
            True

            sage: matrix([[1,2],[3,4]]).is_symmetrizable(return_diag=true)
            [1, 2/3]

        REFERENCES:

        - [FZ2001]_
        """
        if self._ncols != self._nrows:
            raise ValueError("The matrix is not a square matrix")
        return self._check_symmetrizability(return_diag=return_diag, skew=False, positive=positive)

    def is_skew_symmetrizable(self, return_diag=False, positive=True):
        r"""
        This function takes a square matrix over an *ordered integral domain* and checks if it is skew-symmetrizable.
        A matrix `B` is skew-symmetrizable iff there exists an invertible diagonal matrix `D` such that `DB` is skew-symmetric.

        .. warning:: Expects ``self`` to be a matrix over an *ordered integral domain*.

        INPUT:

        - ``return_diag`` -- bool(default:False) if True and ``self`` is skew-symmetrizable the diagonal entries of the matrix `D` are returned.
        - ``positive`` -- bool(default:True) if True, the condition that `D` has positive entries is added.

        OUTPUT:

        - True -- if ``self`` is skew-symmetrizable and ``return_diag`` is False
        - the diagonal entries of a matrix `D` such that `DB` is skew-symmetric -- iff ``self`` is skew-symmetrizable and ``return_diag`` is True
        - False -- iff ``self`` is not skew-symmetrizable

        EXAMPLES::

            sage: matrix([[0,6],[3,0]]).is_skew_symmetrizable(positive=False)
            True
            sage: matrix([[0,6],[3,0]]).is_skew_symmetrizable(positive=True)
            False

            sage: M = matrix(4,[0,1,0,0,-1,0,-1,0,0,2,0,1,0,0,-1,0]); M
            [ 0  1  0  0]
            [-1  0 -1  0]
            [ 0  2  0  1]
            [ 0  0 -1  0]

            sage: M.is_skew_symmetrizable(return_diag=True)
            [1, 1, 1/2, 1/2]

            sage: M2 = diagonal_matrix([1,1,1/2,1/2])*M; M2
            [   0    1    0    0]
            [  -1    0   -1    0]
            [   0    1    0  1/2]
            [   0    0 -1/2    0]

            sage: M2.is_skew_symmetric()
            True

        REFERENCES:

        - [FZ2001]_
        """
        if self._ncols != self._nrows:
            raise ValueError("The matrix is not a square matrix")
        return self._check_symmetrizability(return_diag=return_diag, skew=True, positive=positive)

    def is_dense(self):
        """
        Return True if this is a dense matrix.

        In Sage, being dense is a property of the underlying
        representation, not the number of nonzero entries.

        EXAMPLES::

            sage: matrix(QQ,2,2,range(4)).is_dense()
            True
            sage: matrix(QQ,2,2,range(4),sparse=True).is_dense()
            False
        """
        return self.is_dense_c()

    def is_sparse(self):
        """
        Return True if this is a sparse matrix.

        In Sage, being sparse is a property of the underlying
        representation, not the number of nonzero entries.

        EXAMPLES::

            sage: matrix(QQ,2,2,range(4)).is_sparse()
            False
            sage: matrix(QQ,2,2,range(4),sparse=True).is_sparse()
            True
        """
        return self.is_sparse_c()

    def is_square(self):
        """
        Return True precisely if this matrix is square, i.e., has the same
        number of rows and columns.

        EXAMPLES::

            sage: matrix(QQ,2,2,range(4)).is_square()
            True
            sage: matrix(QQ,2,3,range(6)).is_square()
            False
        """
        return self._nrows == self._ncols

    def is_invertible(self):
        r"""
        Return True if this matrix is invertible.

        EXAMPLES: The following matrix is invertible over
        `\QQ` but not over `\ZZ`.

        ::

            sage: A = MatrixSpace(ZZ, 2)(range(4))
            sage: A.is_invertible()
            False
            sage: A.matrix_over_field().is_invertible()
            True

        The inverse function is a constructor for matrices over the
        fraction field, so it can work even if A is not invertible.

        ::

            sage: ~A   # inverse of A
            [-3/2  1/2]
            [   1    0]

        The next matrix is invertible over `\ZZ`.

        ::

            sage: A = MatrixSpace(IntegerRing(),2)([1,10,0,-1])
            sage: A.is_invertible()
            True
            sage: ~A                # compute the inverse
            [ 1 10]
            [ 0 -1]

        The following nontrivial matrix is invertible over
        `\ZZ[x]`.

        ::

            sage: R.<x> = PolynomialRing(IntegerRing())
            sage: A = MatrixSpace(R,2)([1,x,0,-1])
            sage: A.is_invertible()
            True
            sage: ~A
            [ 1  x]
            [ 0 -1]
        """
        return self.is_square() and self.determinant().is_unit()

    is_unit = is_invertible

    def is_singular(self):
        r"""
        Return ``True`` if ``self`` is singular.

        OUTPUT:

        A square matrix is singular if it has a zero
        determinant and this method will return ``True``
        in exactly this case. When the entries of the
        matrix come from a field, this is equivalent
        to having a nontrivial kernel, or lacking an
        inverse, or having linearly dependent rows,
        or having linearly dependent columns.

        For square matrices over a field the methods
        :meth:`is_invertible` and :meth:`is_singular`
        are logical opposites.  However, it is an error
        to apply :meth:`is_singular` to a matrix that
        is not square, while :meth:`is_invertible` will
        always return ``False`` for a matrix that is not
        square.

        EXAMPLES:

        A singular matrix over the field ``QQ``. ::

            sage: A = matrix(QQ, 4, [-1,2,-3,6,0,-1,-1,0,-1,1,-5,7,-1,6,5,2])
            sage: A.is_singular()
            True
            sage: A.right_kernel().dimension()
            1

        A matrix that is not singular, i.e. nonsingular, over a field. ::

            sage: B = matrix(QQ, 4, [1,-3,-1,-5,2,-5,-2,-7,-2,5,3,4,-1,4,2,6])
            sage: B.is_singular()
            False
            sage: B.left_kernel().dimension()
            0

        For *rectangular* matrices, invertibility is always
        ``False``, but asking about singularity will give an error. ::

            sage: C = matrix(QQ, 5, range(30))
            sage: C.is_invertible()
            False
            sage: C.is_singular()
            Traceback (most recent call last):
            ...
            ValueError: self must be a square matrix

        When the base ring is not a field, then a matrix
        may be both not invertible and not singular. ::

            sage: D = matrix(ZZ, 4, [2,0,-4,8,2,1,-2,7,2,5,7,0,0,1,4,-6])
            sage: D.is_invertible()
            False
            sage: D.is_singular()
            False
            sage: d = D.determinant(); d
            2
            sage: d.is_unit()
            False
        """
        if self._ncols == self._nrows:
            return self.rank() != self._nrows
        else:
            raise ValueError("self must be a square matrix")

    ###################################################
    # Invariants of a matrix
    ###################################################

    def pivots(self):
        """
        Return the pivot column positions of this matrix.

        OUTPUT: a tuple of Python integers: the position of the
        first nonzero entry in each row of the echelon form.

        This returns a tuple so it is immutable; see :trac:`10752`.

        EXAMPLES::

            sage: A = matrix(QQ, 2, 2, range(4))
            sage: A.pivots()
            (0, 1)
        """
        x = self.fetch('pivots')
        if x is not None:
            return tuple(x)
        self.echelon_form()
        x = self.fetch('pivots')
        if x is None:
            print(self)
            print(self.nrows())
            print(self.dict())
            raise RuntimeError("BUG: matrix pivots should have been set but weren't, matrix parent = '%s'" % self.parent())
        return tuple(x)

    def rank(self):
        """
        Return the rank of this matrix.

        EXAMPLES::

            sage: m = matrix(GF(7), 5, range(25))
            sage: m.rank()
            2

        Rank is not implemented over the integers modulo a composite yet.::

            sage: m = matrix(Integers(4), 2, [2,2,2,2])
            sage: m.rank()
            Traceback (most recent call last):
            ...
            NotImplementedError: Echelon form not implemented over 'Ring of integers modulo 4'.

        TESTS:

        We should be able to compute the rank of a matrix whose
        entries are polynomials over a finite field (:trac:`5014`)::

            sage: P.<x> = PolynomialRing(GF(17))
            sage: m = matrix(P, [[ 6*x^2 + 8*x + 12, 10*x^2 + 4*x + 11],
            ....:                [8*x^2 + 12*x + 15,  8*x^2 + 9*x + 16]])
            sage: m.rank()
            2
        """
        x = self.fetch('rank')
        if x is not None:
            return x
        if self._nrows == 0 or self._ncols == 0:
            return 0
        r = len(self.pivots())
        self.cache('rank', r)
        return r

    def nonpivots(self):
        """
        Return the list of i such that the i-th column of self is NOT a
        pivot column of the reduced row echelon form of self.

        OUTPUT: sorted tuple of (Python) integers

        EXAMPLES::

            sage: a = matrix(QQ,3,3,range(9)); a
            [0 1 2]
            [3 4 5]
            [6 7 8]
            sage: a.echelon_form()
            [ 1  0 -1]
            [ 0  1  2]
            [ 0  0  0]
            sage: a.nonpivots()
            (2,)
        """
        x = self.fetch('nonpivots')
        if x is not None:
            return tuple(x)

        X = set(self.pivots())
        np = []
        for j in range(self.ncols()):
            if j not in X:
                np.append(j)
        np = tuple(np)
        self.cache('nonpivots',np)
        return np

    def nonzero_positions(self, copy=True, column_order=False):
        r"""
        Return the sorted list of pairs ``(i,j)`` such that ``self[i,j] != 0``.

        INPUT:

        -  ``copy`` -- (default: ``True``) it is safe to change the
           resulting list (unless you give the option ``copy=False``)

        -  ``column_order`` -- (default: ``False``) If ``True``,
           returns the list of pairs ``(i,j)`` such that ``self[i,j] != 0``, but
           sorted by columns, i.e., column ``j=0`` entries occur first, then
           column ``j=1`` entries, etc.

        EXAMPLES::

            sage: a = matrix(QQ, 2,3, [1,2,0,2,0,0]); a
            [1 2 0]
            [2 0 0]
            sage: a.nonzero_positions()
            [(0, 0), (0, 1), (1, 0)]
            sage: a.nonzero_positions(copy=False)
            [(0, 0), (0, 1), (1, 0)]
            sage: a.nonzero_positions(column_order=True)
            [(0, 0), (1, 0), (0, 1)]
            sage: a = matrix(QQ, 2,3, [1,2,0,2,0,0], sparse=True); a
            [1 2 0]
            [2 0 0]
            sage: a.nonzero_positions()
            [(0, 0), (0, 1), (1, 0)]
            sage: a.nonzero_positions(copy=False)
            [(0, 0), (0, 1), (1, 0)]
            sage: a.nonzero_positions(column_order=True)
            [(0, 0), (1, 0), (0, 1)]
        """
        if column_order:
            return self._nonzero_positions_by_column(copy)
        else:
            return self._nonzero_positions_by_row(copy)

    def _nonzero_positions_by_row(self, copy=True):
        """
        Return the list of pairs ``(i,j)`` such that ``self[i,j] != 0``.

        It is safe to change the resulting list (unless you give the
        option ``copy=False``).

        EXAMPLES::

            sage: M = Matrix(CC, [[1,0],[0,1]], sparse=True)
            sage: M._nonzero_positions_by_row()
            [(0, 0), (1, 1)]
        """
        x = self.fetch('nonzero_positions')
        if x is not None:
            if copy:
                return list(x)
            return x
        cdef Py_ssize_t i, j
        nzp = []
        for i from 0 <= i < self._nrows:
            for j from 0 <= j < self._ncols:
                if not self.get_is_zero_unsafe(i, j):
                    nzp.append((i, j))
        self.cache('nonzero_positions', nzp)
        if copy:
            return list(nzp)
        return nzp

    def _nonzero_positions_by_column(self, copy=True):
        """
        Return the list of pairs ``(i,j)`` such that ``self[i,j] != 0``, but
        sorted by columns, i.e., column ``j=0`` entries occur first, then
        column ``j=1`` entries, etc.

        It is safe to change the resulting list (unless you give the option
        ``copy=False``).

        EXAMPLES::

            sage: m=matrix(QQ,2,[1,0,1,1,1,0])
            sage: m._nonzero_positions_by_column()
            [(0, 0), (1, 0), (1, 1), (0, 2)]
        """
        x = self.fetch('nonzero_positions_by_column')
        if x is not None:
            if copy:
                return list(x)
            return x
        cdef Py_ssize_t i, j
        nzp = []
        for j from 0 <= j < self._ncols:
            for i from 0 <= i < self._nrows:
                if not self.get_is_zero_unsafe(i,j):
                    nzp.append((i,j))
        self.cache('nonzero_positions_by_column', nzp)
        if copy:
            return list(nzp)
        return nzp

    def nonzero_positions_in_column(self, Py_ssize_t i):
        """
        Return a sorted list of the integers ``j`` such that ``self[j,i]`` is
        nonzero, i.e., such that the ``j``-th position of the ``i``-th column
        is nonzero.

        INPUT:

        - ``i`` -- an integer

        OUTPUT: list

        EXAMPLES::

            sage: a = matrix(QQ, 3,2, [1,2,0,2,0,0]); a
            [1 2]
            [0 2]
            [0 0]
            sage: a.nonzero_positions_in_column(0)
            [0]
            sage: a.nonzero_positions_in_column(1)
            [0, 1]

        You will get an ``IndexError`` if you select an invalid column::

            sage: a.nonzero_positions_in_column(2)
            Traceback (most recent call last):
            ...
            IndexError: matrix column index out of range
        """
        cdef Py_ssize_t j
        tmp = []

        if i<0 or i >= self._ncols:
            raise IndexError("matrix column index out of range")
        for j from 0 <= j < self._nrows:
            if not self.get_is_zero_unsafe(j,i):
                tmp.append(j)
        return tmp

    def nonzero_positions_in_row(self, Py_ssize_t i):
        """
        Return the integers ``j`` such that ``self[i,j]`` is nonzero, i.e.,
        such that the ``j``-th position of the ``i``-th row is nonzero.

        INPUT:

        -  ``i`` -- an integer

        OUTPUT: list

        EXAMPLES::

            sage: a = matrix(QQ, 3,2, [1,2,0,2,0,0]); a
            [1 2]
            [0 2]
            [0 0]
            sage: a.nonzero_positions_in_row(0)
            [0, 1]
            sage: a.nonzero_positions_in_row(1)
            [1]
            sage: a.nonzero_positions_in_row(2)
            []
        """
        cdef Py_ssize_t j

        if i < 0 or i >= self._nrows:
            raise IndexError("matrix row index out of range")

        tmp = []

        for j from 0 <= j < self._ncols:
            if not self.get_is_zero_unsafe(i,j):
                tmp.append(j)
        return tmp

    def multiplicative_order(self):
        r"""
        Return the multiplicative order of this matrix, which must
        therefore be invertible.

        Only implemented over finite fields and over `\ZZ`.

        EXAMPLES:

        Over finite fields::

            sage: A = matrix(GF(59), 3, [10,56,39,53,56,33,58,24,55])
            sage: A.multiplicative_order()                                              # needs sage.groups
            580
            sage: (A^580).is_one()
            True

            sage: B = matrix(GF(10007^3, 'b'), 0)                                       # needs sage.rings.finite_rings
            sage: B.multiplicative_order()                                              # needs sage.rings.finite_rings
            1

            sage: # needs sage.rings.finite_rings
            sage: M = MatrixSpace(GF(11^2, 'e'), 5)
            sage: E = M.random_element()
            sage: while E.det() == 0:
            ....:     E = M.random_element()
            sage: (E^E.multiplicative_order()).is_one()
            True

        Over `\ZZ`::

            sage: m = matrix(ZZ, 2, 2, [-1,1,-1,0])
            sage: m.multiplicative_order()                                              # needs sage.groups
            3

            sage: m = posets.ChainPoset(6).coxeter_transformation()                     # needs sage.combinat sage.graphs
            sage: m.multiplicative_order()                                              # needs sage.combinat sage.graphs sage.groups
            7

            sage: P = posets.TamariLattice(4).coxeter_transformation()                  # needs sage.combinat sage.graphs
            sage: P.multiplicative_order()                                              # needs sage.combinat sage.graphs sage.groups
            10

            sage: M = matrix(ZZ, 2, 2, [1, 1, 0, 1])
            sage: M.multiplicative_order()                                              # needs sage.groups
            +Infinity

            sage: for k in range(600):                                                  # needs sage.groups
            ....:     m = SL2Z.random_element()
            ....:     o = m.multiplicative_order()
            ....:     if o != Infinity and m**o != SL2Z.one():
            ....:         raise RuntimeError

            sage: m24 = matrix.companion(cyclotomic_polynomial(24))
            sage: def val(i, j):
            ....:     if i < j:
            ....:         return 0
            ....:     elif i == j:
            ....:         return 1
            ....:     else:
            ....:         return ZZ.random_element(-100,100)
            sage: rnd = matrix(ZZ, 8, 8, val)
            sage: (rnd * m24 * rnd.inverse_of_unit()).multiplicative_order()            # needs sage.groups
            24

        TESTS::

            sage: C = matrix(GF(2^10, 'c'), 2, 3, [1]*6)                                # needs sage.rings.finite_rings
            sage: C.multiplicative_order()                                              # needs sage.rings.finite_rings
            Traceback (most recent call last):
            ...
            ArithmeticError: self must be invertible ...

            sage: D = matrix(IntegerModRing(6), 3, [5,5,3,0,2,5,5,4,0])
            sage: D.multiplicative_order()
            Traceback (most recent call last):
            ...
            NotImplementedError: ... only ... over finite fields or ZZ

        REFERENCES:

        - [CLG1997]_

        - [KP2002b]_
        """
        from sage.rings.integer import Integer
        from sage.rings.integer_ring import ZZ
        from sage.categories.fields import Fields

        n = self.ncols()
        if not n:
            return Integer(1)

        if not self.is_invertible():
            raise ArithmeticError("self must be invertible to have a multiplicative order")

        K = self.base_ring()

        if K in Fields().Finite():
            from sage.groups.generic import order_from_multiple
            P = self.minimal_polynomial()
            R = P.parent()
            P = P.factor()
            q = K.cardinality()
            p = K.characteristic()
            a = 0
            res = Integer(1)
            for f, m in P:
                a = max(a, m)
                S = R.quotient(f, 'y')
                res = res._lcm(order_from_multiple(S.gen(),
                                                   q**f.degree() - 1,
                                                   operation='*'))
            ppart = p**Integer(a).exact_log(p)
            if ppart < a:
                ppart *= p
            return res * ppart
        elif K is ZZ:
            from sage.rings.infinity import Infinity

            # two small odd prime numbers
            p1 = Integer(3)
            p2 = Integer(5)
            o1 = self.mod(p1).multiplicative_order()

            # Test if o1 cannot be the order of a matrix in GL_n(QQ)
            # Uses Thm 2.7 [KuPa2002]
            fac = o1.factor()
            S = sum((pi - 1) * pi**(ei - 1) for pi, ei in fac)
            if fac[0] == (2, 1):
                impossible_order = not(S <= n + 1)
            else:
                impossible_order = not(S <= n)
            if impossible_order:
                return Infinity

            o2 = self.mod(p2).multiplicative_order()
            if o1 != o2:
                return Infinity
            P = self.minimal_polynomial()
            x = P.parent().gen()
            if x**o1 % P == 1:  # or (x % P)**o1 == 1 ? maybe faster
                return o1
            else:
                return Infinity
        else:
            raise NotImplementedError("multiplicative order is only implemented"
                                      " for matrices over finite fields or ZZ")

    ###################################################
    # Arithmetic
    ###################################################
    cdef _vector_times_matrix_(self, Vector v):
        r"""
        Return the vector times matrix product.

        INPUT:

        -  ``v`` - a free module element.

        OUTPUT: The vector times matrix product v\*A.

        EXAMPLES::

            sage: B = matrix(QQ,2, [1,2,3,4])
            sage: V = VectorSpace(QQ, 2)
            sage: v = V([-1,5])
            sage: v*B
            (14, 18)
            sage: -1*B.row(0) + 5*B.row(1)
            (14, 18)
            sage: B*v    # computes B*v, where v is interpreted as a column vector.
            (9, 17)
            sage: -1*B.column(0) + 5*B.column(1)
            (9, 17)

        We mix dense and sparse over different rings::

            sage: v = FreeModule(ZZ, 3, sparse=True)([1, 2, 3])
            sage: m = matrix(QQ, 3, 4, range(12))
            sage: v * m
            (32, 38, 44, 50)
            sage: v = FreeModule(ZZ, 3, sparse=False)([1, 2, 3])
            sage: m = matrix(QQ, 3, 4, range(12), sparse=True)
            sage: v * m
            (32, 38, 44, 50)
            sage: (v * m).parent() is m.row(0).parent()
            True

        TESTS:

        Check that :trac:`8198` is fixed::

            sage: # needs sage.rings.padics
            sage: R = Qp(5, 5)
            sage: x = R(5).add_bigoh(1)
            sage: I = matrix(R, [[1, 0], [0, 1]])
            sage: v = vector(R, [1, x])
            sage: v*I
            (1 + O(5^5), O(5))

        """
        M = self.row_ambient_module()
        if self._nrows != v._degree:
            raise ArithmeticError("number of rows of matrix must equal degree of vector")
        cdef Py_ssize_t i
        return sum([v[i] * self.row(i, from_list=True)
                    for i in range(self._nrows)], M(0))

    cdef _matrix_times_vector_(self, Vector v):
        """
        EXAMPLES::

            sage: v = FreeModule(ZZ, 3, sparse=True)([1, 2, 3])
            sage: m = matrix(QQ, 4, 3, range(12))
            sage: m * v
            (8, 26, 44, 62)
            sage: v = FreeModule(ZZ, 3, sparse=False)([1, 2, 3])
            sage: m = matrix(QQ, 4, 3, range(12), sparse=True)
            sage: m * v
            (8, 26, 44, 62)
            sage: (m * v).parent() is m.column(0).parent()
            True

        TESTS:

        Check that :trac:`8198` is fixed::

            sage: # needs sage.rings.padics
            sage: R = Qp(5, 5)
            sage: x = R(5).add_bigoh(1)
            sage: I = matrix(R, [[1, 0], [0, 1]])
            sage: v = vector(R, [1, x])
            sage: I*v
            (1 + O(5^5), O(5))

        """
        M = self.column_ambient_module()
        if self._ncols != v._degree:
            raise ArithmeticError("number of columns of matrix must equal degree of vector")
        cdef Py_ssize_t i
        return sum([self.column(i, from_list=True) * v[i]
                    for i in range(self._ncols)], M(0))

    def iterates(self, v, n, rows=True):
        r"""
        Let `A` be this matrix and `v` be a free module
        element. If rows is True, return a matrix whose rows are the
        entries of the following vectors:

        .. MATH::

                       v, v A, v A^2, \dots, v A^{n-1}.

        If rows is False, return a matrix whose columns are the entries of
        the following vectors:

        .. MATH::

                       v, Av, A^2 v, \dots, A^{n-1} v.

        INPUT:

        - ``v`` - free module element

        - ``n`` - nonnegative integer

        EXAMPLES::

            sage: A = matrix(ZZ,2, [1,1,3,5]); A
            [1 1]
            [3 5]
            sage: v = vector([1,0])
            sage: A.iterates(v,0)
            []
            sage: A.iterates(v,5)
            [  1   0]
            [  1   1]
            [  4   6]
            [ 22  34]
            [124 192]

        Another example::

            sage: a = matrix(ZZ,3,range(9)); a
            [0 1 2]
            [3 4 5]
            [6 7 8]
            sage: v = vector([1,0,0])
            sage: a.iterates(v,4)
            [  1   0   0]
            [  0   1   2]
            [ 15  18  21]
            [180 234 288]
            sage: a.iterates(v,4,rows=False)
            [  1   0  15 180]
            [  0   3  42 558]
            [  0   6  69 936]
        """
        n = int(n)
        if n >= 2 and self.nrows() != self.ncols():
            raise ArithmeticError("matrix must be square if n >= 2.")
        if n == 0:
            return self.matrix_space(n, self.ncols())(0)
        m = self.nrows()
        M = sage.modules.free_module.FreeModule(self._base_ring, m, sparse=self.is_sparse())
        v = M(v)
        X = [v]

        if rows:
            for _ in range(n-1):
                X.append(X[len(X)-1]*self)
            MS = self.matrix_space(n, m)
            return MS(X)
        else:
            for _ in range(n-1):
                X.append(self*X[len(X)-1])
            MS = self.matrix_space(n, m)
            return MS(X).transpose()

    cpdef _add_(self, _right):
        """
        Add two matrices with the same parent.

        EXAMPLES::

            sage: # needs sage.combinat
            sage: R.<x,y> = FreeAlgebra(QQ, 2)
            sage: a = matrix(2, 2, [1,2,x*y,y*x])
            sage: b = matrix(2, 2, [1,2,y*x,y*x])
            sage: a + b  # indirect doctest
            [        2         4]
            [x*y + y*x     2*y*x]

        """
        cdef Py_ssize_t i, j
        cdef Matrix A
        cdef Matrix right = _right
        A = self.new_matrix()
        for i in range(self._nrows):
            for j in range(self._ncols):
                A.set_unsafe(i,j,self.get_unsafe(i,j)._add_(right.get_unsafe(i,j)))
        return A

    cpdef _sub_(self, _right):
        """
        Subtract two matrices with the same parent.

        EXAMPLES::

            sage: # needs sage.combinat
            sage: R.<x,y> = FreeAlgebra(QQ,2)
            sage: a = matrix(2, 2, [1,2,x*y,y*x])
            sage: b = matrix(2, 2, [1,2,y*x,y*x])
            sage: a - b  # indirect doctest
            [        0         0]
            [x*y - y*x         0]

        """
        cdef Py_ssize_t i, j
        cdef Matrix A
        cdef Matrix right = _right
        A = self.new_matrix()
        for i in range(self._nrows):
            for j in range(self._ncols):
                A.set_unsafe(i,j,self.get_unsafe(i,j)._sub_(right.get_unsafe(i,j)))
        return A

    def __mod__(self, p):
        r"""
        Return matrix mod `p`, returning again a matrix over the
        same base ring.

        .. NOTE::

           Use :meth:`mod` to obtain a matrix over the residue class ring
           modulo `p`.

        EXAMPLES::

            sage: M = Matrix(ZZ, 2, 2, [5, 9, 13, 15])
            sage: M % 7
            [5 2]
            [6 1]
            sage: parent(M % 7)
            Full MatrixSpace of 2 by 2 dense matrices over Integer Ring
        """
        cdef Py_ssize_t i, j
        cdef Matrix s = self
        cdef Matrix A = s.new_matrix()
        for i in range(A._nrows):
            for j in range(A._ncols):
                A[i,j] = s.get_unsafe(i,j) % p
        return A

    def mod(self, p):
        """
        Return matrix mod `p`, over the reduced ring.

        EXAMPLES::

            sage: M = matrix(ZZ, 2, 2, [5, 9, 13, 15])
            sage: M.mod(7)
            [5 2]
            [6 1]
            sage: parent(M.mod(7))
            Full MatrixSpace of 2 by 2 dense matrices over Ring of integers modulo 7
        """
        return self.change_ring(self._base_ring.quotient_ring(p))

    cpdef _rmul_(self, Element left):
        """
        EXAMPLES::

            sage: a = matrix(QQ['x'],2,range(6))
            sage: (3/4) * a
            [   0  3/4  3/2]
            [ 9/4    3 15/4]

            sage: R.<x,y> = QQ[]
            sage: a = matrix(R,2,3,[1,x,y,-x*y,x+y,x-y]); a
            [    1     x     y]
            [ -x*y x + y x - y]
            sage: (x*y) * a
            [          x*y         x^2*y         x*y^2]
            [     -x^2*y^2 x^2*y + x*y^2 x^2*y - x*y^2]

            sage: # needs sage.combinat
            sage: R.<x,y> = FreeAlgebra(ZZ,2)
            sage: a = matrix(R, 2, 3, [1,x,y, -x*y,x+y,x-y]); a
            [    1     x     y]
            [ -x*y x + y x - y]
            sage: (x*y) * a  # indirect doctest
            [          x*y         x*y*x         x*y^2]
            [     -x*y*x*y x*y*x + x*y^2 x*y*x - x*y^2]
        """
        # derived classes over a commutative base *just* overload _lmul_ (!!)
        if isinstance(self._base_ring, CommutativeRing):
            return self._lmul_(left)
        cdef Py_ssize_t r,c
        x = self._base_ring(left)
        cdef Matrix ans
        ans = self._parent.zero_matrix().__copy__()
        for r from 0 <= r < self._nrows:
            for c from 0 <= c < self._ncols:
                ans.set_unsafe(r, c, x * self.get_unsafe(r, c))
        return ans

    cpdef _lmul_(self, Element right):
        """
        EXAMPLES:

        A simple example in which the base ring is commutative::

            sage: a = matrix(QQ['x'],2,range(6))
            sage: a*(3/4)
            [   0  3/4  3/2]
            [ 9/4    3 15/4]

        An example in which the base ring is not commutative::

            sage: # needs sage.combinat
            sage: F.<x,y> = FreeAlgebra(QQ,2)
            sage: a = matrix(2, [x,y, x^2,y^2]); a
            [  x   y]
            [x^2 y^2]
            sage: x * a # indirect doctest
            [  x^2   x*y]
            [  x^3 x*y^2]
            sage: a * y
            [  x*y   y^2]
            [x^2*y   y^3]

            sage: # needs sage.combinat
            sage: R.<x,y> = FreeAlgebra(ZZ,2)
            sage: a = matrix(R, 2, 3, [1,x,y, -x*y,x+y,x-y]); a
            [    1     x     y]
            [ -x*y x + y x - y]
            sage: a * (x*y)
            [          x*y         x^2*y         y*x*y]
            [     -x*y*x*y x^2*y + y*x*y x^2*y - y*x*y]
        """
        # derived classes over a commutative base *just* overload this and not _rmul_
        cdef Py_ssize_t r,c
        x = self._base_ring(right)
        cdef Matrix ans
        ans = self._parent.zero_matrix().__copy__()
        for r from 0 <= r < self._nrows:
            for c from 0 <= c < self._ncols:
                ans.set_unsafe(r, c, self.get_unsafe(r, c) * x)
        return ans

    cdef sage.structure.element.Matrix _matrix_times_matrix_(self, sage.structure.element.Matrix right):
        r"""
        Return the product of two matrices.

        EXAMPLE of matrix times matrix over same base ring: We multiply
        matrices over `\QQ[x,y]`.

        ::

            sage: R.<x,y> = QQ[]
            sage: a = matrix(R,2,3,[1,x,y,-x*y,x+y,x-y]); a
            [    1     x     y]
            [ -x*y x + y x - y]
            sage: b = a.transpose(); b
            [    1  -x*y]
            [    x x + y]
            [    y x - y]
            sage: a*b  # indirect doctest
            [          x^2 + y^2 + 1         x^2 + x*y - y^2]
            [        x^2 + x*y - y^2 x^2*y^2 + 2*x^2 + 2*y^2]
            sage: b*a  # indirect doctest
            [        x^2*y^2 + 1  -x^2*y - x*y^2 + x  -x^2*y + x*y^2 + y]
            [ -x^2*y - x*y^2 + x 2*x^2 + 2*x*y + y^2     x^2 + x*y - y^2]
            [ -x^2*y + x*y^2 + y     x^2 + x*y - y^2 x^2 - 2*x*y + 2*y^2]

        We verify that the matrix multiplies are correct by comparing them
        with what PARI gets::

            sage: gp(a)*gp(b) - gp(a*b)                                                 # needs sage.libs.pari
            [0, 0; 0, 0]
            sage: gp(b)*gp(a) - gp(b*a)                                                 # needs sage.libs.pari
            [0, 0, 0; 0, 0, 0; 0, 0, 0]

        EXAMPLE of matrix times matrix over different base rings::

            sage: a = matrix(ZZ, 2, 2, range(4))
            sage: b = matrix(GF(7), 2, 2, range(4))
            sage: c = matrix(QQ, 2, 2, range(4))
            sage: d = a * b; d
            [2 3]
            [6 4]
            sage: parent(d)
            Full MatrixSpace of 2 by 2 dense matrices over Finite Field of size 7
            sage: parent(b * a)
            Full MatrixSpace of 2 by 2 dense matrices over Finite Field of size 7
            sage: d = a * c; d
            [ 2  3]
            [ 6 11]
            sage: parent(d)
            Full MatrixSpace of 2 by 2 dense matrices over Rational Field
            sage: d = b + c
            Traceback (most recent call last):
            ...
            TypeError: unsupported operand parent(s) for +:
             'Full MatrixSpace of 2 by 2 dense matrices over Finite Field of size 7' and
             'Full MatrixSpace of 2 by 2 dense matrices over Rational Field'
            sage: d = b + c.change_ring(GF(7)); d
            [0 2]
            [4 6]

        EXAMPLE of matrix times matrix where one matrix is sparse and the
        other is dense (in such mixed cases, the result is always dense)::

            sage: a = matrix(ZZ, 2, 2, range(4), sparse=True)
            sage: b = matrix(GF(7), 2, 2, range(4), sparse=False)
            sage: c = a * b; c
            [2 3]
            [6 4]
            sage: parent(c)
            Full MatrixSpace of 2 by 2 dense matrices over Finite Field of size 7
            sage: c = b * a; c
            [2 3]
            [6 4]
            sage: parent(c)
            Full MatrixSpace of 2 by 2 dense matrices over Finite Field of size 7

        EXAMPLE of matrix multiplication over a noncommutative base ring::

            sage: # needs sage.combinat
            sage: R.<x,y> = FreeAlgebra(QQ, 2)
            sage: x*y - y*x
            x*y - y*x
            sage: a = matrix(2, 2, [1,2, x,y])
            sage: b = matrix(2, 2, [x,y, x^2,y^2])
            sage: a*b
            [  x + 2*x^2   y + 2*y^2]
            [x^2 + y*x^2   x*y + y^3]
            sage: b*a
            [    x + y*x   2*x + y^2]
            [x^2 + y^2*x 2*x^2 + y^3]

        EXAMPLE of row vector times matrix (vectors are row vectors, so
        matrices act from the right)::

            sage: a = matrix(2,3, range(6)); a
            [0 1 2]
            [3 4 5]
            sage: V = ZZ^2
            sage: v = V([-2,3]); v
            (-2, 3)
            sage: v*a
            (9, 10, 11)

        This is not allowed, since v is a *row* vector::

            sage: a*v
            Traceback (most recent call last):
            ...
            TypeError: unsupported operand parent(s) for *:
            'Full MatrixSpace of 2 by 3 dense matrices over Integer Ring' and
            'Ambient free module of rank 2 over the principal ideal domain Integer Ring'

        This illustrates how coercion works::

            sage: V = QQ^2
            sage: v = V([-2,3]); v
            (-2, 3)
            sage: parent(v*a)
            Vector space of dimension 3 over Rational Field

        EXAMPLE of matrix times column vector: (column vectors are not
        implemented yet) TODO TODO

        EXAMPLE of scalar times matrix::

            sage: a = matrix(2,3, range(6)); a
            [0 1 2]
            [3 4 5]
            sage: b = 3*a; b
            [ 0  3  6]
            [ 9 12 15]
            sage: parent(b)
            Full MatrixSpace of 2 by 3 dense matrices over Integer Ring
            sage: b = (2/3)*a; b
            [   0  2/3  4/3]
            [   2  8/3 10/3]
            sage: parent(b)
            Full MatrixSpace of 2 by 3 dense matrices over Rational Field

        EXAMPLE of matrix times scalar::

            sage: a = matrix(2,3, range(6)); a
            [0 1 2]
            [3 4 5]
            sage: b = a*3; b
            [ 0  3  6]
            [ 9 12 15]
            sage: parent(b)
            Full MatrixSpace of 2 by 3 dense matrices over Integer Ring
            sage: b = a*(2/3); b
            [   0  2/3  4/3]
            [   2  8/3 10/3]
            sage: parent(b)
            Full MatrixSpace of 2 by 3 dense matrices over Rational Field

        EXAMPLE of scalar multiplication in the noncommutative case::

            sage: # needs sage.combinat
            sage: R.<x,y> = FreeAlgebra(ZZ, 2)
            sage: a = matrix(2, [x,y, x^2,y^2])
            sage: a * x
            [  x^2   y*x]
            [  x^3 y^2*x]
            sage: x * a
            [  x^2   x*y]
            [  x^3 x*y^2]
            sage: a*x - x*a
            [             0     -x*y + y*x]
            [             0 -x*y^2 + y^2*x]
        """
        # Both self and right are matrices with compatible dimensions and base ring.
        if self._will_use_strassen(right):
            return self._multiply_strassen(right)
        else:
            return self._multiply_classical(right)

    cdef bint _will_use_strassen(self, Matrix right) except -2:
        """
        Whether or not matrix multiplication of self by right should be
        done using Strassen.

        Overload _strassen_default_cutoff to return -1 to not use
        Strassen by default.
        """
        cdef int n
        n = self._strassen_default_cutoff(right)
        if n == -1:
            return 0  # do not use Strassen
        if self._nrows > n and self._ncols > n and \
               right._nrows > n and right._ncols > n:
            return 1
        return 0

    cdef bint _will_use_strassen_echelon(self) except -2:
        """
        Whether or not matrix multiplication of self by right should be
        done using Strassen.

        Overload this in derived classes to not use Strassen by default.
        """
        cdef int n
        n = self._strassen_default_echelon_cutoff()
        if n == -1:
            return 0  # do not use Strassen
        if self._nrows > n and self._ncols > n:
            return 1
        return 0

    def __neg__(self):
        """
        Return the negative of self.

        EXAMPLES::

            sage: a = matrix(ZZ,2,range(4))
            sage: a.__neg__()
            [ 0 -1]
            [-2 -3]
            sage: -a
            [ 0 -1]
            [-2 -3]
        """
        return self._lmul_(self._base_ring(-1))

    def __invert__(self):
        r"""
        Return the inverse of this matrix, as a matrix over the fraction
        field.

        Raises a ``ZeroDivisionError`` if the matrix has zero
        determinant, and raises an ``ArithmeticError``, if the
        inverse doesn't exist because the matrix is nonsquare. Also, note,
        e.g., that the inverse of a matrix over `\ZZ` is
        always a matrix defined over `\QQ` (even if the
        entries are integers).

        EXAMPLES::

            sage: A = MatrixSpace(ZZ, 2)([1,1,3,5])
            sage: ~A
            [ 5/2 -1/2]
            [-3/2  1/2]
            sage: A.__invert__()
            [ 5/2 -1/2]
            [-3/2  1/2]

        Even if the inverse lies in the base field, the result is still a
        matrix over the fraction field.

        ::

            sage: I = MatrixSpace(ZZ,2)(1)  # identity matrix
            sage: ~I
            [1 0]
            [0 1]
            sage: (~I).parent()
            Full MatrixSpace of 2 by 2 dense matrices over Rational Field

        This is analogous to the situation for ring elements, e.g., for
        `\ZZ` we have::

            sage: parent(~1)
            Rational Field

        A matrix with 0 rows and 0 columns is invertible (see :trac:`3734`)::

            sage: M = MatrixSpace(RR,0,0)(0); M
            []
            sage: M.determinant()
            1.00000000000000
            sage: M.is_invertible()
            True
            sage: M.inverse() == M
            True

        Matrices over the integers modulo a composite modulus::

            sage: m = matrix(Zmod(49),2,[2,1,3,3])
            sage: type(m)
            <class 'sage.matrix.matrix_modn_dense_float.Matrix_modn_dense_float'>
            sage: ~m
            [ 1 16]
            [48 17]
            sage: m = matrix(Zmod(2^100),2,[2,1,3,3])
            sage: type(m)
            <class 'sage.matrix.matrix_generic_dense.Matrix_generic_dense'>
            sage: (~m)*m                                                                # needs sage.libs.pari
            [1 0]
            [0 1]
            sage: ~m                                                                    # needs sage.libs.pari
            [                              1  422550200076076467165567735125]
            [1267650600228229401496703205375  422550200076076467165567735126]

        Matrices over p-adics. See :trac:`17272` ::

            sage: # needs sage.rings.padics
            sage: R = ZpCA(5, 5, print_mode='val-unit')
            sage: A = matrix(R, 3, 3, [250,2369,1147,106,927,362,90,398,2483])
            sage: A
            [5^3 * 2 + O(5^5)    2369 + O(5^5)    1147 + O(5^5)]
            [    106 + O(5^5)     927 + O(5^5)     362 + O(5^5)]
            [ 5 * 18 + O(5^5)     398 + O(5^5)    2483 + O(5^5)]
            sage: ~A
            [5 * 212 + O(5^5)    3031 + O(5^5)    2201 + O(5^5)]
            [   1348 + O(5^5) 5 * 306 + O(5^5)    2648 + O(5^5)]
            [   1987 + O(5^5) 5 * 263 + O(5^5)     154 + O(5^5)]

        This matrix is not invertible::

            sage: m = matrix(Zmod(9),2,[2,1,3,3])
            sage: ~m
            Traceback (most recent call last):
            ...
            ZeroDivisionError: input matrix must be nonsingular

        Check to make sure that :trac:`2256` is still fixed::

            sage: M = MatrixSpace(CC, 2)(-1.10220440881763)
            sage: N = ~M
            sage: (N*M).norm()
            0.9999999999999999

        Check that :trac:`28402` is fixed::

            sage: B = matrix(RR, [[1/6, -1/24, -1/30, 1/120,1/12, 0, 0, 0, 0],
            ....:                 [-1/24,1/60,1/60, 1/420, -1/24, 0, 0, 0, 0],
            ....:                 [-1/30,1/60, 2/105, 1/140, -1/20, 0, 0, 0, 0],
            ....:                 [1/120, 1/420, 1/140, 13/1260, -1/40, 0, 0, 0, 0],
            ....:                 [1/12, -1/24, -1/20, -1/40, 1/3, -1/24, -1/30, 1/120,1/12],
            ....:                 [0, 0, 0, 0, -1/24,1/60,1/60, 1/420, -1/24],
            ....:                 [0, 0, 0, 0, -1/30,1/60, 2/105, 1/140, -1/20],
            ....:                 [0, 0, 0, 0, 1/120, 1/420, 1/140, 13/1260, -1/40],
            ....:                 [0, 0, 0, 0,1/12, -1/24, -1/20, -1/40, 1/6]],
            ....:           sparse=True)
            sage: (B.inverse()*B).norm(1)  # rel tol 2e-12
            1.0
            sage: B = matrix(QQ, [[1/6, -1/24, -1/30, 1/120,1/12, 0, 0, 0, 0],
            ....:                 [-1/24,1/60,1/60, 1/420, -1/24, 0, 0, 0, 0],
            ....:                 [-1/30,1/60, 2/105, 1/140, -1/20, 0, 0, 0, 0],
            ....:                 [1/120, 1/420, 1/140, 13/1260, -1/40, 0, 0, 0, 0],
            ....:                 [1/12, -1/24, -1/20, -1/40, 1/3, -1/24, -1/30, 1/120,1/12],
            ....:                 [0, 0, 0, 0, -1/24,1/60,1/60, 1/420, -1/24],
            ....:                 [0, 0, 0, 0, -1/30,1/60, 2/105, 1/140, -1/20],
            ....:                 [0, 0, 0, 0, 1/120, 1/420, 1/140, 13/1260, -1/40],
            ....:                 [0, 0, 0, 0,1/12, -1/24, -1/20, -1/40, 1/6]],
            ....:           sparse=True)
            sage: (B.inverse()*B).norm(1)
            1.0
        """
        if not self.is_square():
            raise ArithmeticError("self must be a square matrix")
        if not self.nrows():
            return self

        R = self.base_ring()
        if R not in _Fields:
            if R in _IntegralDomains:
                return ~self.matrix_over_field()
            else:
                return self.inverse_of_unit()
        else:
            A = self.augment(self.parent().identity_matrix())
            A.echelonize()

            # Now we want to make sure that B is of the form [I|X], in
            # which case X is the inverse of self. We can simply look at
            # the lower right entry of the left half of B, and make sure
            # that it's 1.
            #
            # However, doing this naively causes trouble over inexact
            # fields -- see trac #2256. The *right* thing to do would
            # probably be to make sure that self.det() is nonzero. That
            # doesn't work here, because our det over an arbitrary field
            # just does expansion by minors and is unusable for even 10x10
            # matrices over CC. Instead, we choose a different band-aid:
            # we check to make sure that the lower right entry isn't
            # 0. Since we're over a field, we know that it *should* be
            # either 1 or 0. This can still cause trouble, but it's
            # significantly better than it was before.
            #
            # Over exact rings, of course, we still want the old
            # behavior.

            if R.is_exact():
                if not A[self._nrows-1, self._ncols-1].is_one():
                    raise ZeroDivisionError("input matrix must be nonsingular")
                if self.is_sparse():
                    return self.build_inverse_from_augmented_sparse(A)
            else:
                if not A[self._nrows-1, self._ncols-1]:
                    raise ZeroDivisionError("input matrix must be nonsingular")
            return A.matrix_from_columns(list(range(self._ncols, 2 * self._ncols)))

    cdef build_inverse_from_augmented_sparse(self, A):
        # We can directly use the dict entries of A
        cdef Py_ssize_t i, nrows
        cdef dict data = <dict> A._dict()
        nrows = self._nrows
        # We can modify data because A is local to this function
        for i in range(nrows):
            del data[i,i]
        data = {(r,c-nrows): data[r,c] for (r,c) in data}
        return self._parent(data)

    def inverse_of_unit(self, algorithm=None):
        r"""
        Return the inverse of this matrix in the same matrix space.

        The matrix must be invertible on the base ring. Otherwise, an
        ``ArithmeticError`` is raised.

        The computation goes through the matrix of cofactors and avoids
        division. In particular the base ring does not need to have a
        fraction field.

        INPUT:

        - ``algorithm`` -- (default: ``None``) either ``None`` or ``"df"`` (for
          division free)

        EXAMPLES::

            sage: R.<a,b,c,d> = ZZ[]
            sage: RR = R.quotient(a*d - b*c - 1)
            sage: a,b,c,d = RR.gens()                                                   # needs sage.libs.singular
            sage: m = matrix(2, [a,b, c,d])
            sage: n = m.inverse_of_unit()                                               # needs sage.libs.singular
            sage: m * n                                                                 # needs sage.libs.singular
            [1 0]
            [0 1]

            sage: matrix(RR, 2, 1, [a,b]).inverse_of_unit()                             # needs sage.libs.singular
            Traceback (most recent call last):
            ...
            ArithmeticError: self must be a square matrix
<<<<<<< HEAD

            sage: matrix(RR, 1, 1, [2]).inverse_of_unit()
=======
            sage: matrix(RR, 1, 1, [2]).inverse_of_unit()                               # needs sage.libs.singular
>>>>>>> aa50c317
            Traceback (most recent call last):
            ...
            ArithmeticError: non-invertible matrix

            sage: R = ZZ.cartesian_product(ZZ)
            sage: m = matrix(R, 2, [R((2,1)), R((1,1)), R((1,1)), R((1,2))])
            sage: m * m.inverse_of_unit()
            [(1, 1) (0, 0)]
            [(0, 0) (1, 1)]

        Tests for :trac:`28570`::

            sage: P = posets.TamariLattice(7)                                           # needs sage.combinat sage.graphs
            sage: M = P._hasse_diagram._leq_matrix                                      # needs sage.combinat sage.graphs
            sage: M.inverse_of_unit()   # this was very slow, now 1s                    # needs sage.combinat sage.graphs
            429 x 429 sparse matrix over Integer Ring...

            sage: m = matrix(Zmod(2**2), 1, 1, [1], sparse=True)
            sage: mi = ~m; mi
            [1]
            sage: mi.parent()
            Full MatrixSpace of 1 by 1 sparse matrices over Ring of integers modulo 4
        """
        n = self.nrows()
        if n != self.ncols():
            raise ArithmeticError("self must be a square matrix")

        R = self.base_ring()
        if algorithm is None and R in _Fields:
            return ~self
        elif algorithm is None and isinstance(R, sage.rings.abc.IntegerModRing):
            # Finite fields are handled above.
            # This is "easy" in that we either get an error or
            # the right answer. Note that of course there
            # could be a much faster algorithm, e.g., using
            # CRT or p-adic lifting.
            try:
                return (~self.lift_centered()).change_ring(R)
            except (TypeError, ZeroDivisionError):
                raise ZeroDivisionError("input matrix must be nonsingular")
        elif algorithm is None and is_IntegerRing(R):
            try:
                return (~self).change_ring(R)
            except (TypeError, ZeroDivisionError):
                raise ZeroDivisionError("input matrix must be nonsingular")
        elif algorithm is None or algorithm == "df":
            d = self.det()
            if d.is_one():
                dinv = d
            elif not d.is_unit():
                raise ArithmeticError("non-invertible matrix")
            else:
                dinv = d.inverse_of_unit()

            return dinv * self.adjugate()
        else:
            raise ValueError('algorithm can only be "df"')

    def __pos__(self):
        """
        Return +self, which is just self, of course.

        EXAMPLES::

            sage: a = matrix(ZZ,2,range(4))
            sage: +a
            [0 1]
            [2 3]
            sage: a.__pos__()
            [0 1]
            [2 3]
        """
        return self

    def __pow__(self, n, ignored):
        """
        EXAMPLES::

            sage: MS = MatrixSpace(QQ, 3, 3)
            sage: A = MS([0, 0, 1, 1, 0, '-2/11', 0, 1, '-3/11'])
            sage: A * A^(-1) == 1
            True
            sage: A^4
            [      -3/11     -13/121   1436/1331]
            [    127/121   -337/1331 -4445/14641]
            [    -13/121   1436/1331 -8015/14641]
            sage: A.__pow__(4)
            [      -3/11     -13/121   1436/1331]
            [    127/121   -337/1331 -4445/14641]
            [    -13/121   1436/1331 -8015/14641]

        Sage follows Python's convention 0^0 = 1, as each of the following
        examples show::

            sage: a = Matrix([[1,0],[0,0]]); a
            [1 0]
            [0 0]
            sage: a^0 # lower right entry is 0^0
            [1 0]
            [0 1]
            sage: Matrix([[0]])^0
            [1]
            sage: 0^0
            1

        Non-integer (symbolic) exponents are also supported::

            sage: k = var('k')                                                          # needs sage.symbolic
            sage: A = matrix([[2, -1], [1,  0]])
            sage: A^(2*k+1)                                                             # needs sage.symbolic
            [ 2*k + 2 -2*k - 1]
            [ 2*k + 1     -2*k]
        """
        from sage.structure.element import Expression

        if not self.is_square():
            raise ArithmeticError("self must be a square matrix")
        if ignored is not None:
            raise RuntimeError("__pow__ third argument not used")
        if isinstance(n, Expression):
            from sage.matrix.matrix2 import _matrix_power_symbolic
            return _matrix_power_symbolic(self, n)
        return generic_power(self, n)

    ###################################################
    # Comparison
    ###################################################
    def __hash__(self):
        """
        Return the hash of this matrix.

        Equal matrices should have equal hashes, even if one is sparse
        and the other is dense. We also ensure that zero matrices hash
        to zero and that scalar matrices have the same hash as the
        scalar.

        EXAMPLES::

            sage: m = matrix(2, range(24), sparse=True)
            sage: m.set_immutable()
            sage: hash(m)
            3327233128576517516  # 64-bit
            -373881460           # 32-bit

        ::

            sage: d = m.dense_matrix()
            sage: d.set_immutable()
            sage: hash(m) == hash(d)
            True

        ::

            sage: R.<x> = ZZ[]
            sage: M = matrix(R, 10, 20); M.set_immutable()
            sage: hash(M)
            0
            sage: M = matrix(R, 10, 10, x); M.set_immutable()
            sage: hash(M) == hash(x)
            True
        """
        if not self._is_immutable:
            raise TypeError("mutable matrices are unhashable")
        if self.hash != -1:
            return self.hash
        cdef long h = self._hash_()
        self.hash = h
        return h

    cdef long _hash_(self) except -1:
        """
        Implementation of hash function.

        AUTHOR: Jeroen Demeyer
        """
        cdef long C[5]
        self.get_hash_constants(C)

        # The hash is of the form
        #
        #     sum_{i,j} F(i,j) * hash(M[i,j])
        #
        # The fact that it is a sum means that it can be computed in
        # any order, which is useful for sparse matrices or other
        # matrix implementations.
        #
        # Entries which have zero hash do not contribute to the matrix
        # hash. This is again useful for sparse matrices, where we can
        # safely skip the zero entries (assuming that the hash of the
        # zero element is zero, which should be the case)
        #
        # To get a predictable hash for scalar matrices, some tricks
        # are needed. First of all, we compute F(i,j) as k xor l, where
        # l is zero for diagonal entries and where k (which depends only
        # on the row) is called the row multiplier.
        #
        # So the hash of a scalar matrix is the sum of all row
        # multipliers times the hash of the scalar. Therefore, the hash
        # of a scalar matrix equals the hash of the scalar if the sum of
        # all row multipliers is 1. We choose the constants (see
        # get_hash_constants()) such that this in indeed the case.
        # Actually, this is not the complete story: we additionally
        # multiply all row constants with some random value C[2] and
        # then at the end we multiply with C[2]^-1 = C[4].
        # This gives better mixing.
        #
        # The value for l in the loop below is not so important: it
        # must be zero if i == j and sufficiently complicated to avoid
        # hash collisions.
        cdef long h = 0, k, l
        cdef Py_ssize_t i, j
        for i in range(self._nrows):
            k = C[0] if i == 0 else C[1] + C[2] * i
            for j in range(self._ncols):
                sig_check()
                l = C[3] * (i - j) * (i ^ j)
                h += (k ^ l) * hash(self.get_unsafe(i, j))
        h *= C[4]

        if h == -1:
            return -2
        return h

    cdef void get_hash_constants(self, long C[5]):
        """
        Get constants for the hash algorithm.
        """
        cdef long m = self._nrows
        cdef long n = self._ncols

        # XKCD-221 compliant random numbers
        C[1] = 0x6951766c055d2c0a
        C[2] = 0x1155b61baeb88b61  # must be odd
        C[3] = 0x0d58d3c0539376c1  # should be odd

        # Multiplicative inverse of C[2] mod 2^64
        C[4] = 0x7c7067f7da6758a1

        # Change some of these constants such that matrices with the
        # same entries but a different size have different hashes.
        # C[2] must be the same for all square matrices though.
        C[1] *= n + C[1] * m
        C[2] += (n - m) * ((C[3] * m) ^ n)

        # The k in the hashing loop is called the row multiplier. For
        # the i-th row with i > 0, this is (C[1] + C[2]*i). We choose
        # C[0] (the row multiplier for the 0-th row) such that the sum
        # of all row multipliers is C[2].
        #
        # This way, the row multiplier is never a small number in
        # absolute value and the row multipliers depend on the size of
        # the matrix.

        # mm = m * (m - 1)/2 computed correctly mod 2^wordsize.
        cdef long mm = (m // 2) * ((m - 1) | 1)

        # C[0] = (1 - m * (m - 1)/2) * C[2] - (m - 1) * C[1]
        C[0] = (1 - mm) * C[2] - (m - 1) * C[1]

    cpdef _richcmp_(left, right, int op):
        """
        Compare two matrices.

        Matrices are compared in lexicographic order on the underlying list
        of coefficients. A dense matrix and a sparse matrix are equal if
        their coefficients are the same.

        EXAMPLES: EXAMPLE comparing sparse and dense matrices::

            sage: matrix(QQ,2,range(4)) == matrix(QQ,2,range(4),sparse=True)
            True
            sage: matrix(QQ,2,range(4)) == matrix(QQ,2,range(4),sparse=True)
            True

        Dictionary order::

            sage: matrix(ZZ,2,[1,2,3,4]) < matrix(ZZ,2,[3,2,3,4])
            True
            sage: matrix(ZZ,2,[1,2,3,4]) > matrix(ZZ,2,[3,2,3,4])
            False
            sage: matrix(ZZ,2,[0,2,3,4]) < matrix(ZZ,2,[0,3,3,4], sparse=True)
            True
        """
        raise NotImplementedError  # this is defined in the derived classes

    def __bool__(self):
        """
        EXAMPLES::

            sage: M = Matrix(ZZ, 2, 2, [0, 0, 0, 0])
            sage: bool(M)
            False
            sage: M = Matrix(ZZ, 2, 2, [1, 2, 3, 5])
            sage: bool(M)
            True
        """
        cdef Py_ssize_t i, j
        for i from 0 <= i < self._nrows:
            for j from 0 <= j < self._ncols:
                if not self.get_is_zero_unsafe(i,j):
                    return True
        return False

    cdef int _strassen_default_cutoff(self, Matrix right) except -2:
        return -1

    cdef int _strassen_default_echelon_cutoff(self) except -2:
        return -1

#######################
# Unpickling
#######################

def unpickle(cls, parent, immutability, cache, data, version):
    r"""
    Unpickle a matrix. This is only used internally by Sage. Users
    should never call this function directly.

    EXAMPLES: We illustrating saving and loading several different
    types of matrices.

    OVER `\ZZ`::

        sage: A = matrix(ZZ,2,range(4))
        sage: loads(dumps(A)) # indirect doctest
        [0 1]
        [2 3]

    Sparse OVER `\QQ`:

    Dense over `\QQ[x,y]`:

    Dense over finite field.
    """
    cdef Matrix A
    A = cls.__new__(cls, parent, 0,0,0)
    A._parent = parent  # make sure -- __new__ doesn't have to set it, but unpickle may need to know.
    A._nrows = parent.nrows()
    A._ncols = parent.ncols()
    A._is_immutable = immutability
    A._base_ring = parent.base_ring()
    A._cache = cache
    if version >= 0:
        A._unpickle(data, version)
    else:
        A._unpickle_generic(data, version)
    return A


def set_max_rows(n):
    """
    Sets the global variable max_rows (which is used in deciding how to output a matrix).

    EXAMPLES::

        sage: from sage.matrix.matrix0 import set_max_rows
        sage: set_max_rows(20)
        doctest:...: DeprecationWarning: 'set_max_rows' is replaced by 'matrix.options.max_rows'
        See https://github.com/sagemath/sage/issues/30552 for details.

    """
    from sage.misc.superseded import deprecation
    deprecation(30552, "'set_max_rows' is replaced by 'matrix.options.max_rows'")
    from .constructor import options
    options.max_rows = n-1

def set_max_cols(n):
    """
    Sets the global variable max_cols (which is used in deciding how to output a matrix).

    EXAMPLES::

        sage: from sage.matrix.matrix0 import set_max_cols
        sage: set_max_cols(50)
        doctest:...: DeprecationWarning: 'set_max_cols' is replaced by 'matrix.options.max_cols'
        See https://github.com/sagemath/sage/issues/30552 for details.

    """
    from sage.misc.superseded import deprecation
    deprecation(30552, "'set_max_cols' is replaced by 'matrix.options.max_cols'")
    from .constructor import options
    options.max_cols = n-1<|MERGE_RESOLUTION|>--- conflicted
+++ resolved
@@ -5813,12 +5813,8 @@
             Traceback (most recent call last):
             ...
             ArithmeticError: self must be a square matrix
-<<<<<<< HEAD
-
-            sage: matrix(RR, 1, 1, [2]).inverse_of_unit()
-=======
+
             sage: matrix(RR, 1, 1, [2]).inverse_of_unit()                               # needs sage.libs.singular
->>>>>>> aa50c317
             Traceback (most recent call last):
             ...
             ArithmeticError: non-invertible matrix
