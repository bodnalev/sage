--- conflicted
+++ resolved
@@ -1,12 +1,3 @@
-<<<<<<< HEAD
-if [ "x$SAGE_LOCAL" = x ]; then
-    echo >&2 "SAGE_LOCAL undefined ... exiting"
-    echo >&2 "Maybe run 'sage -sh'?"
-    exit 1
-fi
-
-=======
->>>>>>> 88ffc894
 # Make sure that we prefer Sage's mpir library over system-wide gmp/mpir installs
 export CXXFLAGS="$CXXFLAGS -I$SAGE_LOCAL/include"
 
