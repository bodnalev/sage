--- conflicted
+++ resolved
@@ -266,23 +266,15 @@
         # Initialization of the components w.r.t the current basis of the zero
         # elements of all tensor modules constructed up to now (including the
         # base module itself, since it is considered as a type-(1,0) tensor
-<<<<<<< HEAD
-        # module)
-=======
         # module):
->>>>>>> a2e82e15
         for t in fmodule._tensor_modules.values():
             t._zero_element._components[self] = t._zero_element._new_comp(self)
                                # (since new components are initialized to zero)
         # Initialization of the components w.r.t the current basis of the zero
-<<<<<<< HEAD
-        # elements of all exterior powers constructed up to now
-=======
         # elements of all exterior powers of the module and its dual
         # constructed up to now:
         for t in fmodule._exterior_powers.values():
             t._zero_element._components[self] = t._zero_element._new_comp(self)
->>>>>>> a2e82e15
         for t in fmodule._dual_exterior_powers.values():
             t._zero_element._components[self] = t._zero_element._new_comp(self)
         # The dual basis:
