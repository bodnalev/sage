r"""
Isogenies

An isogeny `\varphi: E_1\to E_2` between two elliptic curves `E_1` and
`E_2` is a morphism of curves that sends the origin of `E_1` to the
origin of `E_2`. Such a morphism is automatically a morphism of group
schemes and the kernel is a finite subgroup scheme of `E_1`.  Such a
subscheme can either be given by a list of generators, which have to
be torsion points, or by a polynomial in the coordinate `x` of the
Weierstrass equation of `E_1`.

The usual way to create and work with isogenies is illustrated with
the following example::

    sage: k = GF(11)
    sage: E = EllipticCurve(k,[1,1])
    sage: Q = E(6,5)
    sage: phi = E.isogeny(Q)
    sage: phi
    Isogeny of degree 7 from Elliptic Curve defined by y^2 = x^3 + x + 1 over Finite Field of size 11 to Elliptic Curve defined by y^2 = x^3 + 7*x + 8 over Finite Field of size 11
    sage: P = E(4,5)
    sage: phi(P)
    (10 : 0 : 1)
    sage: phi.codomain()
    Elliptic Curve defined by y^2 = x^3 + 7*x + 8 over Finite Field of size 11
    sage: phi.rational_maps()
    ((x^7 + 4*x^6 - 3*x^5 - 2*x^4 - 3*x^3 + 3*x^2 + x - 2)/(x^6 + 4*x^5 - 4*x^4 - 5*x^3 + 5*x^2), (x^9*y - 5*x^8*y - x^7*y + x^5*y - x^4*y - 5*x^3*y - 5*x^2*y - 2*x*y - 5*y)/(x^9 - 5*x^8 + 4*x^6 - 3*x^4 + 2*x^3))

The functions directly accessible from an elliptic curve ``E`` over a
field are ``isogeny`` and ``isogeny_codomain``.

The most useful functions that apply to isogenies are

- ``codomain``
- ``degree``
- ``domain``
- ``dual``
- ``rational_maps``
- ``kernel_polynomial``

.. Warning::

   Only cyclic, separable isogenies are implemented (except for [2]). Some
   algorithms may need the isogeny to be normalized.

AUTHORS:

- Daniel Shumow <shumow@gmail.com>: 2009-04-19: initial version

- Chris Wuthrich : 7/09: changes: add check of input, not the full list is needed.
  10/09: eliminating some bugs.

"""

#*****************************************************************************
#       Copyright (C) 2009 Daniel Shumow <shumow@gmail.com>
#
#  Distributed under the terms of the GNU General Public License (GPL)
#                  http://www.gnu.org/licenses/
#*****************************************************************************

from copy import copy

from sage.categories import homset

from sage.categories.morphism import Morphism

from sage.rings.polynomial.polynomial_ring_constructor import PolynomialRing
from sage.rings.polynomial.polynomial_ring import polygen
from sage.rings.all import Integer, ZZ
from sage.rings.laurent_series_ring import LaurentSeriesRing
from sage.rings.polynomial.polynomial_element import is_Polynomial
from sage.schemes.elliptic_curves.all import EllipticCurve
from sage.schemes.elliptic_curves.ell_generic import is_EllipticCurve

from sage.rings.number_field.number_field_base import is_NumberField

from sage.rings.rational_field import is_RationalField, QQ

from sage.schemes.elliptic_curves.weierstrass_morphism import WeierstrassIsomorphism

from sage.sets.set import Set

from sage.misc.cachefunc import cached_function

#
# Private function for parsing input to determine the type of
# algorithm
#
def isogeny_determine_algorithm(E, kernel, codomain, degree, model):
    r"""
    Helper function that allows the various isogeny functions to infer
    the algorithm type from the parameters passed in.

    If ``kernel`` is a list of points on the EllipticCurve `E`, then
    we assume the algorithm to use is Velu.

    If ``kernel`` is a list of coefficients or a univariate polynomial
    we try to use the Kohel's algorithms.

    EXAMPLES:

    This helper function will be implicitly called by the following examples::

        sage: R.<x> = GF(5)[]
        sage: E = EllipticCurve(GF(5), [0,0,0,1,0])
        sage: phi = EllipticCurveIsogeny(E, x+3)
        sage: phi2 = EllipticCurveIsogeny(E, [GF(5)(3),GF(5)(1)])
        sage: phi == phi2
        True
        sage: phi3 = EllipticCurveIsogeny(E,  E((2,0)) )
        sage: phi3 == phi2
        True
        sage: from sage.schemes.elliptic_curves.ell_curve_isogeny import isogeny_determine_algorithm
        sage: isogeny_determine_algorithm(E, x+3, None, None, None)
        'kohel'
        sage: isogeny_determine_algorithm(E, [3, 1], None, None, None)
        'kohel'
        sage: isogeny_determine_algorithm(E, E((2,0)), None, None, None)
        'velu'

    """

    kernel_is_list = isinstance(kernel, list)

    if not kernel_is_list and kernel in E :
        kernel = [kernel]
        kernel_is_list = True

    if (is_Polynomial(kernel) or ( kernel_is_list) and (kernel[0] in E.base_ring()) ):
        algorithm = "kohel"
    elif (kernel_is_list) and (kernel[0] in E): # note that if kernel[0] is on an extension of E this condition will be false
        algorithm = "velu"
    else:
        raise ValueError("Invalid Parameters to EllipticCurveIsogeny constructor.")

    return algorithm


def isogeny_codomain_from_kernel(E, kernel, degree=None):
    r"""
    This function computes the isogeny codomain given a kernel.

    INPUT:

    - ``E`` - The domain elliptic curve.

    - ``kernel`` - Either a list of points in the kernel of the isogeny, or a
                   kernel polynomial (specified as a either a univariate
                   polynomial or a coefficient list.)

    - ``degree`` - an integer, (default:``None``)  optionally specified degree
                   of the kernel.

    OUTPUT:

    (elliptic curve) the codomain of the separable normalized isogeny
    from this kernel

    EXAMPLES::

        sage: from sage.schemes.elliptic_curves.ell_curve_isogeny import isogeny_codomain_from_kernel
        sage: E = EllipticCurve(GF(7), [1,0,1,0,1])
        sage: R.<x> = GF(7)[]
        sage: isogeny_codomain_from_kernel(E, [4,1], degree=3)
        Elliptic Curve defined by y^2 + x*y + y = x^3 + 4*x + 6 over Finite Field of size 7
        sage: EllipticCurveIsogeny(E, [4,1]).codomain() == isogeny_codomain_from_kernel(E, [4,1], degree=3)
        True
        sage: isogeny_codomain_from_kernel(E, x^3 + x^2 + 4*x + 3)
        Elliptic Curve defined by y^2 + x*y + y = x^3 + 4*x + 6 over Finite Field of size 7
        sage: isogeny_codomain_from_kernel(E, x^3 + 2*x^2 + 4*x + 3)
        Elliptic Curve defined by y^2 + x*y + y = x^3 + 5*x + 2 over Finite Field of size 7

        sage: E = EllipticCurve(GF(19), [1,2,3,4,5])
        sage: kernel_list = [E((15,10)), E((10,3)),E((6,5))]
        sage: isogeny_codomain_from_kernel(E, kernel_list)
        Elliptic Curve defined by y^2 + x*y + 3*y = x^3 + 2*x^2 + 3*x + 15 over Finite Field of size 19

    """

    algorithm = isogeny_determine_algorithm(E, kernel, None, degree, None);

    if ("velu"==algorithm):
        # if we are using Velu's formula, just instantiate the isogeny
        # and return the codomain
        codomain = EllipticCurveIsogeny(E, kernel).codomain()
    elif ("kohel"==algorithm):
        codomain = compute_codomain_kohel(E, kernel, degree)

    return codomain


def compute_codomain_formula(E, v, w):
    r"""
    Given parameters `v` and `w` (as in Velu / Kohel / etc formulas)
    computes the codomain curve.

    EXAMPLES:

    This formula is used by every Isogeny Instantiation::

        sage: E = EllipticCurve(GF(19), [1,2,3,4,5])
        sage: phi = EllipticCurveIsogeny(E, E((1,2)) )
        sage: phi.codomain()
        Elliptic Curve defined by y^2 + x*y + 3*y = x^3 + 2*x^2 + 9*x + 13 over Finite Field of size 19
        sage: from sage.schemes.elliptic_curves.ell_curve_isogeny import compute_codomain_formula
        sage: v = phi._EllipticCurveIsogeny__v
        sage: w = phi._EllipticCurveIsogeny__w
        sage: compute_codomain_formula(E, v, w)
        Elliptic Curve defined by y^2 + x*y + 3*y = x^3 + 2*x^2 + 9*x + 13 over Finite Field of size 19

    """

    a1,a2,a3,a4,a6 = E.ainvs()

    A4 = a4 - 5*v
    A6 = a6 - (a1**2 + 4*a2)*v - 7*w

    return EllipticCurve([a1, a2, a3, A4, A6])


def compute_vw_kohel_even_deg1(x0, y0, a1, a2, a4):
    r"""
    The formula for computing `v` and `w` using Kohel's formulas for
    isogenies of degree 2.

    EXAMPLES:

    This function will be implicitly called by the following example::

        sage: E = EllipticCurve(GF(19), [1,2,3,4,5])
        sage: phi = EllipticCurveIsogeny(E, [9,1])
        sage: phi
        Isogeny of degree 2 from Elliptic Curve defined by y^2 + x*y + 3*y = x^3 + 2*x^2 + 4*x + 5 over Finite Field of size 19 to Elliptic Curve defined by y^2 + x*y + 3*y = x^3 + 2*x^2 + 9*x + 8 over Finite Field of size 19
        sage: from sage.schemes.elliptic_curves.ell_curve_isogeny import compute_vw_kohel_even_deg1
        sage: a1,a2,a3,a4,a6 = E.ainvs()
        sage: x0 = -9
        sage: y0 = -(a1*x0 + a3)/2
        sage: compute_vw_kohel_even_deg1(x0, y0, a1, a2, a4)
        (18, 9)

    """

    v = (3*x0**2 + 2*a2*x0 + a4 - a1*y0)
    w = x0*v

    return (v,w)


def compute_vw_kohel_even_deg3(b2,b4,s1,s2,s3):
    r"""
    The formula for computing `v` and `w` using Kohel's formulas for
    isogenies of degree 3.

    EXAMPLES:

    This function will be implicitly called by the following example::

        sage: E = EllipticCurve(GF(19), [1,2,3,4,5])
        sage: R.<x> = GF(19)[]
        sage: phi = EllipticCurveIsogeny(E, x^3 + 7*x^2 + 15*x + 12)
        sage: phi
        Isogeny of degree 4 from Elliptic Curve defined by y^2 + x*y + 3*y = x^3 + 2*x^2 + 4*x + 5 over Finite Field of size 19 to Elliptic Curve defined by y^2 + x*y + 3*y = x^3 + 2*x^2 + 3*x + 15 over Finite Field of size 19
        sage: from sage.schemes.elliptic_curves.ell_curve_isogeny import compute_vw_kohel_even_deg3
        sage: (b2,b4) = (E.b2(), E.b4())
        sage: (s1, s2, s3) = (-7, 15, -12)
        sage: compute_vw_kohel_even_deg3(b2, b4, s1, s2, s3)
        (4, 7)

    """

    temp1 = (s1**2 - 2*s2)
    v = 3*temp1 + b2*s1/2 + 3*b4/2
    w = 3*(s1**3 - 3*s1*s2 + 3*s3) + b2*temp1/2 + b4*s1/2

    return (v,w)


def compute_vw_kohel_odd(b2,b4,b6,s1,s2,s3,n):
    r"""
    This function computes the `v` and `w` according to Kohel's formulas.

    EXAMPLES:

    This function will be implicitly called by the following example::

        sage: E = EllipticCurve(GF(19), [18,17,16,15,14])
        sage: R.<x> = GF(19)[]
        sage: phi = EllipticCurveIsogeny(E, x^3 + 14*x^2 + 3*x + 11)
        sage: phi
        Isogeny of degree 7 from Elliptic Curve defined by y^2 + 18*x*y + 16*y = x^3 + 17*x^2 + 15*x + 14 over Finite Field of size 19 to Elliptic Curve defined by y^2 + 18*x*y + 16*y = x^3 + 17*x^2 + 18*x + 18 over Finite Field of size 19
        sage: from sage.schemes.elliptic_curves.ell_curve_isogeny import compute_vw_kohel_odd
        sage: (b2,b4,b6) = (E.b2(), E.b4(), E.b6())
        sage: (s1,s2,s3) = (-14,3,-11)
        sage: compute_vw_kohel_odd(b2,b4,b6,s1,s2,s3,3)
        (7, 1)

    """

    v = 6*(s1**2 - 2*s2) + b2*s1 + n*b4
    w = 10*(s1**3 - 3*s1*s2 + 3*s3) + 2*b2*(s1**2 - 2*s2) + 3*b4*s1 + n*b6

    return (v,w)


def compute_codomain_kohel(E, kernel, degree):
    r"""
    This function computes the codomain from the kernel polynomial as
    per Kohel's formulas.

    EXAMPLES::

        sage: from sage.schemes.elliptic_curves.ell_curve_isogeny import compute_codomain_kohel
        sage: E = EllipticCurve(GF(19), [1,2,3,4,5])
        sage: phi = EllipticCurveIsogeny(E, [9,1])
        sage: phi.codomain() == isogeny_codomain_from_kernel(E, [9,1])
        True
        sage: compute_codomain_kohel(E, [9,1], 2)
        Elliptic Curve defined by y^2 + x*y + 3*y = x^3 + 2*x^2 + 9*x + 8 over Finite Field of size 19
        sage: R.<x> = GF(19)[]
        sage: E = EllipticCurve(GF(19), [18,17,16,15,14])
        sage: phi = EllipticCurveIsogeny(E, x^3 + 14*x^2 + 3*x + 11)
        sage: phi.codomain() == isogeny_codomain_from_kernel(E, x^3 + 14*x^2 + 3*x + 11)
        True
        sage: compute_codomain_kohel(E, x^3 + 14*x^2 + 3*x + 11, 7)
        Elliptic Curve defined by y^2 + 18*x*y + 16*y = x^3 + 17*x^2 + 18*x + 18 over Finite Field of size 19
        sage: E = EllipticCurve(GF(19), [1,2,3,4,5])
        sage: phi = EllipticCurveIsogeny(E, x^3 + 7*x^2 + 15*x + 12)
        sage: isogeny_codomain_from_kernel(E, x^3 + 7*x^2 + 15*x + 12) == phi.codomain()
        True
        sage: compute_codomain_kohel(E, x^3 + 7*x^2 + 15*x + 12,4)
        Elliptic Curve defined by y^2 + x*y + 3*y = x^3 + 2*x^2 + 3*x + 15 over Finite Field of size 19

    NOTES:

        This function uses the formulas of Section 2.4 of [K96].

    REFERENCES:

    - [K96] Kohel, "Endomorphism Rings of Elliptic Curves over Finite Fields"

    """

    # First set up the polynomial ring

    base_field = E.base_ring()

    if (is_Polynomial(kernel)):
        psi = kernel
        kernel_list = psi.list()
        poly_ring = psi.parent()
        x = psi.variables()[0]
    elif isinstance(kernel, list) and (kernel[0] in base_field):
        kernel_list = kernel
        poly_ring = base_field.polynomial_ring()
        psi = poly_ring(kernel_list)
        x = poly_ring.gen()
    else:
        raise ValueError("input not of correct type")


    # next determine the even / odd part of the isogeny
    psi_2tor = two_torsion_part(E, poly_ring, psi, degree)

    if (0 != psi_2tor.degree()): # even degree case

        psi_quo = poly_ring(psi/psi_2tor)

        if (0 != psi_quo.degree()):
            raise ArithmeticError("For basic Kohel's algorithm, if the kernel degree is even then the kernel must be contained in the two torsion.")

        n = psi_2tor.degree()

        if (1 == n):

            a1,a2,a3,a4,a6 = E.ainvs()

            x0 = -psi_2tor.constant_coefficient()

            # determine y0
            if (2 == base_field.characteristic()):
                y0 = (x0**3 + a2*x0**2 + a4*x0 + a6).sqrt()
            else:
                y0 = -(a1*x0 + a3)/2

            (v,w) = compute_vw_kohel_even_deg1(x0,y0,a1,a2,a4)

        elif (3 == n):

            b2 = E.b2()
            b4 = E.b4()

            s = psi_2tor.list()
            s1 = -s[n-1]
            s2 = s[n-2]
            s3 = -s[n-3]

            (v,w) = compute_vw_kohel_even_deg3(b2,b4,s1,s2,s3)

    else:

        n = psi.degree()

        b2 = E.b2()
        b4 = E.b4()
        b6 = E.b6()

        s1 = 0; s2 = 0; s3 = 0

        if (1 <= n):
            s1 = -kernel_list[n-1]

        if (2 <= n):
            s2 = kernel_list[n-2]

        if (3 <= n):
            s3 = -kernel_list[n-3]

        # initializing these allows us to calculate E2.
        (v,w) = compute_vw_kohel_odd(b2,b4,b6,s1,s2,s3,n);

    return compute_codomain_formula(E, v, w)


def two_torsion_part(E, poly_ring, psi, degree):
    r"""

    Returns the greatest common divisor of ``psi`` and the 2 torsion
    polynomial of `E`.

    EXAMPLES:

    Every function that computes the kernel polynomial via Kohel's
    formulas will call this function::

        sage: E = EllipticCurve(GF(19), [1,2,3,4,5])
        sage: R.<x> = GF(19)[]
        sage: phi = EllipticCurveIsogeny(E, x + 13)
        sage: isogeny_codomain_from_kernel(E, x + 13) == phi.codomain()
        True
        sage: from sage.schemes.elliptic_curves.ell_curve_isogeny import two_torsion_part
        sage: two_torsion_part(E, R, x+13, 2)
        x + 13

    """
    if (None==degree) or (0 == degree % 2):

        x = poly_ring.gens()[0]
        psi_2 = E.two_division_polynomial(x)
        psi_G = poly_ring(psi.gcd(psi_2))

    else:

        psi_G = poly_ring(1)

    return psi_G


class EllipticCurveIsogeny(Morphism):
    r"""
    Class Implementing Isogenies of Elliptic Curves

    This class implements cyclic, separable, normalized isogenies of
    elliptic curves.

    Several different algorithms for computing isogenies are
    available.  These include:

    - Velu's Formulas: Velu's original formulas for computing
      isogenies.  This algorithm is selected by giving as the
      ``kernel`` parameter a list of points which generate a finite
      subgroup.

    - Kohel's Formulas: Kohel's original formulas for computing
      isogenies.  This algorithm is selected by giving as the
      ``kernel`` parameter a monic polynomial (or a coefficient list
      (little endian)) which will define the kernel of the isogeny.

    INPUT:

    - ``E``         - an elliptic curve, the domain of the isogeny to
                      initialize.

    - ``kernel``    - a kernel, either a point in ``E``, a list of points
                      in ``E``, a monic kernel polynomial, or ``None``.
                      If initializing from a domain/codomain, this must be
                      set to None.

    - ``codomain``  - an elliptic curve (default:``None``).  If ``kernel``
                      is ``None``, then this must be the codomain of a cyclic,
                      separable, normalized isogeny, furthermore, ``degree``
                      must be the degree of the isogeny from ``E`` to
                      ``codomain``. If ``kernel`` is not ``None``, then this
                      must be isomorphic to the codomain of the cyclic normalized
                      separable isogeny defined by ``kernel``, in this case, the
                      isogeny is post composed with an isomorphism so that this
                      parameter is the codomain.

    - ``degree``    - an integer (default:``None``).
                      If ``kernel`` is ``None``, then this is the degree of the
                      isogeny from ``E`` to ``codomain``.
                      If ``kernel`` is not ``None``, then this is used to determine
                      whether or not to skip a gcd of the kernel polynomial with the
                      two torsion polynomial of ``E``.

    - ``model``     - a string (default:``None``).  Only supported variable is
                      ``minimal``, in which case if ``E`` is a curve over the
                      rationals, then the codomain is set to be the unique global
                      minimum model.

    - ``check`` (default: ``True``) checks if the input is valid to define an isogeny

    EXAMPLES:

    A simple example of creating an isogeny of a field of small
    characteristic::

        sage: E = EllipticCurve(GF(7), [0,0,0,1,0])
        sage: phi = EllipticCurveIsogeny(E, E((0,0)) ); phi
        Isogeny of degree 2 from Elliptic Curve defined by y^2 = x^3 + x over Finite Field of size 7 to Elliptic Curve defined by y^2 = x^3 + 3*x over Finite Field of size 7
        sage: phi.degree() == 2
        True
        sage: phi.kernel_polynomial()
        x
        sage: phi.rational_maps()
        ((x^2 + 1)/x, (x^2*y - y)/x^2)
        sage: phi == loads(dumps(phi))  # known bug
        True

    A more complicated example of a characteristic 2 field::

        sage: E = EllipticCurve(GF(2^4,'alpha'), [0,0,1,0,1])
        sage: P = E((1,1))
        sage: phi_v = EllipticCurveIsogeny(E, P); phi_v
        Isogeny of degree 3 from Elliptic Curve defined by y^2 + y = x^3 + 1 over Finite Field in alpha of size 2^4 to Elliptic Curve defined by y^2 + y = x^3 over Finite Field in alpha of size 2^4
        sage: phi_ker_poly = phi_v.kernel_polynomial()
        sage: phi_ker_poly
        x + 1
        sage: ker_poly_list = phi_ker_poly.list()
        sage: phi_k = EllipticCurveIsogeny(E, ker_poly_list)
        sage: phi_k == phi_v
        True
        sage: phi_k.rational_maps()
        ((x^3 + x + 1)/(x^2 + 1), (x^3*y + x^2*y + x*y + x + y)/(x^3 + x^2 + x + 1))
        sage: phi_v.rational_maps()
        ((x^3 + x + 1)/(x^2 + 1), (x^3*y + x^2*y + x*y + x + y)/(x^3 + x^2 + x + 1))
        sage: phi_k.degree() == phi_v.degree()
        True
        sage: phi_k.degree()
        3
        sage: phi_k.is_separable()
        True
        sage: phi_v(E(0))
        (0 : 1 : 0)
        sage: alpha = E.base_field().gen()
        sage: Q = E((0, alpha*(alpha + 1)))
        sage: phi_v(Q)
        (1 : alpha^2 + alpha : 1)
        sage: phi_v(P) == phi_k(P)
        True
        sage: phi_k(P) == phi_v.codomain()(0)
        True

    We can create an isogeny that has kernel equal to the full 2
    torsion::

        sage: E = EllipticCurve(GF(3), [0,0,0,1,1])
        sage: ker_list = E.division_polynomial(2).list()
        sage: phi = EllipticCurveIsogeny(E, ker_list); phi
        Isogeny of degree 4 from Elliptic Curve defined by y^2 = x^3 + x + 1 over Finite Field of size 3 to Elliptic Curve defined by y^2 = x^3 + x + 1 over Finite Field of size 3
        sage: phi(E(0))
        (0 : 1 : 0)
        sage: phi(E((0,1)))
        (1 : 0 : 1)
        sage: phi(E((0,2)))
        (1 : 0 : 1)
        sage: phi(E((1,0)))
        (0 : 1 : 0)
        sage: phi.degree()
        4

    We can also create trivial isogenies with the trivial kernel::

        sage: E = EllipticCurve(GF(17), [11, 11, 4, 12, 10])
        sage: phi_v = EllipticCurveIsogeny(E, E(0))
        sage: phi_v.degree()
        1
        sage: phi_v.rational_maps()
        (x, y)
        sage: E == phi_v.codomain()
        True
        sage: P = E.random_point()
        sage: phi_v(P) == P
        True

        sage: E = EllipticCurve(GF(31), [23, 1, 22, 7, 18])
        sage: phi_k = EllipticCurveIsogeny(E, [1])
        sage: phi_k
        Isogeny of degree 1 from Elliptic Curve defined by y^2 + 23*x*y + 22*y = x^3 + x^2 + 7*x + 18 over Finite Field of size 31 to Elliptic Curve defined by y^2 + 23*x*y + 22*y = x^3 + x^2 + 7*x + 18 over Finite Field of size 31
        sage: phi_k.degree()
        1
        sage: phi_k.rational_maps()
        (x, y)
        sage: phi_k.codomain() == E
        True
        sage: phi_k.kernel_polynomial()
        1
        sage: P = E.random_point(); P == phi_k(P)
        True

    Velu and Kohel also work in characteristic 0::

        sage: E = EllipticCurve(QQ, [0,0,0,3,4])
        sage: P_list = E.torsion_points()
        sage: phi = EllipticCurveIsogeny(E, P_list)
        sage: phi
        Isogeny of degree 2 from Elliptic Curve defined by y^2 = x^3 + 3*x + 4 over Rational Field to Elliptic Curve defined by y^2 = x^3 - 27*x + 46 over Rational Field
        sage: P = E((0,2))
        sage: phi(P)
        (6 : -10 : 1)
        sage: phi_ker_poly = phi.kernel_polynomial()
        sage: phi_ker_poly
        x + 1
        sage: ker_poly_list = phi_ker_poly.list()
        sage: phi_k = EllipticCurveIsogeny(E, ker_poly_list); phi_k
        Isogeny of degree 2 from Elliptic Curve defined by y^2 = x^3 + 3*x + 4 over Rational Field to Elliptic Curve defined by y^2 = x^3 - 27*x + 46 over Rational Field
        sage: phi_k(P) == phi(P)
        True
        sage: phi_k == phi
        True
        sage: phi_k.degree()
        2
        sage: phi_k.is_separable()
        True

    A more complicated example over the rationals (of odd degree)::

        sage: E = EllipticCurve('11a1')
        sage: P_list = E.torsion_points()
        sage: phi_v = EllipticCurveIsogeny(E, P_list); phi_v
        Isogeny of degree 5 from Elliptic Curve defined by y^2 + y = x^3 - x^2 - 10*x - 20 over Rational Field to Elliptic Curve defined by y^2 + y = x^3 - x^2 - 7820*x - 263580 over Rational Field
        sage: P = E((16,-61))
        sage: phi_v(P)
        (0 : 1 : 0)
        sage: ker_poly = phi_v.kernel_polynomial(); ker_poly
        x^2 - 21*x + 80
        sage: ker_poly_list = ker_poly.list()
        sage: phi_k = EllipticCurveIsogeny(E, ker_poly_list); phi_k
        Isogeny of degree 5 from Elliptic Curve defined by y^2 + y = x^3 - x^2 - 10*x - 20 over Rational Field to Elliptic Curve defined by y^2 + y = x^3 - x^2 - 7820*x - 263580 over Rational Field
        sage: phi_k == phi_v
        True
        sage: phi_v(P) == phi_k(P)
        True
        sage: phi_k.is_separable()
        True

    We can also do this same example over the number field defined by
    the irreducible two torsion polynomial of `E`::

        sage: E = EllipticCurve('11a1')
        sage: P_list = E.torsion_points()
        sage: K.<alpha> = NumberField(x^3 - 2* x^2 - 40*x - 158)
        sage: EK = E.change_ring(K)
        sage: P_list = [EK(P) for P in P_list]
        sage: phi_v = EllipticCurveIsogeny(EK, P_list); phi_v
        Isogeny of degree 5 from Elliptic Curve defined by y^2 + y = x^3 + (-1)*x^2 + (-10)*x + (-20) over Number Field in alpha with defining polynomial x^3 - 2*x^2 - 40*x - 158 to Elliptic Curve defined by y^2 + y = x^3 + (-1)*x^2 + (-7820)*x + (-263580) over Number Field in alpha with defining polynomial x^3 - 2*x^2 - 40*x - 158
        sage: P = EK((alpha/2,-1/2))
        sage: phi_v(P)
        (122/121*alpha^2 + 1633/242*alpha - 3920/121 : -1/2 : 1)
        sage: ker_poly = phi_v.kernel_polynomial()
        sage: ker_poly
        x^2 - 21*x + 80
        sage: ker_poly_list = ker_poly.list()
        sage: phi_k = EllipticCurveIsogeny(EK, ker_poly_list)
        sage: phi_k
        Isogeny of degree 5 from Elliptic Curve defined by y^2 + y = x^3 + (-1)*x^2 + (-10)*x + (-20) over Number Field in alpha with defining polynomial x^3 - 2*x^2 - 40*x - 158 to Elliptic Curve defined by y^2 + y = x^3 + (-1)*x^2 + (-7820)*x + (-263580) over Number Field in alpha with defining polynomial x^3 - 2*x^2 - 40*x - 158
        sage: phi_v == phi_k
        True
        sage: phi_k(P) == phi_v(P)
        True
        sage: phi_k == phi_v
        True
        sage: phi_k.degree()
        5
        sage: phi_v.is_separable()
        True

    The following example shows how to specify an isogeny from domain
    and codomain::

        sage: E = EllipticCurve('11a1')
        sage: R.<x> = QQ[]
        sage: f = x^2 - 21*x + 80
        sage: phi = E.isogeny(f)
        sage: E2 = phi.codomain()
        sage: phi_s = EllipticCurveIsogeny(E, None, E2, 5)
        sage: phi_s
        Isogeny of degree 5 from Elliptic Curve defined by y^2 + y = x^3 - x^2 - 10*x - 20 over Rational Field to Elliptic Curve defined by y^2 + y = x^3 - x^2 - 7820*x - 263580 over Rational Field
        sage: phi_s == phi
        True
        sage: phi_s.rational_maps() == phi.rational_maps()
        True

    However only cyclic normalized isogenies can be constructed this
    way. So it won't find the isogeny [3]::

        sage: E.isogeny(None, codomain=E,degree=9)
        Traceback (most recent call last):
        ...
        ValueError: The two curves are not linked by a cyclic normalized isogeny of degree 9

    Also the presumed isogeny between the domain and codomain must be
    normalized::

        sage: E2.isogeny(None,codomain=E,degree=5)
        Traceback (most recent call last):
        ...
        ValueError: The two curves are not linked by a cyclic normalized isogeny of degree 5
        sage: phi.dual()
        Isogeny of degree 5 from Elliptic Curve defined by y^2 + y = x^3 - x^2 - 7820*x - 263580 over Rational Field to Elliptic Curve defined by y^2 + y = x^3 - x^2 - 10*x - 20 over Rational Field
        sage: phi.dual().is_normalized()
        False

    Here an example of a construction of a endomorphisms with cyclic
    kernel on a CM-curve::

        sage: K.<i> = NumberField(x^2+1)
        sage: E = EllipticCurve(K, [1,0])
        sage: RK.<X> = K[]
        sage: f = X^2 - 2/5*i + 1/5
        sage: phi= E.isogeny(f)
        sage: isom = phi.codomain().isomorphism_to(E)
        sage: phi.set_post_isomorphism(isom)
        sage: phi.codomain() == phi.domain()
        True
        sage: phi.rational_maps()
        (((4/25*i + 3/25)*x^5 + (4/5*i - 2/5)*x^3 - x)/(x^4 + (-4/5*i + 2/5)*x^2 + (-4/25*i - 3/25)),
         ((11/125*i + 2/125)*x^6*y + (-23/125*i + 64/125)*x^4*y + (141/125*i + 162/125)*x^2*y + (3/25*i - 4/25)*y)/(x^6 + (-6/5*i + 3/5)*x^4 + (-12/25*i - 9/25)*x^2 + (2/125*i - 11/125)))

    Domain and codomain tests (see :trac:`12880`)::

        sage: E = EllipticCurve(QQ, [0,0,0,1,0])
        sage: phi = EllipticCurveIsogeny(E,  E(0,0))
        sage: phi.domain() == E
        True
        sage: phi.codomain()
        Elliptic Curve defined by y^2 = x^3 - 4*x over Rational Field

        sage: E = EllipticCurve(GF(31), [1,0,0,1,2])
        sage: phi = EllipticCurveIsogeny(E, [17, 1])
        sage: phi.domain()
        Elliptic Curve defined by y^2 + x*y = x^3 + x + 2 over Finite Field of size 31
        sage: phi.codomain()
        Elliptic Curve defined by y^2 + x*y = x^3 + 24*x + 6 over Finite Field of size 31
    """

    ####################
    # member variables
    ####################

    __check = None
    #
    # variables common to all algorithms
    #
    __E1 = None  # domain curve
    __E2 = None  # codomain curve

    __degree = None

    __separable = True # This class only implements separable isogenies (for now.)

    __algorithm = None

    __this_hash = None

    __check = None
    #
    # pre isomorphism
    #
    __intermediate_domain = None
    __pre_isomorphism = None
    __prei_x_coord_ratl_map = None
    __prei_y_coord_ratl_map = None

    #
    # post isomorphism
    #

    __intermediate_codomain = None
    __post_isomorphism = None
    __posti_x_coord_ratl_map = None
    __posti_y_coord_ratl_map = None

    #
    # algebraic structs
    #
    __base_field = None
    __poly_ring = None
    __x_var = None
    __y_var = None

    #
    # Rational Maps
    #
    __rational_maps_initialized = False
    __X_coord_rational_map = None
    __Y_coord_rational_map = None

    #
    # The dual
    #
    __dual = None

    #
    # Kernel Data
    #

    __kernel_list = None  # list of elements in the kernel

    __kernel_polynomial_list = None # polynomial stored as a little endian list of coefficients

    __kernel_polynomial = None # polynomial with roots at x values for x-coordinate of points in the kernel

    __inner_kernel_polynomial = None # the inner kernel polynomial (ignoring preisomorphism)

    __n = None


    #
    # member variables common to Velu's formula
    #

    # we keep track of the 2 torsion and non2torsion separately
    __kernel_2tor = None
    __kernel_non2tor = None

    # variables used in Velu's formula (as well as Kohel's variant)
    __v = None
    __w = None


    #
    # member variables specific to Kohel's algorithm.
    #

    __psi = None # psi polynomial
    __phi = None # phi polynomial
    __omega = None # omega polynomial


    #
    # Python Special Functions
    #

    def __init__(self, E, kernel, codomain=None, degree=None, model=None, check=True):
        r"""
        Constructor for EllipticCurveIsogeny class.

        EXAMPLES::

            sage: E = EllipticCurve(GF(2), [0,0,1,0,1])
            sage: phi = EllipticCurveIsogeny(E, [1,1])
            sage: phi
            Isogeny of degree 3 from Elliptic Curve defined by y^2 + y = x^3 + 1 over Finite Field of size 2 to Elliptic Curve defined by y^2 + y = x^3 over Finite Field of size 2

            sage: E = EllipticCurve(GF(31), [0,0,0,1,0])
            sage: P = E((2,17))
            sage: phi = EllipticCurveIsogeny(E, P)
            sage: phi
            Isogeny of degree 8 from Elliptic Curve defined by y^2 = x^3 + x over Finite Field of size 31 to Elliptic Curve defined by y^2 = x^3 + 10*x + 28 over Finite Field of size 31

            sage: E = EllipticCurve('17a1')
            sage: phi = EllipticCurveIsogeny(E, [41/3, -55, -1, -1, 1])
            sage: phi
            Isogeny of degree 9 from Elliptic Curve defined by y^2 + x*y + y = x^3 - x^2 - x - 14 over Rational Field to Elliptic Curve defined by y^2 + x*y + y = x^3 - x^2 - 56*x - 10124 over Rational Field

            sage: E = EllipticCurve('37a1')
            sage: triv = EllipticCurveIsogeny(E, E(0))
            sage: triv
            Isogeny of degree 1 from Elliptic Curve defined by y^2 + y = x^3 - x over Rational Field to Elliptic Curve defined by y^2 + y = x^3 - x over Rational Field
            sage: triv.rational_maps()
            (x, y)

            sage: E = EllipticCurve('49a3')
            sage: R.<X> = QQ[]
            sage: EllipticCurveIsogeny(E,X^3-13*X^2-58*X+503,check=False)
            Isogeny of degree 7 from Elliptic Curve defined by y^2 + x*y = x^3 - x^2 - 107*x + 552 over Rational Field to Elliptic Curve defined by y^2 + x*y = x^3 - x^2 - 5252*x - 178837 over Rational Field

        """

        if not is_EllipticCurve(E):
            raise ValueError("E parameter must be an EllipticCurve.")

        if not isinstance(kernel, type([1,1])) and kernel in E :
            # a single point was given, we put it in a list
            # the first condition assures that [1,1] is treated as x+1
            kernel = [kernel]

        # if the kernel is None and the codomain isn't
        # calculate the kernel polynomial
        pre_isom = None
        post_isom = None

        self.__check = check

        if (kernel is None) and (codomain is not None):

            if (degree is None):
                raise ValueError("If specifying isogeny by domain and codomain, degree parameter must be set.")

            # save the domain/codomain: really used now (trac #7096)
            old_domain = E
            old_codomain = codomain

            (pre_isom, post_isom, E, codomain, kernel) = compute_sequence_of_maps(E, codomain, degree)

        self.__init_algebraic_structs(E)

        algorithm = isogeny_determine_algorithm(E, kernel, codomain, degree, model);

        self.__algorithm = algorithm

        if ("velu"==algorithm):
            self.__init_from_kernel_list(kernel)
        elif ("kohel"==algorithm):
            self.__init_from_kernel_polynomial(kernel, degree)

        self.__compute_E2()

        self.__setup_post_isomorphism(codomain, model)

        if (pre_isom is not None):
            self.set_pre_isomorphism(pre_isom)

        if (post_isom is not None):
            self.__set_post_isomorphism(old_codomain, post_isom)   #(trac #7096)

        # Inheritance house keeping

        self.__perform_inheritance_housekeeping()

        return


    def __call__(self, P, output_base_ring=None):
        r"""
        Function that implements the call-ability of elliptic curve
        isogenies.

        EXAMPLES::

            sage: E = EllipticCurve(GF(17), [1, 9, 5, 4, 3])
            sage: phi = EllipticCurveIsogeny(E, [6,13,1])
            sage: phi(E((1,0)))
            (15 : 13 : 1)

            sage: E = EllipticCurve(GF(23), [0,0,0,1,0])
            sage: phi = EllipticCurveIsogeny(E, E((0,0)))
            sage: phi(E((1,5)))
            (2 : 0 : 1)
            sage: phi(E(15,20), output_base_ring=GF(23^2,'alpha'))
            (12 : 1 : 1)

            sage: E = EllipticCurve(QQ, [0,0,0,3,0])
            sage: P = E((1,2))
            sage: phi = EllipticCurveIsogeny(E, [0,1])
            sage: phi(P)
            (4 : -4 : 1)
            sage: phi(-P)
            (4 : 4 : 1)

            sage: E = EllipticCurve(GF(17), [0,-1,0,-3,-1])
            sage: Q = E((16,0))
            sage: tau = E.isogeny([Q],E)
            sage: tau(Q)
            (0 : 1 : 0)

        TESTS (trac 10888)::

            sage: K.<th> = NumberField(x^2+3)
            sage: E = EllipticCurve(K,[7,0])
            sage: phi = E.isogeny(E(0,0))
            sage: P = E(-3,4*th)
            sage: phi(P)
            (-16/3 : 8/9*th : 1)
            sage: Q = phi(P)
            sage: phihat = phi.dual()
            sage: phihat(Q)
            (-1/48 : 127/576*th : 1)

        """
        E1 = self.__E1
        E_P = P.curve()
        change_output_ring = False

        # check that the parent curve of the input point is this curve
        # or that the point is on the same curve but whose base ring
        # is an extension of this ring
        if (E1 != E_P):
            if (E1.a_invariants() != E_P.a_invariants()) :
                raise ValueError("P must be on a curve with same Weierstrass model as the domain curve of this isogeny.")
            change_output_ring = True


        if(P.is_zero()):
            return self.__E2(0)

        (xP, yP) = P.xy()

        if not self.__E1.is_on_curve(xP,yP):
            raise InputError("Input point must be on the domain curve of this isogeny.")

        # if there is a pre isomorphism, apply it
        if (self.__pre_isomorphism is not None):
            temp_xP = self.__prei_x_coord_ratl_map(xP, yP)
            temp_yP = self.__prei_y_coord_ratl_map(xP, yP)
            (xP, yP) = (temp_xP, temp_yP)

        if ("velu" == self.__algorithm):
            outP = self.__compute_via_velu_numeric(xP, yP)
        elif ("kohel" == self.__algorithm):
            outP = self.__compute_via_kohel_numeric(xP,yP)

        # the intermediate functions return the point at infinity
        # if the input point is in the kernel
        if (outP == self.__intermediate_codomain(0)):
            return self.__E2(0)

        # if there is a post isomorphism, apply it
        if (self.__post_isomorphism is not None):
            tempX = self.__posti_x_coord_ratl_map(outP[0], outP[1])
            tempY = self.__posti_y_coord_ratl_map(outP[0], outP[1])
            outP = [tempX, tempY]

        if change_output_ring:
            if (output_base_ring is None):
                output_base_ring = E_P.base_ring()
            outE2 = self.__E2.change_ring(output_base_ring)
        else:
            output_base_ring = self.__E2.base_ring()
            outE2 = self.__E2
            outP = self.__E2.point(outP,check=False)

        R = output_base_ring

        return outE2.point([R(outP[0]), R(outP[1]), R(1)], check=False)


    def __getitem__(self, i):
        self.__initialize_rational_maps()
        if (i < 0) or (i > 2):
            raise IndexError

        if i == 0:
            return self.__X_coord_rational_map
        else:
            return self.__Y_coord_rational_map

    def __iter__(self):
        self.__initialize_rational_maps()
        return iter((self.__X_coord_rational_map, self.__Y_coord_rational_map))

    def __hash__(self):
        r"""
        Function that implements the hash ability of Isogeny objects.

        This hashes the underlying kernel polynomial so that equal
        isogeny objects have the same hash value.  Also, this hashes
        the base field, and domain and codomain curves as well, so
        that isogenies with the same kernel polynomial (over different
        base fields / curves) hash to different values.

        EXAMPLES::

            sage: E = EllipticCurve(QQ, [0,0,0,1,0])
            sage: phi_v = EllipticCurveIsogeny(E, E((0,0)))
            sage: phi_k = EllipticCurveIsogeny(E, [0,1])
            sage: phi_k.__hash__() == phi_v.__hash__()
            True
            sage: E_F17 = EllipticCurve(GF(17), [0,0,0,1,1])
            sage: phi_p = EllipticCurveIsogeny(E_F17, E_F17([0,1]))
            sage: phi_p.__hash__() == phi_v.__hash__()
            False

            sage: E = EllipticCurve('49a3')
            sage: R.<X> = QQ[]
            sage: EllipticCurveIsogeny(E,X^3-13*X^2-58*X+503,check=False)
            Isogeny of degree 7 from Elliptic Curve defined by y^2 + x*y = x^3 - x^2 - 107*x + 552 over Rational Field to Elliptic Curve defined by y^2 + x*y = x^3 - x^2 - 5252*x - 178837 over Rational Field

        """

        if (self.__this_hash is not None):
            return self.__this_hash

        ker_poly_list = self.__kernel_polynomial_list

        if (ker_poly_list is None):
            ker_poly_list = self.__init_kernel_polynomial()

        this_hash = 0

        for a in ker_poly_list:
            this_hash = this_hash.__xor__(hash(a))

        this_hash = this_hash.__xor__(hash(self.__E1))
        this_hash = this_hash.__xor__(hash(self.__E2))
        this_hash = this_hash.__xor__(hash(self.__base_field))

        self.__this_hash = this_hash

        return self.__this_hash


    def __cmp__(self, other):
        r"""
        Function that implements comparisons between isogeny objects.

        This function works by comparing the underlying kernel
        objects.

        EXAMPLES::

            sage: E = EllipticCurve(QQ, [0,0,0,1,0])
            sage: phi_v = EllipticCurveIsogeny(E, E((0,0)))
            sage: phi_k = EllipticCurveIsogeny(E, [0,1])
            sage: phi_k == phi_v
            True
            sage: E_F17 = EllipticCurve(GF(17), [0,0,0,1,0])
            sage: phi_p = EllipticCurveIsogeny(E_F17, [0,1])
            sage: phi_p == phi_v
            False
            sage: E = EllipticCurve('11a1')
            sage: phi = E.isogeny(E(5,5))
            sage: psi = E.isogeny(phi.kernel_polynomial())
            sage: phi == psi
            True
            sage: phi.dual() == psi.dual()
            True


        """
        if (not isinstance(other, EllipticCurveIsogeny)):
            return -1

        if (self.__kernel_polynomial is None):
            self.__init_kernel_polynomial()

        return cmp(self.__kernel_polynomial, other.kernel_polynomial())


    def __neg__(self):
        r"""
        Function to implement unary negation (-) operator on
        isogenies. Returns a copy of this isogeny that has been
        negated.

        EXAMPLES:

        The following examples inherently exercise this function::

            sage: E = EllipticCurve(j=GF(17)(0))
            sage: phi = EllipticCurveIsogeny(E,  E((-1,0)) )
            sage: negphi = -phi
            sage: phi(E((0,1))) + negphi(E((0,1)))
            (0 : 1 : 0)

            sage: E = EllipticCurve(j=GF(19)(1728))
            sage: R.<x> = GF(19)[]
            sage: phi = EllipticCurveIsogeny(E, x)
            sage: negphi = -phi
            sage: phi(E((3,7))) + negphi(E((3,12))) == phi(2*E((3,7)))
            True
            sage: negphi(E((18,6)))
            (17 : 0 : 1)

            sage: R.<x> = QQ[]
            sage: E = EllipticCurve('17a1')
            sage: R.<x> = QQ[]
            sage: f = x - 11/4
            sage: phi = EllipticCurveIsogeny(E, f)
            sage: negphi = -phi
            sage: phi.rational_maps()[0] == negphi.rational_maps()[0]
            True
            sage: P = E((7,13))
            sage: phi(P) + negphi(P)
            (0 : 1 : 0)

        """
        # save off the kernel lists
        kernel_list = self.__kernel_list
        self.__kernel_list = None

        output = copy(self)

        # reset the kernel lists
        output.__kernel_list = copy(kernel_list)
        self.__kernel_list = kernel_list

        output.switch_sign()
        return output



    #
    # Sage Special Functions
    #

    def _repr_(self):
        r"""
        Special sage specific function that implement the
        functionality to display the isogeny self as a string.

        EXAMPLES::

            sage: E = EllipticCurve(GF(31), [1,0,1,1,0])
            sage: phi = EllipticCurveIsogeny(E, E((0,0)) )
            sage: phi._repr_()
            'Isogeny of degree 17 from Elliptic Curve defined by y^2 + x*y + y = x^3 + x over Finite Field of size 31 to Elliptic Curve defined by y^2 + x*y + y = x^3 + 14*x + 9 over Finite Field of size 31'

            sage: E = EllipticCurve(QQ, [1,0,0,1,9])
            sage: phi = EllipticCurveIsogeny(E, [2,1])
            sage: phi._repr_()
            'Isogeny of degree 2 from Elliptic Curve defined by y^2 + x*y = x^3 + x + 9 over Rational Field to Elliptic Curve defined by y^2 + x*y = x^3 - 59*x + 165 over Rational Field'

        """
        return 'Isogeny of degree ' + self.__degree.__repr__() + ' from ' + \
                 self.__E1.__repr__() + ' to ' + self.__E2.__repr__()


    def _latex_(self):
        r"""
        Special sage specific function that implements functionality
        to display an isogeny object as a latex string.

        This function returns a latex string representing the isogeny
        self as the `x` and `y` coordinate rational functions.

        EXAMPLES::

            sage: E = EllipticCurve(QQ, [0,0,0,1,-1])
            sage: phi = EllipticCurveIsogeny(E, E(0))
            sage: phi._latex_()
            '\\left( x , y \\right)'

            sage: E = EllipticCurve(GF(17), [0,0,0,1,-1])
            sage: R.<X> = GF(17)[]
            sage: phi = EllipticCurveIsogeny(E, X+11)
            sage: phi._latex_()
            '\\left( \\frac{x^{2} + 11 x + 7}{x + 11} , \\frac{x^{2} y + 5 x y + 12 y}{x^{2} + 5 x + 2} \\right)'


        """
        ratl_maps = self.rational_maps()
        return '\\left( %s , %s \\right)' % (ratl_maps[0]._latex_(), ratl_maps[1]._latex_())


    ###########################
    # Private Common Functions
    ###########################

    # delete the hash value
    def __clear_cached_values(self):
        r"""
        A private function to clear the hash if the codomain has been
        modified by a pre or post isomorphism.

        EXAMPLES::

            sage: F = GF(7);
            sage: E = EllipticCurve(j=F(0))
            sage: phi = EllipticCurveIsogeny(E, [E((0,-1)), E((0,1))])
            sage: old_hash = hash(phi)
            sage: from sage.schemes.elliptic_curves.weierstrass_morphism import WeierstrassIsomorphism
            sage: phi.set_post_isomorphism(WeierstrassIsomorphism(phi.codomain(), (-1,2,-3,4)))
            sage: hash(phi) == old_hash
            False

            sage: R.<x> = QQ[]
            sage: E = EllipticCurve(QQ, [0,0,0,1,0])
            sage: phi = EllipticCurveIsogeny(E, x)
            sage: old_ratl_maps = phi.rational_maps()
            sage: from sage.schemes.elliptic_curves.weierstrass_morphism import WeierstrassIsomorphism
            sage: phi.set_post_isomorphism(WeierstrassIsomorphism(phi.codomain(), (-1,0,0,0)))
            sage: old_ratl_maps == phi.rational_maps()
            False
            sage: old_ratl_maps[1] == -phi.rational_maps()[1]
            True

            sage: F = GF(127); R.<x> = F[]
            sage: E = EllipticCurve(j=F(1728))
            sage: f = x^5 + 43*x^4 + 97*x^3 + 81*x^2 + 42*x + 82
            sage: phi = EllipticCurveIsogeny(E, f)
            sage: old_hash = hash(phi)
            sage: old_ratl_maps = phi.rational_maps()
            sage: from sage.schemes.elliptic_curves.weierstrass_morphism import WeierstrassIsomorphism
            sage: phi.set_post_isomorphism(WeierstrassIsomorphism(phi.codomain(), (-13,13,-13,13)))
            sage: old_hash == hash(phi)
            False
            sage: old_ratl_maps == phi.rational_maps()
            False
            sage: phi._EllipticCurveIsogeny__clear_cached_values()

        """
        self.__this_hash = None
        self.__rational_maps_initialized = False
        self.__X_coord_rational_map = None
        self.__Y_coord_rational_map = None
        self.__dual


    # performs the inheritance house keeping
    def __perform_inheritance_housekeeping(self):
        r"""
        Internal helper function, sets values on the super classes of
        this class.

        EXAMPLES:

        The following examples will implicitly exercise this
        function::

            sage: E = EllipticCurve(GF(43), [2,3,5,7,11])
            sage: R.<x> = GF(43)[]; f = x + 42
            sage: phi = EllipticCurveIsogeny(E, f)
            sage: phi._EllipticCurveIsogeny__perform_inheritance_housekeeping()
            sage: from sage.schemes.elliptic_curves.weierstrass_morphism import WeierstrassIsomorphism
            sage: E2 = phi.codomain()
            sage: post_isom = WeierstrassIsomorphism(E2, (41, 37, 31, 29))
            sage: phi.set_post_isomorphism(post_isom)
            sage: E1pr = WeierstrassIsomorphism(E, (-1, 2, -3, 4)).codomain().codomain()
            sage: pre_isom = E1pr.isomorphism_to(E)
            sage: phi.set_pre_isomorphism(pre_isom)

        """

        # one of the superclasses uses these fields
        self._domain = self.__E1
        self._codomain = self.__E2

        # sets up the parent
        parent = homset.Hom(self.__E1, self.__E2)
        Morphism.__init__(self, parent)

        return


    # initializes the base field
    def __init_algebraic_structs(self, E):
        r"""
        An internal function for EllipticCurveIsogeny objects that
        sets up the member variables necessary for algebra.

        EXAMPLES:

        The following tests inherently exercise this function::

            sage: E = EllipticCurve(j=GF(17)(0))
            sage: phi = EllipticCurveIsogeny(E,  E((-1,0)))
            sage: phi._EllipticCurveIsogeny__init_algebraic_structs(E)

            sage: E = EllipticCurve(QQ, [0,0,0,1,0])
            sage: phi = EllipticCurveIsogeny(E,  E((0,0)))
            sage: phi._EllipticCurveIsogeny__init_algebraic_structs(E)

            sage: F = GF(19); R.<x> = F[]
            sage: E = EllipticCurve(j=GF(19)(0))
            sage: phi = EllipticCurveIsogeny(E, x)
            sage: phi._EllipticCurveIsogeny__init_algebraic_structs(E)

        """
        self.__E1 = E
        self.__base_field = E.base_ring()

        poly_ring = self.__poly_ring = PolynomialRing(self.__base_field, ['x','y'])

        self.__x_var = poly_ring('x')
        self.__y_var = poly_ring('y')

        self.__intermediate_domain = E

        return


    def __compute_E2(self):
        r"""
        Private function that computes and sets the isogeny codomain.

        EXAMPLES:

        These examples inherently exercise this function::

            sage: E = EllipticCurve(j=GF(7)(1728))
            sage: phi = EllipticCurveIsogeny(E,  E((0,0)))
            sage: phi.codomain()
            Elliptic Curve defined by y^2 = x^3 + 3*x over Finite Field of size 7
            sage: phi._EllipticCurveIsogeny__compute_E2()

            sage: R.<x> = GF(7)[]
            sage: phi = EllipticCurveIsogeny(E, x)
            sage: phi.codomain()
            Elliptic Curve defined by y^2 = x^3 + 3*x over Finite Field of size 7
            sage: phi._EllipticCurveIsogeny__compute_E2()

        """

        if ("velu" == self.__algorithm):
            E2 = self.__compute_E2_via_velu()
        elif ("kohel" == self.__algorithm):
            E2 = self.__compute_E2_via_kohel()

        self.__E2 = E2
        self.__intermediate_codomain = E2

        return


    # initializes the rational maps fields
    def __initialize_rational_maps(self, precomputed_maps=None):
        r"""
        Private function that computes and initializes the rational
        maps.

        INPUT:

        - ``

        EXAMPLES:

        The following examples inherently exercise this function::

            sage: E = EllipticCurve(j=GF(7)(1728))
            sage: phi = EllipticCurveIsogeny(E,  E((0,0)))
            sage: phi._EllipticCurveIsogeny__initialize_rational_maps()
            sage: phi.rational_maps()
            ((x^2 + 1)/x, (x^2*y - y)/x^2)

            sage: R.<x> = GF(7)[]
            sage: phi = EllipticCurveIsogeny(E, x)
            sage: phi = EllipticCurveIsogeny(E, x)
            sage: phi.rational_maps()
            ((x^2 + 1)/x, (x^2*y - y)/x^2)
            sage: phi._EllipticCurveIsogeny__initialize_rational_maps()

            sage: E = EllipticCurve([1,2,3,4,5])
            sage: Eshort = E.short_weierstrass_model()
            sage: phi = E.isogeny(E(0), Eshort)
            sage: phiX, phiY = phi.rational_maps()
            sage: phiX(1,2), phiY(1,2)
            (63, 864)
        """
        if self.__rational_maps_initialized:
            return

        if precomputed_maps is None:
            if ("velu"==self.__algorithm):
                (X_map, Y_map) = self.__initialize_rational_maps_via_velu()
            if ("kohel"==self.__algorithm):
                (X_map, Y_map) = self.__initialize_rational_maps_via_kohel()
        else:
            X_map, Y_map = precomputed_maps

        if self.__prei_x_coord_ratl_map is not None:
            prei_X_map = self.__prei_x_coord_ratl_map
            prei_Y_map = self.__prei_y_coord_ratl_map
            X_map, Y_map = X_map.subs(x=prei_X_map, y=prei_Y_map), \
                           Y_map.subs(x=prei_X_map, y=prei_Y_map)

        if self.__posti_x_coord_ratl_map is not None:
            X_map, Y_map = \
            self.__posti_x_coord_ratl_map.subs(x=X_map, y=Y_map), \
            self.__posti_y_coord_ratl_map.subs(x=X_map, y=Y_map)

        self.__X_coord_rational_map = X_map
        self.__Y_coord_rational_map = Y_map
        self.__rational_maps_initialized = True


    def __init_kernel_polynomial(self):
        r"""
        Private function that initializes the kernel polynomial (if
        the algorithm does not take it as a parameter.)

        EXAMPLES:

        The following examples inherently exercise this function::

            sage: E = EllipticCurve(j=GF(7)(1728))
            sage: phi = EllipticCurveIsogeny(E,  E((0,0)))
            sage: phi.kernel_polynomial()
            x
            sage: phi._EllipticCurveIsogeny__init_kernel_polynomial()
            [0, 1]

        """

        if (self.__kernel_polynomial_list is not None):
            return self.__kernel_polynomial_list

        if ("velu" == self.__algorithm):
            ker_poly_list = self.__init_kernel_polynomial_velu()
        else:
            raise InputError("The kernel polynomial should already be defined!")

        return ker_poly_list


    def __set_pre_isomorphism(self, domain, isomorphism):
        r"""
        Private function to set the pre isomorphism and domain (and
        keep track of the domain of the isogeny.)

        EXAMPLES::

            sage: E = EllipticCurve(GF(43), [2,3,5,7,11])
            sage: R.<x> = GF(43)[]; f = x + 42
            sage: phi = EllipticCurveIsogeny(E, f)
            sage: phi._EllipticCurveIsogeny__perform_inheritance_housekeeping()
            sage: from sage.schemes.elliptic_curves.weierstrass_morphism import WeierstrassIsomorphism
            sage: E1pr = WeierstrassIsomorphism(E, (-1, 2, -3, 4)).codomain().codomain()
            sage: pre_isom = E1pr.isomorphism_to(E)
            sage: phi.set_pre_isomorphism(pre_isom)
            sage: phi._EllipticCurveIsogeny__set_pre_isomorphism(E, WeierstrassIsomorphism(E, (-1, 3, -3, 4)))
            sage: E == phi.domain()
            True

        """

        self.__E1 = domain

        # set the isomorphism
        self.__pre_isomorphism = isomorphism

        # calculate the isomorphism as a rational map.

        (u, r, s, t) = isomorphism.tuple()

        x = self.__x_var;
        y = self.__y_var;

        self.__prei_x_coord_ratl_map = (x - r)/u**2
        self.__prei_y_coord_ratl_map = (y - s*(x-r) - t)/u**3

        if (self.__kernel_polynomial is not None):
            ker_poly = self.__kernel_polynomial
            ker_poly = ker_poly.subs(x=self.__prei_x_coord_ratl_map)
            kp_lc = ker_poly.univariate_polynomial().leading_coefficient()
            ker_poly = (1/kp_lc)*ker_poly
            self.__kernel_polynomial = ker_poly

        self.__perform_inheritance_housekeeping()

        return;


    def __set_post_isomorphism(self, codomain, isomorphism):
        r"""
        Private function to set the post isomorphism and codomain (and
        keep track of the codomain of the isogeny.)

        EXAMPLES:

        The following examples inherently exercise this function::

            sage: E = EllipticCurve(j=GF(7)(1728))
            sage: phi = EllipticCurveIsogeny(E,  E((0,0)))
            sage: from sage.schemes.elliptic_curves.weierstrass_morphism import WeierstrassIsomorphism
            sage: E2 = phi.codomain()
            sage: isom = WeierstrassIsomorphism(E2, (-1,2,-3,4))
            sage: phi.set_post_isomorphism(isom)
            sage: phi._EllipticCurveIsogeny__set_post_isomorphism(E2, WeierstrassIsomorphism(phi.codomain(), (1,-2,3,-4)))
            sage: E2 == phi.codomain()
            True

        """

        # set the codomains
        self.__E2 = codomain

        # set the isomorphism
        self.__post_isomorphism = isomorphism

        # calculate the isomorphism as a rational map.

        (u, r, s, t) = isomorphism.tuple()

        x = self.__x_var;
        y = self.__y_var;

        self.__posti_x_coord_ratl_map = (x - r)/u**2
        self.__posti_y_coord_ratl_map = (y - s*(x-r) - t)/u**3

        self.__perform_inheritance_housekeeping()

        return;


    def __setup_post_isomorphism(self, codomain, model):
        r"""
        Private function to set up the post isomorphism given the
        codomain.

        EXAMPLES:

        The following examples inherently exercise this function::

            sage: E = EllipticCurve(j=GF(7)(1728))
            sage: E2 = EllipticCurve(GF(7), [0,0,0,5,0])
            sage: phi = EllipticCurveIsogeny(E,  E((0,0)), E2); phi
            Isogeny of degree 2 from Elliptic Curve defined by y^2 = x^3 + x over Finite Field of size 7 to Elliptic Curve defined by y^2 = x^3 + 5*x over Finite Field of size 7
            sage: E3 = EllipticCurve(GF(7), [0,0,0,6,0])
            sage: phi._EllipticCurveIsogeny__setup_post_isomorphism(E3, None)
            sage: phi
            Isogeny of degree 2 from Elliptic Curve defined by y^2 = x^3 + x over Finite Field of size 7 to Elliptic Curve defined by y^2 = x^3 + 6*x over Finite Field of size 7

            sage: R.<x> = QQ[]
            sage: E = EllipticCurve(j=1728)
            sage: f = x^3 - x
            sage: phi = EllipticCurveIsogeny(E, f, model='minimal'); phi
            Isogeny of degree 4 from Elliptic Curve defined by y^2 = x^3 - x over Rational Field to Elliptic Curve defined by y^2 = x^3 - x over Rational Field

            sage: phi = EllipticCurveIsogeny(E, f, model=None)
            sage: phi._EllipticCurveIsogeny__setup_post_isomorphism(None, 'minimal')
            sage: phi
            Isogeny of degree 4 from Elliptic Curve defined by y^2 = x^3 - x over Rational Field to Elliptic Curve defined by y^2 = x^3 - x over Rational Field

        """

        # TODO: add checks to make sure that
        # codomain and model parameters are consistent with the
        # algorithm used.

        post_isom = None
        newE2 = None

        oldE2 = self.__E2

        if (model is not None):

            if (codomain is not None):
                raise ValueError("Cannot specify a codomain and model flag simultaneously.")

            if ('minimal' == model):

                if (not is_RationalField(oldE2.base_field())):
                    raise ValueError("specifying minimal for model flag only valid with curves over the rational numbers.")

                newE2 = oldE2.minimal_model()
                post_isom = oldE2.isomorphism_to(newE2)

            else:
                raise ValueError("Unknown value of model flag.")

        elif (codomain is not None):
            if (not is_EllipticCurve(codomain)):
                raise ValueError("Codomain parameter must be an elliptic curve.")

            if (not oldE2.is_isomorphic(codomain)):
                raise ValueError("Codomain parameter must be isomorphic to computed codomain isogeny")

            newE2 = codomain
            post_isom = oldE2.isomorphism_to(newE2)

        if (post_isom is not None):
            self.__set_post_isomorphism(newE2, post_isom)

        return


    ###########################
    # Velu's Formula Functions
    ###########################

    #
    # Setup function for Velu's formula
    #

    def __init_from_kernel_list(self, kernel_gens):
        r"""
        Private function that initializes the isogeny from a list of
        points which generate the kernel (For Velu's formulas.)

        EXAMPLES:

        The following example inherently exercises this function::

            sage: E = EllipticCurve(GF(7), [0,0,0,-1,0])
            sage: phi = EllipticCurveIsogeny(E,  E((0,0))); phi
            Isogeny of degree 2 from Elliptic Curve defined by y^2 = x^3 + 6*x over Finite Field of size 7 to Elliptic Curve defined by y^2 = x^3 + 4*x over Finite Field of size 7
            sage: phi._EllipticCurveIsogeny__init_from_kernel_list([E(0), E((0,0))])

        """
        if self.__check :
            for P in kernel_gens:
                if not P.has_finite_order():
                    raise ValueError("The points in the kernel must be of finite order.")
        # work around the current implementation of torsion points. When they are done better this could be
        # reduced but it won't speed things up too much.
        kernel_list = Set([self.__E1(0)])
        for P in kernel_gens:
            points_to_add = []
            for j in range(P.order()):
                for Q in kernel_list:
                    points_to_add.append(j*P+Q)
            kernel_list += Set(points_to_add)

        self.__kernel_list = kernel_list.list()
        self.__kernel_2tor = {}
        self.__kernel_non2tor = {}

        self.__degree = len(kernel_list)

        self.__sort_kernel_list()

        return


    #
    # Precompute the values in Velu's Formula.
    #
    def __sort_kernel_list(self):
        r"""
        Private function that sorts the list of points in the kernel
        (For Velu's formulas). Sorts out the 2 torsion points, and
        puts them in a dictionary.

        EXAMPLES:

        The following example inherently exercises this function::

            sage: E = EllipticCurve(GF(7), [0,0,0,-1,0])
            sage: P = E((4,2))
            sage: phi = EllipticCurveIsogeny(E, P); phi
            Isogeny of degree 4 from Elliptic Curve defined by y^2 = x^3 + 6*x over Finite Field of size 7 to Elliptic Curve defined by y^2 = x^3 + 2*x over Finite Field of size 7
            sage: phi._EllipticCurveIsogeny__kernel_2tor = {}
            sage: phi._EllipticCurveIsogeny__kernel_non2tor = {}
            sage: phi._EllipticCurveIsogeny__sort_kernel_list()

        """

        a1,a2,a3,a4,a6 = self.__E1.ainvs()

        v = 0
        w = 0

        for Q in self.__kernel_list:

            if Q.is_zero():
                continue

            (xQ,yQ) = Q.xy()

            gxQ = 3*xQ**2 + 2*a2*xQ + a4 - a1*yQ
            gyQ = -2*yQ - a1*xQ - a3

            uQ = gyQ**2

            # sort torsion points:
            if (2*yQ == -a1*xQ - a3): # Q is 2-torsion
                vQ = gxQ
                self.__kernel_2tor[xQ] = (xQ,yQ,gxQ,gyQ,vQ,uQ)
                v = v + vQ
                w = w + (uQ + xQ*vQ)
            elif xQ not in self.__kernel_non2tor: # Q is not a 2-torsion
                vQ = 2*gxQ - a1*gyQ
                self.__kernel_non2tor[xQ] = (xQ,yQ,gxQ,gyQ,vQ,uQ)
                v = v + vQ
                w = w + (uQ + xQ*vQ)

        self.__v = v
        self.__w = w

        return


    #
    # Velu's formula computing the codomain curve
    #
    def __compute_E2_via_velu(self):
        r"""
        Private function that computes the codomain via Velu's
        formulas.

        EXAMPLES:

        The following example inherently exercises this function::

            sage: E = EllipticCurve(GF(7), [0,0,0,-1,0])
            sage: P = E((4,2))
            sage: phi = EllipticCurveIsogeny(E, P);
            sage: phi.codomain()
            Elliptic Curve defined by y^2 = x^3 + 2*x over Finite Field of size 7
            sage: phi._EllipticCurveIsogeny__compute_E2_via_velu()
            Elliptic Curve defined by y^2 = x^3 + 2*x over Finite Field of size 7

        """
        v = self.__v
        w = self.__w

        return compute_codomain_formula(self.__E1, v,w)


    def __velu_sum_helper(self, Qvalues, a1, a3, x, y):
        r"""
        Private function for Velu's formulas, helper function to help
        perform the summation.

        EXAMPLES:

        The following example inherently exercises this function::

            sage: E = EllipticCurve(GF(7), [0,0,0,-1,0])
            sage: P = E((4,2))
            sage: phi = EllipticCurveIsogeny(E, P);
            sage: Q = E((0,0)); phi(Q)
            (0 : 0 : 1)
            sage: phi.rational_maps()
            ((x^4 - 2*x^3 + x^2 - 3*x)/(x^3 - 2*x^2 + 3*x - 2),
             (x^5*y - 2*x^3*y - x^2*y - 2*x*y + 2*y)/(x^5 + 3*x^3 + 3*x^2 + x - 1))

            sage: E = EllipticCurve(GF(7), [0,0,0,1,0])
            sage: phi = EllipticCurveIsogeny(E,  E((0,0)) )
            sage: Qvals = phi._EllipticCurveIsogeny__kernel_2tor[0]
            sage: phi._EllipticCurveIsogeny__velu_sum_helper(Qvals, 0, 0, 5, 5)
            (3, 3)
            sage: R.<x,y> = GF(7)[]
            sage: phi._EllipticCurveIsogeny__velu_sum_helper(Qvals, 0, 0, x, y)
            (1/x, y/x^2)

        """
        xQ = Qvalues[0]
        yQ = Qvalues[1]
        gxQ = Qvalues[2]
        gyQ = Qvalues[3]
        vQ = Qvalues[4]
        uQ = Qvalues[5]

        t1 = x - xQ
        inv_t1 = t1**-1
        inv_t1_2 = inv_t1**2
        inv_t1_3 = inv_t1_2*inv_t1

        tX = vQ*inv_t1 + uQ*(inv_t1_2)

        tY0 = uQ*(2*y + a1*x + a3)
        tY1 = vQ*(a1*t1 + y - yQ)
        tY2 = a1*uQ - gxQ*gyQ

        tY =  ( tY0*inv_t1_3 + (tY1 + tY2)*inv_t1_2 )

        return (tX, tY)


    def __compute_via_velu_numeric(self, xP, yP):
        r"""
        Private function that sorts the list of points in the kernel
        (for Velu's formulas). Sorts out the 2 torsion points, and
        puts them in a diction

        EXAMPLES:

        The following example inherently exercises this function::

            sage: E = EllipticCurve(GF(7), [0,0,0,-1,0])
            sage: P = E((4,2))
            sage: phi = EllipticCurveIsogeny(E, P);
            sage: Q = E((0,0)); phi(Q)
            (0 : 0 : 1)
            sage: Q = E((-1,0)); phi(Q)
            (0 : 0 : 1)
            sage: phi._EllipticCurveIsogeny__compute_via_velu_numeric(0, 0)
            (0, 0)
            sage: phi._EllipticCurveIsogeny__compute_via_velu_numeric(-1, 0)
            (0, 0)

        """
        # first check if the point is in the kernel
        if xP in self.__kernel_2tor or xP in self.__kernel_non2tor:
            return self.__intermediate_codomain(0)

        outP = self.__compute_via_velu(xP,yP)

        return outP


    def __compute_via_velu(self, xP, yP):
        r"""
        Private function for Velu's formulas, to perform the
        summation.

        EXAMPLES:

        The following example inherently exercises this function::

            sage: E = EllipticCurve(GF(7), [0,0,0,-1,0])
            sage: P = E((4,2))
            sage: phi = EllipticCurveIsogeny(E, P);
            sage: Q = E((0,0)); phi(Q)
            (0 : 0 : 1)
            sage: phi.rational_maps()
            ((x^4 - 2*x^3 + x^2 - 3*x)/(x^3 - 2*x^2 + 3*x - 2),
             (x^5*y - 2*x^3*y - x^2*y - 2*x*y + 2*y)/(x^5 + 3*x^3 + 3*x^2 + x - 1))
            sage: phi._EllipticCurveIsogeny__compute_via_velu(0, 0)
            (0, 0)
            sage: R.<x,y> = GF(7)[]
            sage: phi._EllipticCurveIsogeny__compute_via_velu(x, y)
            ((x^4 - 2*x^3 + x^2 - 3*x)/(x^3 - 2*x^2 + 3*x - 2),
             (x^5*y - 2*x^3*y - x^2*y - 2*x*y + 2*y)/(x^5 + 3*x^3 + 3*x^2 + x - 1))

        """

        ker_2tor = self.__kernel_2tor
        ker_non2tor = self.__kernel_non2tor

        X = 0
        Y = 0

        a1 = self.__E1.a1()
        a3 = self.__E1.a3()

        # next iterate over the 2torsion points of the kernel
        for Qvalues in ker_2tor.itervalues():
            (tX, tY) = self.__velu_sum_helper(Qvalues, a1, a3, xP, yP)
            X = X + tX
            Y = Y + tY

        for Qvalues in ker_non2tor.itervalues():
            (tX, tY) = self.__velu_sum_helper(Qvalues, a1, a3, xP, yP)
            X = X + tX
            Y = Y + tY

        X = xP + X
        Y = yP - Y

        return (X,Y)


    def __initialize_rational_maps_via_velu(self):
        r"""
        Private function for Velu's formulas, helper function to initialize the rational maps.

        EXAMPLES:

        The following example inherently exercises this function::

            sage: E = EllipticCurve(GF(7), [0,0,0,-1,0])
            sage: P = E((4,2))
            sage: phi = EllipticCurveIsogeny(E, P);
            sage: phi.rational_maps()
            ((x^4 - 2*x^3 + x^2 - 3*x)/(x^3 - 2*x^2 + 3*x - 2),
             (x^5*y - 2*x^3*y - x^2*y - 2*x*y + 2*y)/(x^5 + 3*x^3 + 3*x^2 + x - 1))
            sage: phi._EllipticCurveIsogeny__initialize_rational_maps_via_velu()
            ((x^4 - 2*x^3 + x^2 - 3*x)/(x^3 - 2*x^2 + 3*x - 2),
             (x^5*y - 2*x^3*y - x^2*y - 2*x*y + 2*y)/(x^5 + 3*x^3 + 3*x^2 + x - 1))

        """

        x = self.__x_var
        y = self.__y_var

        return self.__compute_via_velu(x,y)


    def __init_kernel_polynomial_velu(self):
        r"""
        Private function for Velu's formulas, helper function to
        initialize the rational maps.

        EXAMPLES:

        The following example inherently exercises this function::

            sage: E = EllipticCurve(GF(7), [0,0,0,-1,0])
            sage: P = E((4,2))
            sage: phi = EllipticCurveIsogeny(E, P);
            sage: phi.kernel_polynomial()
            x^2 + 2*x + 4
            sage: phi._EllipticCurveIsogeny__init_kernel_polynomial_velu()
            [4, 2, 1]

        """

        poly_ring = self.__poly_ring
        x = self.__x_var

        invX = 0

        if (self.__pre_isomorphism is not None):
            pre_isom = self.__pre_isomorphism
            u = pre_isom.u
            r = pre_isom.r
            invX = (u**2)*x + r
        else:
            invX = x

        psi = poly_ring(1)

        for Qvalues in self.__kernel_2tor.itervalues():
            xQ = invX(x=Qvalues[0])
            psi = psi*(x - xQ)

        for Qvalues in self.__kernel_non2tor.itervalues():
            xQ = invX(x=Qvalues[0])
            psi = psi*(x - xQ)

        ker_poly_list = psi.univariate_polynomial().list()

        self.__kernel_polynomial_list = ker_poly_list
        self.__kernel_polynomial = psi

        return ker_poly_list



    ###################################
    # Kohel's Variant of Velu's Formula
    ###################################

    def __init_from_kernel_polynomial(self, kernel_polynomial, degree=None):
        r"""
        Private function that initializes the isogeny from a kernel
        polynomial.

        EXAMPLES:

        These examples inherently exercise this private function::

            sage: R.<x> = GF(7)[]
            sage: E = EllipticCurve(GF(7), [0,0,0,-1,0])
            sage: phi = EllipticCurveIsogeny(E, x);phi
            Isogeny of degree 2 from Elliptic Curve defined by y^2 = x^3 + 6*x over Finite Field of size 7 to Elliptic Curve defined by y^2 = x^3 + 4*x over Finite Field of size 7

            sage: phi._EllipticCurveIsogeny__init_from_kernel_polynomial(x)

            sage: E = EllipticCurve(GF(7), [0,-1,0,0,1])
            sage: phi = EllipticCurveIsogeny(E, x+6, degree=3); phi
            Isogeny of degree 3 from Elliptic Curve defined by y^2 = x^3 + 6*x^2 + 1 over Finite Field of size 7 to Elliptic Curve defined by y^2 = x^3 + 6*x^2 + 4*x + 2 over Finite Field of size 7

            sage: phi._EllipticCurveIsogeny__init_from_kernel_polynomial(x+6, degree=3)

        """

        poly_ring = self.__poly_ring
        x = self.__x_var

        E = self.__E1

        if(is_Polynomial(kernel_polynomial)):
            kernel_polynomial = kernel_polynomial.list()

        n = len(kernel_polynomial)-1

        if kernel_polynomial[-1] != 1:
            raise ValueError("The kernel polynomial must be monic.")

        self.__kernel_polynomial_list = kernel_polynomial

        psi = 0
        for j in xrange(len(kernel_polynomial)):
            psi = psi*x + kernel_polynomial[n-j]


        #
        # Determine if kernel polynomial is entirely a two torsion
        #
        psi_G = two_torsion_part(E, poly_ring, psi, degree);

        # force this polynomial to be monic:
        psi_G = psi_G/psi_G.univariate_polynomial().leading_coefficient()

        if (0 != psi_G.degree()): # even degree case

            psi_quo = poly_ring(psi/psi_G)

            if (0 != psi_quo.degree()):
                raise NotImplementedError("For basic Kohel's algorithm, if the kernel degree is even then the kernel must be contained in the two torsion.")

            (phi, omega, v, w, n, d) = self.__init_even_kernel_polynomial(E, psi_G)

        else: # odd degree case

            (phi, omega, v, w, n, d) = self.__init_odd_kernel_polynomial(E, psi)


        #
        # Set up the necessary instance variables
        #

        self.__kernel_polynomial = psi
        self.__inner_kernel_polynomial = psi

        self.__n = n
        self.__degree = d

        self.__psi = psi
        self.__phi = phi
        self.__omega = omega

        self.__v = v
        self.__w = w

        return


    def __init_even_kernel_polynomial(self, E, psi_G):
        r"""
        Private function that initializes the isogeny from a kernel
        polynomial, for Kohel's algorithm in the even degree case.

        EXAMPLES:

        These examples inherently exercise this private function::

            sage: R.<x> = GF(7)[]
            sage: E = EllipticCurve(GF(7), [-1,0])
            sage: phi = EllipticCurveIsogeny(E, x);phi
            Isogeny of degree 2 from Elliptic Curve defined by y^2 = x^3 + 6*x over Finite Field of size 7 to Elliptic Curve defined by y^2 = x^3 + 4*x over Finite Field of size 7

            sage: from sage.schemes.elliptic_curves.ell_curve_isogeny import two_torsion_part
            sage: psig = two_torsion_part(E,R,x,None)(phi._EllipticCurveIsogeny__x_var)
            sage: phi._EllipticCurveIsogeny__init_even_kernel_polynomial(E,psig)
            (x^3 - x, x^3*y + x*y, 6, 0, 1, 2)

            sage: F = GF(2^4, 'alpha'); R.<x> = F[]
            sage: E = EllipticCurve(F, [1,1,0,1,0])
            sage: phi = EllipticCurveIsogeny(E, x); phi
            Isogeny of degree 2 from Elliptic Curve defined by y^2 + x*y = x^3 + x^2 + x over Finite Field in alpha of size 2^4 to Elliptic Curve defined by y^2 + x*y = x^3 + x^2 + 1 over Finite Field in alpha of size 2^4

            sage: psig = two_torsion_part(E,R,x,None)(phi._EllipticCurveIsogeny__x_var)
            sage: phi._EllipticCurveIsogeny__init_even_kernel_polynomial(E,psig)
            (x^3 + x, x^3*y + x^2 + x*y, 1, 0, 1, 2)

            sage: E = EllipticCurve(GF(7), [0,-1,0,0,1])
            sage: R.<x> = GF(7)[]
            sage: f = x^3 + 6*x^2 + 1
            sage: phi = EllipticCurveIsogeny(E, f); phi
            Isogeny of degree 4 from Elliptic Curve defined by y^2 = x^3 + 6*x^2 + 1 over Finite Field of size 7 to Elliptic Curve defined by y^2 = x^3 + 6*x^2 + 2*x + 5 over Finite Field of size 7
            sage: psig = two_torsion_part(E,R,f,None)
            sage: psig = two_torsion_part(E,R,f,None)(phi._EllipticCurveIsogeny__x_var)
            sage: phi._EllipticCurveIsogeny__init_even_kernel_polynomial(E,psig)
            (x^7 - 2*x^6 + 2*x^5 - x^4 + 3*x^3 - 2*x^2 - x + 3,
            x^9*y - 3*x^8*y + 2*x^7*y - 3*x^3*y + 2*x^2*y + x*y - y,
            1,
            6,
            3,
            4)


        """


        #check if the polynomial really divides the two_torsion_polynomial
        if  self.__check and E.division_polynomial(2, x=self.__x_var) % psi_G  != 0 :
            raise ValueError("The polynomial does not define a finite subgroup of the elliptic curve.")

        n = psi_G.degree()
        d = n+1

        base_field = self.__base_field
        char = base_field.characteristic()

        x = self.__x_var
        y = self.__y_var

        a1,a2,a3,a4,a6 = E.ainvs()

        b2 = E.b2()
        b4 = E.b4()

        if (1 == n):
            x0 = -psi_G.constant_coefficient()

            # determine y0
            if (2 == char):
                y0 = (x0**3 + a2*x0**2 + a4*x0 + a6).sqrt()
            else:
                y0 = -(a1*x0 + a3)/2

            (v,w) = compute_vw_kohel_even_deg1(x0,y0,a1,a2,a4)

            phi = (x*psi_G + v)*psi_G
            omega = (y*psi_G**2 - v*(a1*psi_G + (y - y0)))*psi_G

        elif (3 == n):
            s = psi_G.univariate_polynomial().list()
            s1 = -s[n-1]
            s2 = s[n-2]
            s3 = -s[n-3]

            psi_G_pr = psi_G.derivative(x)
            psi_G_prpr = psi_G_pr.derivative(x)

            phi = (psi_G_pr**2) + (-2*psi_G_prpr + (4*x - s1))*psi_G

            phi_pr = phi.derivative(x)

            psi_2 = 2*y + a1*x + a3

            omega = (psi_2*(phi_pr*psi_G - phi*psi_G_pr) - (a1*phi + a3*psi_G)*psi_G)/2

            phi = phi*psi_G
            omega = omega*psi_G

            (v,w) = compute_vw_kohel_even_deg3(b2,b4,s1,s2,s3)

        else:
            raise ValueError("input polynomial must be of degree 1 or 3, not %d" % n)

        return (phi, omega, v, w, n, d)


    def __init_odd_kernel_polynomial(self, E, psi):
        r"""
        Private function that initializes the isogeny from a kernel
        polynomial.

        EXAMPLES:

        These examples inherently exercise this private function::

            sage: R.<x> = GF(7)[]
            sage: E = EllipticCurve(GF(7), [0,-1,0,0,1])
            sage: phi = EllipticCurveIsogeny(E, x+6, degree=3); phi
            Isogeny of degree 3 from Elliptic Curve defined by y^2 = x^3 + 6*x^2 + 1 over Finite Field of size 7 to Elliptic Curve defined by y^2 = x^3 + 6*x^2 + 4*x + 2 over Finite Field of size 7

            sage: R.<x,y> = GF(7)[]
            sage: phi._EllipticCurveIsogeny__init_odd_kernel_polynomial(E, x+6)
            (x^3 - 2*x^2 + 3*x + 2, x^3*y - 3*x^2*y + x*y, 2, 6, 1, 3)

            sage: F = GF(2^4, 'alpha'); R.<x> = F[]
            sage: alpha = F.gen()
            sage: E = EllipticCurve(F, [1,1,F.gen(),F.gen()^2+1,1])
            sage: f = x + alpha^2 + 1
            sage: phi = EllipticCurveIsogeny(E, f); phi
            Isogeny of degree 3 from Elliptic Curve defined by y^2 + x*y + alpha*y = x^3 + x^2 + (alpha^2+1)*x + 1 over Finite Field in alpha of size 2^4 to Elliptic Curve defined by y^2 + x*y + alpha*y = x^3 + x^2 + alpha*x + alpha^3 over Finite Field in alpha of size 2^4

            sage: R.<x,y> = F[]
            sage: f = x + alpha^2 + 1
            sage: phi._EllipticCurveIsogeny__init_odd_kernel_polynomial(E, f)
            (x^3 + (alpha^2 + 1)*x + (alpha^3 + alpha^2 + alpha),
             x^3*y + (alpha^2 + 1)*x^2*y + (alpha^2 + alpha + 1)*x^2 + (alpha^2 + 1)*x*y + (alpha^2 + alpha)*x + (alpha)*y + (alpha),
             alpha^2 + alpha + 1,
             alpha^3 + alpha^2 + alpha,
             1,
             3)

            sage: E = EllipticCurve(j=-262537412640768000)
            sage: f = (E.isogenies_prime_degree()[0]).kernel_polynomial()
            sage: f.degree()
            81
            sage: E.isogeny(kernel=f)  # long time (25s on sage.math, 2012)
            Isogeny of degree 163 from Elliptic Curve defined by y^2 + y = x^3 - 2174420*x + 1234136692 over Rational Field to Elliptic Curve defined by y^2 + y = x^3 - 57772164980*x - 5344733777551611 over Rational Field

        """
        n = psi.degree()
        d = 2*n + 1

        # check if the polynomial really divides the torsion polynomial :
        if self.__check:
            alpha = psi.parent().quotient(psi).gen()
            if not E.division_polynomial(d, x=alpha).is_zero():
                raise ValueError("The polynomial does not define a finite subgroup of the elliptic curve.")

        x = self.__x_var

        b2 = E.b2()
        b4 = E.b4()
        b6 = E.b6()

        psi_coeffs = psi.univariate_polynomial().list()

        s1 = 0; s2 = 0; s3 = 0

        if (1 <= n):
            s1 = -psi_coeffs[n-1]

        if (2 <= n):
            s2 = psi_coeffs[n-2]

        if (3 <= n):
            s3 = -psi_coeffs[n-3]

        # initializing these allows us to calculate E2.
        (v,w) = compute_vw_kohel_odd(b2,b4,b6,s1,s2,s3,n);

        # initialize the polynomial temporary variables

        psi_pr = psi.derivative(x)
        psi_prpr = psi_pr.derivative(x)

        phi = (4*x**3 + b2*x**2 + 2*b4*x + b6)*(psi_pr**2 - psi_prpr*psi) - \
                (6*x**2 + b2*x + b4)*psi_pr*psi + (d*x - 2*s1)*psi**2

        phi_pr = phi.derivative(x)

        omega = 0
        if (2 != self.__base_field.characteristic()):
            omega = self.__compute_omega_fast(E, psi, psi_pr, phi, phi_pr)
        else:
            omega = self.__compute_omega_general(E, psi, psi_pr, phi, phi_pr)

        return (phi, omega, v, w, n, d)


    #
    # This is the fast omega computation that works when characteristic is not 2
    #
    def __compute_omega_fast(self, E, psi, psi_pr, phi, phi_pr):
        r"""
        Private function that initializes the omega polynomial (from
        Kohel's formulas) in the case that the characteristic of the
        underlying field is not 2.

        EXAMPLES:

        These examples inherently exercise this private function::

            sage: R.<x> = GF(7)[]
            sage: E = EllipticCurve(GF(7), [0,-1,0,0,1])
            sage: phi = EllipticCurveIsogeny(E, x+6, degree=3); phi
            Isogeny of degree 3 from Elliptic Curve defined by y^2 = x^3 + 6*x^2 + 1 over Finite Field of size 7 to Elliptic Curve defined by y^2 = x^3 + 6*x^2 + 4*x + 2 over Finite Field of size 7

            sage: R.<x,y> = GF(7)[]
            sage: psi = phi._EllipticCurveIsogeny__psi
            sage: psi_pr = psi.derivative(x)
            sage: fi = phi._EllipticCurveIsogeny__phi
            sage: fi_pr = fi.derivative(x)
            sage: phi._EllipticCurveIsogeny__compute_omega_fast(E, psi, psi_pr, fi, fi_pr)
            x^3*y - 3*x^2*y + x*y

        """

        a1 = E.a1()
        a3 = E.a3()

        x = self.__x_var; # 'x'
        y = self.__y_var; # 'y'

        psi_2 = 2*y + a1*x + a3

        # note, the formula below is correct
        # the formula in Kohel's thesis has some typos
        # notably the first plus sign should be a minus
        # as it is here below.

        omega = phi_pr*psi*psi_2/2 - phi*psi_pr*psi_2 - \
                (a1*phi + a3*psi**2)*psi/2

        return omega


    def __compute_omega_general(self, E, psi, psi_pr, phi, phi_pr):
        r"""
        Private function that initializes the omega polynomial (from
        Kohel's formulas) in the case of general characteristic of the
        underlying field.

        EXAMPLES:

        These examples inherently exercise this private function::

            sage: F = GF(2^4, 'alpha'); R.<x> = F[]
            sage: alpha = F.gen()
            sage: E = EllipticCurve(F, [1,1,F.gen(),F.gen()^2+1,1])
            sage: f = x + alpha^2 + 1
            sage: phi = EllipticCurveIsogeny(E, f); phi
            Isogeny of degree 3 from Elliptic Curve defined by y^2 + x*y + alpha*y = x^3 + x^2 + (alpha^2+1)*x + 1 over Finite Field in alpha of size 2^4 to Elliptic Curve defined by y^2 + x*y + alpha*y = x^3 + x^2 + alpha*x + alpha^3 over Finite Field in alpha of size 2^4

            sage: R.<x,y> = F[]
            sage: psi = phi._EllipticCurveIsogeny__psi
            sage: psi_pr = psi.derivative(x)
            sage: fi = phi._EllipticCurveIsogeny__phi
            sage: fi_pr = fi.derivative(x)
            sage: phi._EllipticCurveIsogeny__compute_omega_general(E, psi, psi_pr, fi, fi_pr)
            x^3*y + (alpha^2 + 1)*x^2*y + (alpha^2 + alpha + 1)*x^2 + (alpha^2 + 1)*x*y + (alpha^2 + alpha)*x + (alpha)*y + (alpha)

        A bug fixed in ticket #7907::

            sage: F = GF(128,'a')
            sage: a = F.gen()
            sage: E = EllipticCurve([1,0,0,0,(a**6+a**4+a**2+a)])
            sage: x = polygen(F)
            sage: ker =  (x^6 + (a^6 + a^5 + a^4 + a^3 + a^2 + a)*x^5 + (a^6 + a^5 + a^2 + 1)*x^4 + (a^6 + a^5 + a^4 + a^3 + a^2 + 1)*x^3 + (a^6 + a^3 + a)*x^2 + (a^4 + a^3 + 1)*x + a^5 + a^4 + a)
            sage: E.isogeny(ker)
            Isogeny of degree 13 from Elliptic Curve defined by y^2 + x*y = x^3 + (a^6+a^4+a^2+a) over Finite Field in a of size 2^7 to Elliptic Curve defined by y^2 + x*y = x^3 + (a^6+a^5+a^4+a^3+a^2+a)*x + (a^5+a^3) over Finite Field in a of size 2^7


        """

        a1,a2,a3,a4,a6 = E.ainvs()

        b2 = E.b2()
        b4 = E.b4()

        n = psi.degree()
        d = 2*n+1

        x = self.__x_var
        y = self.__y_var

        psi_2 = 2*y + a1*x + a3

        psi_coeffs = psi.univariate_polynomial().list()

        if (0 < n):
            s1 = -psi_coeffs[n-1]
        else:
            s1 = 0

        psi_prpr = 0
        cur_x_pow = 1

        #
        # Note: we now get the "derivatives" of psi
        # these are not actually the derivatives
        # furthermore, the formulas in Kohel's
        # thesis are wrong, the correct formulas
        # are coded below
        #
        from sage.rings.arith import binomial

        for j  in xrange(0,n-1):
            psi_prpr = psi_prpr + \
                binomial(j+2,2)*psi_coeffs[(j+2)]*cur_x_pow
            cur_x_pow = x*cur_x_pow

        psi_prprpr = 0
        cur_x_pow = 1

        for j in xrange(0,n-2):
            psi_prprpr = psi_prprpr + \
                (3*binomial(j+3,3))*psi_coeffs[(j+3)]*cur_x_pow
            cur_x_pow = x*cur_x_pow


        omega = phi_pr*psi*y - phi*psi_pr*psi_2 + \
                ((a1*x + a3)*(psi_2**2)*(psi_prpr*psi_pr-psi_prprpr*psi) + \
                (a1*psi_2**2 - 3*(a1*x + a3)*(6*x**2 + b2*x + b4))*psi_prpr*psi + \
                (a1*x**3 + 3*a3*x**2 + (2*a2*a3 - a1*a4)*x + (a3*a4 - 2*a1*a6))*psi_pr**2 + \
                (-(3*a1*x**2 + 6*a3*x + (-a1*a4 + 2*a2*a3)) + \
                (a1*x + a3)*(d*x - 2*s1) )*psi_pr*psi + (a1*s1 + a3*n)*psi**2)*psi

        return omega


    def __compute_via_kohel_numeric(self, xP, yP):
        r"""
        Private function that computes a numeric result of this
        isogeny (via Kohel's formulas.)

        EXAMPLES:

        These examples inherently exercise this private function::

            sage: R.<x> = GF(7)[]
            sage: E = EllipticCurve(GF(7), [0,-1,0,0,1])
            sage: phi = EllipticCurveIsogeny(E, x+6, degree=3)
            sage: P = E((0,1)); phi(P)
            (2 : 0 : 1)
            sage: P = E((1,1)); phi(P)
            (0 : 1 : 0)
            sage: phi._EllipticCurveIsogeny__compute_via_kohel_numeric(0, 1)
            (2, 0)
            sage: phi._EllipticCurveIsogeny__compute_via_kohel_numeric(1, 1)
            (0 : 1 : 0)

        """

        # first check if this is a kernel point
        # to avoid a divide by 0 error later
        if(0 == self.__inner_kernel_polynomial(x=xP)):
            return self.__intermediate_codomain(0)

        (xP_out, yP_out) = self.__compute_via_kohel(xP,yP)

        # for some dang reason in some cases
        # when the base_field is a number field
        # xP_out and yP_out do not get evaluated to field elements
        # but rather constant polynomials.
        # So in this case, we do some explicit casting to make sure
        # everything comes out right

        if is_NumberField(self.__base_field) and (1 < self.__base_field.degree()) :
            xP_out = self.__poly_ring(xP_out).constant_coefficient()
            yP_out = self.__poly_ring(yP_out).constant_coefficient()

        return (xP_out,yP_out)


    def __compute_via_kohel(self, xP, yP):
        r"""
        Private function that applies Kohel's formulas.

        EXAMPLES:

        These examples inherently exercise this private function::

            sage: R.<x> = GF(7)[]
            sage: E = EllipticCurve(GF(7), [0,-1,0,0,1])
            sage: phi = EllipticCurveIsogeny(E, x+6, degree=3)
            sage: P = E((0,1)); phi(P)
            (2 : 0 : 1)
            sage: phi.rational_maps()
            ((x^3 - 2*x^2 + 3*x + 2)/(x^2 - 2*x + 1),
             (x^3*y - 3*x^2*y + x*y)/(x^3 - 3*x^2 + 3*x - 1))
            sage: phi._EllipticCurveIsogeny__compute_via_kohel(0,1)
            (2, 0)
            sage: R.<x,y> = GF(7)[]
            sage: phi._EllipticCurveIsogeny__compute_via_kohel(x,y)
            ((x^3 - 2*x^2 + 3*x + 2)/(x^2 - 2*x + 1),
             (x^3*y - 3*x^2*y + x*y)/(x^3 - 3*x^2 + 3*x - 1))

        """

        x = self.__x_var
        y = self.__y_var

        psi_out = self.__psi(xP,yP)
        phi_out = self.__phi(xP,yP)
        omega_out =self.__omega(xP, yP)

        psi_inv_out = 1/psi_out

        psi_inv_sq_out = psi_inv_out**2

        X_out = phi_out*(psi_inv_sq_out)
        Y_out = omega_out*(psi_inv_sq_out*psi_inv_out)

        return (X_out, Y_out)


    def __initialize_rational_maps_via_kohel(self):
        r"""
        Private function that computes and initializes the rational
        maps of this isogeny.

        EXAMPLES:

        These examples inherently exercise this private function::

            sage: R.<x> = GF(7)[]
            sage: E = EllipticCurve(GF(7), [0,-1,0,0,1])
            sage: phi = EllipticCurveIsogeny(E, x+6, degree=3)
            sage: phi.rational_maps()
            ((x^3 - 2*x^2 + 3*x + 2)/(x^2 - 2*x + 1),
             (x^3*y - 3*x^2*y + x*y)/(x^3 - 3*x^2 + 3*x - 1))
            sage: phi._EllipticCurveIsogeny__initialize_rational_maps_via_kohel()
            ((x^3 - 2*x^2 + 3*x + 2)/(x^2 - 2*x + 1),
             (x^3*y - 3*x^2*y + x*y)/(x^3 - 3*x^2 + 3*x - 1))


        """
        x = self.__x_var
        y = self.__y_var

        (X,Y) = self.__compute_via_kohel(x,y)

        return (X,Y)


    #
    # Kohel's formula computing the codomain curve
    #
    def __compute_E2_via_kohel(self):
        r"""
        Private function that computes and initializes the codomain of
        the isogeny (via Kohel's.)

        EXAMPLES:

        These examples inherently exercise this private function::

            sage: R.<x> = GF(7)[]
            sage: E = EllipticCurve(GF(7), [0,-1,0,0,1])
            sage: phi = EllipticCurveIsogeny(E, x+6, degree=3)
            sage: phi.codomain()
            Elliptic Curve defined by y^2 = x^3 + 6*x^2 + 4*x + 2 over Finite Field of size 7
            sage: phi._EllipticCurveIsogeny__compute_E2_via_kohel()
            Elliptic Curve defined by y^2 = x^3 + 6*x^2 + 4*x + 2 over Finite Field of size 7

        """

        v = self.__v
        w = self.__w

        return compute_codomain_formula(self.__E1, v,w)



    #
    # public isogeny methods
    #

    def degree(self):
        r"""
        Returns the degree of this isogeny.

        EXAMPLES::

            sage: E = EllipticCurve(QQ, [0,0,0,1,0])
            sage: phi = EllipticCurveIsogeny(E,  E((0,0)))
            sage: phi.degree()
            2
            sage: phi = EllipticCurveIsogeny(E, [0,1,0,1])
            sage: phi.degree()
            4

            sage: E = EllipticCurve(GF(31), [1,0,0,1,2])
            sage: phi = EllipticCurveIsogeny(E, [17, 1])
            sage: phi.degree()
            3

        """
        return self.__degree


    def rational_maps(self):
        r"""
        This function returns this isogeny as a pair of rational maps.

        EXAMPLES::

            sage: E = EllipticCurve(QQ, [0,2,0,1,-1])
            sage: phi = EllipticCurveIsogeny(E, [1])
            sage: phi.rational_maps()
            (x, y)

            sage: E = EllipticCurve(GF(17), [0,0,0,3,0])
            sage: phi = EllipticCurveIsogeny(E,  E((0,0)))
            sage: phi.rational_maps()
            ((x^2 + 3)/x, (x^2*y - 3*y)/x^2)


        """
        if (not self.__rational_maps_initialized):
            self.__initialize_rational_maps()
        return (self.__X_coord_rational_map, self.__Y_coord_rational_map)


    def is_separable(self):
        r"""
        This function returns a bool indicating whether or not this
        isogeny is separable.

        This function always returns ``True`` as currently this class
        only implements separable isogenies.

        EXAMPLES::

            sage: E = EllipticCurve(GF(17), [0,0,0,3,0])
            sage: phi = EllipticCurveIsogeny(E,  E((0,0)))
            sage: phi.is_separable()
            True

            sage: E = EllipticCurve('11a1')
            sage: phi = EllipticCurveIsogeny(E, E.torsion_points())
            sage: phi.is_separable()
            True


        """
        return self.__separable


    def kernel_polynomial(self):
        r"""
        Returns the kernel polynomial of this isogeny.

        EXAMPLES::

            sage: E = EllipticCurve(QQ, [0,0,0,2,0])
            sage: phi = EllipticCurveIsogeny(E,  E((0,0)))
            sage: phi.kernel_polynomial()
            x

            sage: E = EllipticCurve('11a1')
            sage: phi = EllipticCurveIsogeny(E, E.torsion_points())
            sage: phi.kernel_polynomial()
            x^2 - 21*x + 80

            sage: E = EllipticCurve(GF(17), [1,-1,1,-1,1])
            sage: phi = EllipticCurveIsogeny(E, [1])
            sage: phi.kernel_polynomial()
            1

            sage: E = EllipticCurve(GF(31), [0,0,0,3,0])
            sage: phi = EllipticCurveIsogeny(E, [0,3,0,1])
            sage: phi.kernel_polynomial()
            x^3 + 3*x


        """
        if (self.__kernel_polynomial is None):
            self.__init_kernel_polynomial()

        return self.__kernel_polynomial.univariate_polynomial()


    def set_pre_isomorphism(self, preWI):
        r"""
        Modifies this isogeny object to pre compose with the given
        Weierstrass isomorphism.

        EXAMPLES::

            sage: E = EllipticCurve(GF(31), [1,1,0,1,-1])
            sage: R.<x> = GF(31)[]
            sage: f = x^3 + 9*x^2 + x + 30
            sage: phi = EllipticCurveIsogeny(E, f)
            sage: Epr = E.short_weierstrass_model()
            sage: isom = Epr.isomorphism_to(E)
            sage: phi.set_pre_isomorphism(isom)
            sage: phi.rational_maps()
            ((-6*x^4 - 3*x^3 + 12*x^2 + 10*x - 1)/(x^3 + x - 12),
             (3*x^7 + x^6*y - 14*x^6 - 3*x^5 + 5*x^4*y + 7*x^4 + 8*x^3*y - 8*x^3 - 5*x^2*y + 5*x^2 - 14*x*y + 14*x - 6*y - 6)/(x^6 + 2*x^4 + 7*x^3 + x^2 + 7*x - 11))
            sage: phi(Epr((0,22)))
            (13 : 21 : 1)
            sage: phi(Epr((3,7)))
            (14 : 17 : 1)

            sage: E = EllipticCurve(GF(29), [0,0,0,1,0])
            sage: R.<x> = GF(29)[]
            sage: f = x^2 + 5
            sage: phi = EllipticCurveIsogeny(E, f)
            sage: phi
            Isogeny of degree 5 from Elliptic Curve defined by y^2 = x^3 + x over Finite Field of size 29 to Elliptic Curve defined by y^2 = x^3 + 20*x over Finite Field of size 29
            sage: from sage.schemes.elliptic_curves.weierstrass_morphism import WeierstrassIsomorphism
            sage: inv_isom = WeierstrassIsomorphism(E, (1,-2,5,10))
            sage: Epr = inv_isom.codomain().codomain()
            sage: isom = Epr.isomorphism_to(E)
            sage: phi.set_pre_isomorphism(isom); phi
            Isogeny of degree 5 from Elliptic Curve defined by y^2 + 10*x*y + 20*y = x^3 + 27*x^2 + 6 over Finite Field of size 29 to Elliptic Curve defined by y^2 = x^3 + 20*x over Finite Field of size 29
            sage: phi(Epr((12,1)))
            (26 : 0 : 1)
            sage: phi(Epr((2,9)))
            (0 : 0 : 1)
            sage: phi(Epr((21,12)))
            (3 : 0 : 1)
            sage: phi.rational_maps()[0]
            (x^5 - 10*x^4 - 6*x^3 - 7*x^2 - x + 3)/(x^4 - 8*x^3 + 5*x^2 - 14*x - 6)

            sage: E = EllipticCurve('11a1')
            sage: R.<x> = QQ[]
            sage: f = x^2 - 21*x + 80
            sage: phi = EllipticCurveIsogeny(E, f); phi
            Isogeny of degree 5 from Elliptic Curve defined by y^2 + y = x^3 - x^2 - 10*x - 20 over Rational Field to Elliptic Curve defined by y^2 + y = x^3 - x^2 - 7820*x - 263580 over Rational Field
            sage: from sage.schemes.elliptic_curves.weierstrass_morphism import WeierstrassIsomorphism
            sage: Epr = E.short_weierstrass_model()
            sage: isom = Epr.isomorphism_to(E)
            sage: phi.set_pre_isomorphism(isom)
            sage: phi
            Isogeny of degree 5 from Elliptic Curve defined by y^2 = x^3 - 13392*x - 1080432 over Rational Field to Elliptic Curve defined by y^2 + y = x^3 - x^2 - 7820*x - 263580 over Rational Field
            sage: phi(Epr((168,1188)))
            (0 : 1 : 0)

        """

        WIdom = preWI.domain().codomain()
        WIcod = preWI.codomain().codomain()

        if not isinstance(preWI, WeierstrassIsomorphism):
            raise ValueError("Invalid parameter: isomorphism must be of type Weierstrass isomorphism.")

        if (self.__E1 != WIcod):
            raise ValueError("Invalid parameter: isomorphism must have codomain curve equal to this isogenies' domain.")

        if (self.__pre_isomorphism is None):
            isom = preWI
            domain = WIdom
        else:
            isom = self.__pre_isomorphism*preWI
            domain = WIdom

        self.__clear_cached_values()

        self.__set_pre_isomorphism(domain, isom)

        return


    def set_post_isomorphism(self, postWI):
        r"""
        Modifies this isogeny object to post compose with the given
        Weierstrass isomorphism.

        EXAMPLES::

            sage: E = EllipticCurve(j=GF(31)(0))
            sage: R.<x> = GF(31)[]
            sage: phi = EllipticCurveIsogeny(E, x+18)
            sage: from sage.schemes.elliptic_curves.weierstrass_morphism import WeierstrassIsomorphism
            sage: phi.set_post_isomorphism(WeierstrassIsomorphism(phi.codomain(), (6,8,10,12)))
            sage: phi
            Isogeny of degree 3 from Elliptic Curve defined by y^2 = x^3 + 1 over Finite Field of size 31 to Elliptic Curve defined by y^2 + 24*x*y + 7*y = x^3 + 22*x^2 + 16*x + 20 over Finite Field of size 31

            sage: E = EllipticCurve(j=GF(47)(0))
            sage: f = E.torsion_polynomial(3)/3
            sage: phi = EllipticCurveIsogeny(E, f)
            sage: E2 = phi.codomain()
            sage: post_isom = E2.isomorphism_to(E)
            sage: phi.set_post_isomorphism(post_isom)
            sage: phi.rational_maps() == E.multiplication_by_m(3)
            False
            sage: phi.switch_sign()
            sage: phi.rational_maps() == E.multiplication_by_m(3)
            True

        Example over a number field::

            sage: R.<x> = QQ[]
            sage: K.<a> = NumberField(x^2 + 2)
            sage: E = EllipticCurve(j=K(1728))
            sage: ker_list = E.torsion_points()
            sage: phi = EllipticCurveIsogeny(E, ker_list)
            sage: from sage.schemes.elliptic_curves.weierstrass_morphism import WeierstrassIsomorphism
            sage: post_isom = WeierstrassIsomorphism(phi.codomain(), (a,2,3,5))
            sage: phi
            Isogeny of degree 4 from Elliptic Curve defined by y^2 = x^3 + x over Number Field in a with defining polynomial x^2 + 2 to Elliptic Curve defined by y^2 = x^3 + (-44)*x + 112 over Number Field in a with defining polynomial x^2 + 2

        """

        WIdom = postWI.domain().codomain()
        WIcod = postWI.codomain().codomain()

        if not isinstance(postWI, WeierstrassIsomorphism):
            raise ValueError("Invalid parameter: isomorphism must be of type Weierstrass isomorphism.")

        if (self.__E2 != WIdom):
            raise ValueError("Invalid parameter: isomorphism must have domain curve equal to this isogenies' codomain.")

        if (self.__post_isomorphism is None):
            isom = postWI
            codomain = WIcod
        else:
            isom = postWI*self.__post_isomorphism
            codomain = WIcod

        self.__clear_cached_values()

        self.__set_post_isomorphism(codomain, isom)

        return


    def get_pre_isomorphism(self):
        r"""
        Returns the pre-isomorphism of this isogeny.  If there has
        been no pre-isomorphism set, this returns ``None``.

        EXAMPLES::

            sage: E = EllipticCurve(GF(31), [1,1,0,1,-1])
            sage: R.<x> = GF(31)[]
            sage: f = x^3 + 9*x^2 + x + 30
            sage: phi = EllipticCurveIsogeny(E, f)
            sage: phi.get_post_isomorphism()
            sage: Epr = E.short_weierstrass_model()
            sage: isom = Epr.isomorphism_to(E)
            sage: phi.set_pre_isomorphism(isom)
            sage: isom == phi.get_pre_isomorphism()
            True

            sage: E = EllipticCurve(GF(83), [1,0,1,1,0])
            sage: R.<x> = GF(83)[]; f = x+24
            sage: phi = EllipticCurveIsogeny(E, f)
            sage: E2 = phi.codomain()
            sage: phi2 = EllipticCurveIsogeny(E, None, E2, 2)
            sage: phi2.get_pre_isomorphism()
            Generic morphism:
              From: Abelian group of points on Elliptic Curve defined by y^2 + x*y + y = x^3 + x over Finite Field of size 83
              To:   Abelian group of points on Elliptic Curve defined by y^2 = x^3 + 62*x + 74 over Finite Field of size 83
              Via:  (u,r,s,t) = (1, 76, 41, 3)



        """
        return self.__pre_isomorphism


    def get_post_isomorphism(self):
        r"""
        Returns the post-isomorphism of this isogeny.  If there has
        been no post-isomorphism set, this returns ``None``.

        EXAMPLES::

            sage: E = EllipticCurve(j=GF(31)(0))
            sage: R.<x> = GF(31)[]
            sage: phi = EllipticCurveIsogeny(E, x+18)
            sage: phi.get_post_isomorphism()
            sage: from sage.schemes.elliptic_curves.weierstrass_morphism import WeierstrassIsomorphism
            sage: isom = WeierstrassIsomorphism(phi.codomain(), (6,8,10,12))
            sage: phi.set_post_isomorphism(isom)
            sage: isom == phi.get_post_isomorphism()
            True

            sage: E = EllipticCurve(GF(83), [1,0,1,1,0])
            sage: R.<x> = GF(83)[]; f = x+24
            sage: phi = EllipticCurveIsogeny(E, f)
            sage: E2 = phi.codomain()
            sage: phi2 = EllipticCurveIsogeny(E, None, E2, 2)
            sage: phi2.get_post_isomorphism()
            Generic morphism:
            From: Abelian group of points on Elliptic Curve defined by y^2 = x^3 + 65*x + 69 over Finite Field of size 83
            To:   Abelian group of points on Elliptic Curve defined by y^2 + x*y + 77*y = x^3 + 49*x + 28 over Finite Field of size 83
            Via:  (u,r,s,t) = (1, 7, 42, 80)

        """
        return self.__post_isomorphism


    def switch_sign(self):
        r"""
        This function composes the isogeny with `[-1]` (flipping the
        coefficient between +/-1 on the `y` coordinate rational map).

        EXAMPLES::

            sage: E = EllipticCurve(GF(23), [0,0,0,1,0])
            sage: f = E.torsion_polynomial(3)/3
            sage: phi = EllipticCurveIsogeny(E, f, E)
            sage: phi.rational_maps() == E.multiplication_by_m(3)
            False
            sage: phi.switch_sign()
            sage: phi.rational_maps() == E.multiplication_by_m(3)
            True

            sage: E = EllipticCurve(GF(17), [-2, 3, -5, 7, -11])
            sage: R.<x> = GF(17)[]
            sage: f = x+6
            sage: phi = EllipticCurveIsogeny(E, f)
            sage: phi
            Isogeny of degree 2 from Elliptic Curve defined by y^2 + 15*x*y + 12*y = x^3 + 3*x^2 + 7*x + 6 over Finite Field of size 17 to Elliptic Curve defined by y^2 + 15*x*y + 12*y = x^3 + 3*x^2 + 4*x + 8 over Finite Field of size 17
            sage: phi.rational_maps()
            ((x^2 + 6*x + 4)/(x + 6), (x^2*y - 5*x*y + 8*x - 2*y)/(x^2 - 5*x + 2))
            sage: phi.switch_sign()
            sage: phi
            Isogeny of degree 2 from Elliptic Curve defined by y^2 + 15*x*y + 12*y = x^3 + 3*x^2 + 7*x + 6 over Finite Field of size 17 to Elliptic Curve defined by y^2 + 15*x*y + 12*y = x^3 + 3*x^2 + 4*x + 8 over Finite Field of size 17
            sage: phi.rational_maps()
            ((x^2 + 6*x + 4)/(x + 6),
             (2*x^3 - x^2*y - 5*x^2 + 5*x*y - 4*x + 2*y + 7)/(x^2 - 5*x + 2))

            sage: E = EllipticCurve('11a1')
            sage: R.<x> = QQ[]
            sage: f = x^2 - 21*x + 80
            sage: phi = EllipticCurveIsogeny(E, f)
            sage: (xmap1, ymap1) = phi.rational_maps()
            sage: phi.switch_sign()
            sage: (xmap2, ymap2) = phi.rational_maps()
            sage: xmap1 == xmap2
            True
            sage: ymap1 == -ymap2 - E.a1()*xmap2 - E.a3()
            True

            sage: K.<a> = NumberField(x^2 + 1)
            sage: E = EllipticCurve(K, [0,0,0,1,0])
            sage: R.<x> = K[]
            sage: phi = EllipticCurveIsogeny(E, x-a)
            sage: phi.rational_maps()
            ((x^2 + (-a)*x - 2)/(x + (-a)), (x^2*y + (-2*a)*x*y + y)/(x^2 + (-2*a)*x - 1))
            sage: phi.switch_sign()
            sage: phi.rational_maps()
            ((x^2 + (-a)*x - 2)/(x + (-a)), (-x^2*y + (2*a)*x*y - y)/(x^2 + (-2*a)*x - 1))

        """
        self.set_post_isomorphism(WeierstrassIsomorphism(self.__E2, (-1,0,-self.__E2.a1(),-self.__E2.a3())))

    def is_normalized(self, via_formal=True, check_by_pullback=True):
        r"""
        Returns ``True`` if this isogeny is normalized. An isogeny
        `\varphi\colon E\to E_2` between two given Weierstrass
        equations is said to be normalized if the constant `c` is `1`
        in `\varphi*(\omega_2) = c\cdot\omega`, where `\omega` and
        `omega_2` are the invariant differentials on `E` and `E_2`
        corresponding to the given equation.

        INPUT:

        - ``via_formal`` - (default: ``True``) If ``True`` it simply checks if
                           the leading term of the formal series is 1. Otherwise
                           it uses a deprecated algorithm involving the second
                           optional argument.

        - ``check_by_pullback`` -  (default:``True``) Deprecated.

        EXAMPLES::

            sage: from sage.schemes.elliptic_curves.weierstrass_morphism import WeierstrassIsomorphism
            sage: E = EllipticCurve(GF(7), [0,0,0,1,0])
            sage: R.<x> = GF(7)[]
            sage: phi = EllipticCurveIsogeny(E, x)
            sage: phi.is_normalized()
            True
            sage: isom = WeierstrassIsomorphism(phi.codomain(), (3, 0, 0, 0))
            sage: phi.set_post_isomorphism(isom)
            sage: phi.is_normalized()
            False
            sage: isom = WeierstrassIsomorphism(phi.codomain(), (5, 0, 0, 0))
            sage: phi.set_post_isomorphism(isom)
            sage: phi.is_normalized()
            True
            sage: isom = WeierstrassIsomorphism(phi.codomain(), (1, 1, 1, 1))
            sage: phi.set_post_isomorphism(isom)
            sage: phi.is_normalized()
            True

            sage: F = GF(2^5, 'alpha'); alpha = F.gen()
            sage: E = EllipticCurve(F, [1,0,1,1,1])
            sage: R.<x> = F[]
            sage: phi = EllipticCurveIsogeny(E, x+1)
            sage: isom = WeierstrassIsomorphism(phi.codomain(), (alpha, 0, 0, 0))
            sage: phi.is_normalized()
            True
            sage: phi.set_post_isomorphism(isom)
            sage: phi.is_normalized()
            False
            sage: isom = WeierstrassIsomorphism(phi.codomain(), (1/alpha, 0, 0, 0))
            sage: phi.set_post_isomorphism(isom)
            sage: phi.is_normalized()
            True
            sage: isom = WeierstrassIsomorphism(phi.codomain(), (1, 1, 1, 1))
            sage: phi.set_post_isomorphism(isom)
            sage: phi.is_normalized()
            True

            sage: E = EllipticCurve('11a1')
            sage: R.<x> = QQ[]
            sage: f = x^3 - x^2 - 10*x - 79/4
            sage: phi = EllipticCurveIsogeny(E, f)
            sage: isom = WeierstrassIsomorphism(phi.codomain(), (2, 0, 0, 0))
            sage: phi.is_normalized()
            True
            sage: phi.set_post_isomorphism(isom)
            sage: phi.is_normalized()
            False
            sage: isom = WeierstrassIsomorphism(phi.codomain(), (1/2, 0, 0, 0))
            sage: phi.set_post_isomorphism(isom)
            sage: phi.is_normalized()
            True
            sage: isom = WeierstrassIsomorphism(phi.codomain(), (1, 1, 1, 1))
            sage: phi.set_post_isomorphism(isom)
            sage: phi.is_normalized()
            True

        """
        # easy algorithm using the formal expansion.
        if via_formal:
            phi_formal = self.formal(prec=5)
            return phi_formal[1] == 1

        # this is the old algorithm. it should be deprecated.
        check_prepost_isomorphism = False

        f_normalized = True

        if (check_by_pullback):

            (Xmap, Ymap) = self.rational_maps()

            E1 = self.__E1
            E2 = self.__E2

            a1 = E1.a1()
            a3 = E1.a3()

            a1pr = E2.a1()
            a3pr = E2.a3()

            x = self.__x_var
            y = self.__y_var

            Xmap_pr = Xmap.derivative(x)

            domain_inv_diff = 1/(2*y + a1*x + a3)
            codomain_inv_diff = Xmap_pr/(2*Ymap + a1pr*Xmap + a3pr)

            inv_diff_quo = domain_inv_diff/codomain_inv_diff

            if (1 == inv_diff_quo):
                f_normalized = True
            else:
                # For some reason, in certain cases, when the isogeny
                # is pre or post composed with a translation the
                # resulting rational functions are too complicated for
                # sage to simplify down to a constant in this case, we
                # do some cheating by checking if the post-composition
                # by isogeny has a non 1 scaling factor
                if ( inv_diff_quo.numerator().is_constant() and (inv_diff_quo.denominator().is_constant) ):
                    f_normalized = False
                else:
                    check_prepost_isomorphism = True
        else:
            check_prepost_isomorphism = True

        # If we skip checking by the pullback of the invariant
        # differential OR if that was inconclusive We explicitly check
        # if there is a post isomorphism and if it has a non 1 scaling
        # factor or if it is a just a translation.  NOTE: This only
        # works because we are using algorithms for calculating the
        # isogenies that calculate a separable normalized isogeny, if
        # this changes, this check will no longer be correct.
        #
        if (check_prepost_isomorphism):
            post_isom = self.__post_isomorphism
            if (post_isom is not None):
                if (1 == self.__base_field(post_isom.u)):
                    f_post_normalized = True
                else:
                    f_post_normalized = False
            else:
                f_post_normalized = True

            pre_isom = self.__pre_isomorphism
            if (pre_isom is not None):
                if (1 == self.__base_field(pre_isom.u)):
                    f_pre_normalized = True
                else:
                    f_pre_normalized = False
            else:
                f_pre_normalized = True

            f_normalized = f_pre_normalized and f_post_normalized

        return f_normalized

    def dual(self):
        r"""
        Computes and returns the dual isogeny of this isogeny. If
        `\varphi\colon E \to E_2` is the given isogeny, then the dual
        is by definition the unique isogeny `\hat\varphi\colon E_2\to
        E` such that the compositions `\hat\varphi\circ\varphi` and
        `\varphi\circ\hat\varphi` are the multiplication `[n]` by the
        degree of `\varphi` on `E` and `E_2` respectively.

        EXAMPLES::

            sage: E = EllipticCurve('11a1')
            sage: R.<x> = QQ[]
            sage: f = x^2 - 21*x + 80
            sage: phi = EllipticCurveIsogeny(E, f)
            sage: phi_hat = phi.dual()
            sage: phi_hat.domain() == phi.codomain()
            True
            sage: phi_hat.codomain() == phi.domain()
            True
            sage: (X, Y) = phi.rational_maps()
            sage: (Xhat, Yhat) = phi_hat.rational_maps()
            sage: Xm = Xhat.subs(x=X, y=Y)
            sage: Ym = Yhat.subs(x=X, y=Y)
            sage: (Xm, Ym) == E.multiplication_by_m(5)
            True

            sage: E = EllipticCurve(GF(37), [0,0,0,1,8])
            sage: R.<x> = GF(37)[]
            sage: f = x^3 + x^2 + 28*x + 33
            sage: phi = EllipticCurveIsogeny(E, f)
            sage: phi_hat = phi.dual()
            sage: phi_hat.codomain() == phi.domain()
            True
            sage: phi_hat.domain() == phi.codomain()
            True
            sage: (X, Y) = phi.rational_maps()
            sage: (Xhat, Yhat) = phi_hat.rational_maps()
            sage: Xm = Xhat.subs(x=X, y=Y)
            sage: Ym = Yhat.subs(x=X, y=Y)
            sage: (Xm, Ym) == E.multiplication_by_m(7)
            True

            sage: E = EllipticCurve(GF(31), [0,0,0,1,8])
            sage: R.<x> = GF(31)[]
            sage: f = x^2 + 17*x + 29
            sage: phi = EllipticCurveIsogeny(E, f)
            sage: phi_hat = phi.dual()
            sage: phi_hat.codomain() == phi.domain()
            True
            sage: phi_hat.domain() == phi.codomain()
            True
            sage: (X, Y) = phi.rational_maps()
            sage: (Xhat, Yhat) = phi_hat.rational_maps()
            sage: Xm = Xhat.subs(x=X, y=Y)
            sage: Ym = Yhat.subs(x=X, y=Y)
            sage: (Xm, Ym) == E.multiplication_by_m(5)
            True

        Test (for trac ticket 7096)::

            sage: E = EllipticCurve('11a1')
            sage: phi = E.isogeny(E(5,5))
            sage: phi.dual().dual() == phi
            True

            sage: k = GF(103)
            sage: E = EllipticCurve(k,[11,11])
            sage: phi = E.isogeny(E(4,4))
            sage: phi
            Isogeny of degree 5 from Elliptic Curve defined by y^2 = x^3 + 11*x + 11 over Finite Field of size 103 to Elliptic Curve defined by y^2 = x^3 + 25*x + 80 over Finite Field of size 103
            sage: from sage.schemes.elliptic_curves.weierstrass_morphism import WeierstrassIsomorphism
            sage: phi.set_post_isomorphism(WeierstrassIsomorphism(phi.codomain(),(5,0,1,2)))
            sage: phi.dual().dual() == phi
            True

            sage: E = EllipticCurve(GF(103),[1,0,0,1,-1])
            sage: phi = E.isogeny(E(60,85))
            sage: phi.dual()
            Isogeny of degree 7 from Elliptic Curve defined by y^2 + x*y = x^3 + 84*x + 34 over Finite Field of size 103 to Elliptic Curve defined by y^2 + x*y = x^3 + x + 102 over Finite Field of size 103

        """

        if (self.__base_field.characteristic() in [2,3]):
            raise NotImplemented

        if (self.__dual is not None):
            return self.__dual

        # trac 7096
        (E1, E2pr, pre_isom, post_isom) = compute_intermediate_curves(self.codomain(), self.domain())

        F = self.__base_field

        d = self.__degree

        # trac 7096
        if F(d) == 0:
            raise NotImplementedError("The dual isogeny is not separable, but only separable isogenies are implemented so far")

        # trac 7096
        # this should take care of the case when the isogeny is not normalized.
        u = self.formal(prec=5)[1]
        isom = WeierstrassIsomorphism(E2pr, (u/F(d), 0, 0, 0))

        E2 = isom.codomain().codomain()

        pre_isom = self.__E2.isomorphism_to(E1)
        post_isom = E2.isomorphism_to(self.__E1)

        phi_hat = EllipticCurveIsogeny(E1, None, E2, d)

        phi_hat.set_pre_isomorphism(pre_isom)
        phi_hat.set_post_isomorphism(post_isom)
        phi_hat.__perform_inheritance_housekeeping()

        assert phi_hat.codomain() == self.domain()

        # trac 7096 : this adjust a posteriori the automorphism
        # on the codomain of the dual isogeny.
        # we used _a_ Weierstrass isomorphism to get to the original
        # curve, but we may have to change it my an automorphism.
        # we impose that the composition has the degree
        # as a leading coefficient in the formal expansion.

        phi_sc = self.formal(prec=5)[1]
        phihat_sc = phi_hat.formal(prec=5)[1]

        sc = phi_sc * phihat_sc/F(d)

        if sc != 1:
            auts = phi_hat.codomain().automorphsims()
            aut = [a for a in auts if a.u == sc]
            if len(aut) != 1:
                raise ValueError("There is a bug in dual().")
            phi_hat.set_post_isomorphism(a[0])

        self.__dual = phi_hat

        return phi_hat

    def formal(self,prec=20):
        r"""
        Computes the formal isogeny as a power series in the variable
        `t=-x/y` on the domain curve.

        INPUT:

        - ``prec`` - (default = 20), the precision with which the computations
                     in the formal group are carried out.

        EXAMPLES::

            sage: E = EllipticCurve(GF(13),[1,7])
            sage: phi = E.isogeny(E(10,4))
            sage: phi.formal()
            t + 12*t^13 + 2*t^17 + 8*t^19 + 2*t^21 + O(t^23)

            sage: E = EllipticCurve([0,1])
            sage: phi = E.isogeny(E(2,3))
            sage: phi.formal(prec=10)
            t + 54*t^5 + 255*t^7 + 2430*t^9 + 19278*t^11 + O(t^13)

            sage: E = EllipticCurve('11a2')
            sage: R.<x> = QQ[]
            sage: phi = E.isogeny(x^2 + 101*x + 12751/5)
            sage: phi.formal(prec=7)
            t - 2724/5*t^5 + 209046/5*t^7 - 4767/5*t^8 + 29200946/5*t^9 + O(t^10)


        """
        Eh = self.__E1.formal()
        f, g = self.rational_maps()
        xh = Eh.x(prec=prec)
        yh = Eh.y(prec=prec)
        fh = f(xh,yh)
        gh = g(xh,yh)
        return -fh/gh

    #
    # Overload Morphism methods that we want to
    #

    def _composition_(self, right, homset):
        r"""
        Composition operator function inherited from morphism class.

        EXAMPLES::

            sage: E = EllipticCurve(j=GF(7)(0))
            sage: phi = EllipticCurveIsogeny(E, [E(0), E((0,1)), E((0,-1))])
            sage: phi._composition_(phi, phi.parent())
            Traceback (most recent call last):
            ...
            NotImplementedError

        The following should test that :meth:`_composition_` is called
        upon a product (modified for :trac:`12880` ; see :trac:`16245` where we
        fix the _composition_ issue).

            sage: phi*phi
            Traceback (most recent call last):
            ...
<<<<<<< HEAD
            ValueError: Elliptic Curve defined by y^2 = x^3 + 1 over Finite Field of size 7 is not in Category of homsets of schemes over Integer Ring

        Here would be the desired output::

            sage: phi*phi            # not tested
            Traceback (most recent call last):
            ...
=======
>>>>>>> 8bc456c9
            NotImplementedError
        """
        raise NotImplementedError

    def is_injective(self):
        r"""
        Method inherited from the morphism class.  Returns ``True`` if
        and only if this isogeny has trivial kernel.

        EXAMPLES::

            sage: E = EllipticCurve('11a1')
            sage: R.<x> = QQ[]
            sage: f = x^2 + x - 29/5
            sage: phi = EllipticCurveIsogeny(E, f)
            sage: phi.is_injective()
            False
            sage: phi = EllipticCurveIsogeny(E, R(1))
            sage: phi.is_injective()
            True

            sage: F = GF(7)
            sage: E = EllipticCurve(j=F(0))
            sage: phi = EllipticCurveIsogeny(E, [ E((0,-1)), E((0,1))])
            sage: phi.is_injective()
            False
            sage: phi = EllipticCurveIsogeny(E, E(0))
            sage: phi.is_injective()
            True

        """

        if (1 < self.__degree): return False
        return True


    def is_surjective(self):
        r"""
        For elliptic curve isogenies, always returns ``True`` (as a
        non-constant map of algebraic curves must be surjective).

        EXAMPLES::

            sage: E = EllipticCurve('11a1')
            sage: R.<x> = QQ[]
            sage: f = x^2 + x - 29/5
            sage: phi = EllipticCurveIsogeny(E, f)
            sage: phi.is_surjective()
            True

            sage: E = EllipticCurve(GF(7), [0,0,0,1,0])
            sage: phi = EllipticCurveIsogeny(E,  E((0,0)))
            sage: phi.is_surjective()
            True

            sage: F = GF(2^5, 'omega')
            sage: E = EllipticCurve(j=F(0))
            sage: R.<x> = F[]
            sage: phi = EllipticCurveIsogeny(E, x)
            sage: phi.is_surjective()
            True

        """
        return True

    def is_zero(self):
        r"""
        Member function inherited from morphism class.

        EXAMPLES::

            sage: E = EllipticCurve(j=GF(7)(0))
            sage: phi = EllipticCurveIsogeny(E, [ E((0,1)), E((0,-1))])
            sage: phi.is_zero()
            Traceback (most recent call last):
            ...
            NotImplementedError
        """
        raise NotImplementedError

    def post_compose(self, left):
        r"""
        Member function inherited from morphism class.

        EXAMPLES::

            sage: E = EllipticCurve(j=GF(7)(0))
            sage: phi = EllipticCurveIsogeny(E, [ E((0,1)), E((0,-1))])
            sage: phi.post_compose(phi)
            Traceback (most recent call last):
            ...
            NotImplementedError

        """
        raise NotImplementedError


    def pre_compose(self, right):
        r"""
        Member function inherited from morphism class.

        EXAMPLES::

            sage: E = EllipticCurve(j=GF(7)(0))
            sage: phi = EllipticCurveIsogeny(E, [ E((0,1)), E((0,-1))])
            sage: phi.pre_compose(phi)
            Traceback (most recent call last):
            ...
            NotImplementedError

        """
        raise NotImplementedError


    def n(self):
        r"""
        Numerical Approximation inherited from Map (through morphism),
        nonsensical for isogenies.

        EXAMPLES::

            sage: E = EllipticCurve(j=GF(7)(0))
            sage: phi = EllipticCurveIsogeny(E, [ E((0,1)), E((0,-1))])
            sage: phi.n()
            Traceback (most recent call last):
            ...
            NotImplementedError: Numerical approximations do not make sense for Elliptic Curve Isogenies

        """
        raise NotImplementedError("Numerical approximations do not make sense for Elliptic Curve Isogenies")

# no longer needed (trac 7096)
# def starks_find_r_and_t(T, Z):

def compute_isogeny_starks(E1, E2, ell):
    r"""
    Computes the degree ``ell`` isogeny between ``E1`` and ``E2`` via
    Stark's algorithm.  There must be a degree ``ell``, separable,
    normalized cyclic isogeny from ``E1`` to ``E2``.

    INPUT:

    - ``E1``  - an elliptic curve in short Weierstrass form.
    - ``E2``  - an elliptic curve in short Weierstrass form.
    - ``ell`` - the degree of the isogeny from E1 to E2.

    OUTPUT:

    polynomial -- over the field of definition of ``E1``, ``E2``, that is the
                  kernel polynomial of the isogeny from ``E1`` to ``E2``.

    ALGORITHM:

    This function uses Starks Algorithm as presented in section 6.2 of
    [BMSS].

    .. note::

       As published there, the algorithm is incorrect, and a correct
       version (with slightly different notation) can be found in
       [M09].  The algorithm originates in [S72]

    REFERENCES:

    - [BMSS] Boston, Morain, Salvy, Schost, "Fast Algorithms for Isogenies."
    - [M09] Moody, "The Diffie-Hellman Problem and Generalization of Verheul's Theorem"
    - [S72] Stark, "Class-numbers of complex quadratic fields."

    EXAMPLES::

        sage: from sage.schemes.elliptic_curves.ell_curve_isogeny import compute_isogeny_starks, compute_sequence_of_maps

        sage: E = EllipticCurve(GF(97), [1,0,1,1,0])
        sage: R.<x> = GF(97)[]; f = x^5 + 27*x^4 + 61*x^3 + 58*x^2 + 28*x + 21
        sage: phi = EllipticCurveIsogeny(E, f)
        sage: E2 = phi.codomain()
        sage: (isom1, isom2, E1pr, E2pr, ker_poly) = compute_sequence_of_maps(E, E2, 11)
        sage: compute_isogeny_starks(E1pr, E2pr, 11)
        x^10 + 37*x^9 + 53*x^8 + 66*x^7 + 66*x^6 + 17*x^5 + 57*x^4 + 6*x^3 + 89*x^2 + 53*x + 8

        sage: E = EllipticCurve(GF(37), [0,0,0,1,8])
        sage: R.<x> = GF(37)[]
        sage: f = (x + 14) * (x + 30)
        sage: phi = EllipticCurveIsogeny(E, f)
        sage: E2 = phi.codomain()
        sage: compute_isogeny_starks(E, E2, 5)
        x^4 + 14*x^3 + x^2 + 34*x + 21
        sage: f**2
        x^4 + 14*x^3 + x^2 + 34*x + 21

        sage: E = EllipticCurve(QQ, [0,0,0,1,0])
        sage: R.<x> = QQ[]
        sage: f = x
        sage: phi = EllipticCurveIsogeny(E, f)
        sage: E2 = phi.codomain()
        sage: compute_isogeny_starks(E, E2, 2)
        x

    """

    K = E1.base_field()
    R = PolynomialRing(K, 'x')
    x = R.gen()

    wp1 = E1.weierstrass_p(prec=4*ell+4)  #BMSS claim 2*ell is enough, but it is not M09
    wp2 = E2.weierstrass_p(prec=4*ell+4)

    # viewed them as power series in Z = z^2
    S = LaurentSeriesRing(K, 'Z')
    Z = S.gen()
    pe1 = 1/Z
    pe2 = 1/Z
    for i in xrange(2*ell+1):
        pe1 += wp1[2*i] * Z**i
        pe2 += wp2[2*i] * Z**i
    pe1 = pe1.add_bigoh(2*ell+2)
    pe2 = pe2.add_bigoh(2*ell+2)

    #print 'wps = ',pe1
    #print 'wps2 = ',pe2

    n = 1
    q = [R(1), R(0)]
    #p = [R(0), R(1)]
    T = pe2

    while ( q[n].degree() < (ell-1) ):
        #print 'n=', n

        n += 1
        a_n = 0
        r = -T.valuation()
        while (0 <= r):
            t_r = T[-r]
            #print '    r=',r
            #print '    t_r=',t_r
            #print '    T=',T
            a_n = a_n + t_r * x**r
            T = T - t_r*pe1**r
            r = -T.valuation()


        q_n = a_n*q[n-1] + q[n-2]
        q.append(q_n)
        #p_n = a_n*p[n-1] + q[n-2]
        #p.append(p_n)

        if (n == ell+1 or T == 0):
            if (T == 0 or T.valuation()<2):
                raise ValueError("The two curves are not linked by a cyclic normalized isogeny of degree %s" % ell)
            #print 'breaks here'
            break

        T = 1/T
        #print '  a_n=', a_n
        #print '  q_n=', q_n
        #print '  p_n=', p_n
        #print '  T = ', T

    qn = q[n]
    #pn= p[n]
    #print 'final  T = ', T
    #print '  f =', pn/qn

    qn = (1/qn.leading_coefficient())*qn
    #pn = (1/qn.leading_coefficient())*pn

    return qn

def split_kernel_polynomial(E1, ker_poly, ell):
    r"""
    Internal helper function for ``compute_isogeny_kernel_polynomial``.

    Given a full kernel polynomial (where two torsion `x`-coordinates
    are roots of multiplicity 1, and all other roots have multiplicity
    2.)  of degree `\ell-1`, returns the maximum separable divisor.
    (i.e. the kernel polynomial with roots of multiplicity at most 1).

    EXAMPLES:

    The following example implicitly exercises this function::

        sage: E = EllipticCurve(GF(37), [0,0,0,1,8])
        sage: R.<x> = GF(37)[]
        sage: f = (x + 10) * (x + 12) * (x + 16)
        sage: phi = EllipticCurveIsogeny(E, f)
        sage: E2 = phi.codomain()
        sage: from sage.schemes.elliptic_curves.ell_curve_isogeny import compute_isogeny_starks
        sage: from sage.schemes.elliptic_curves.ell_curve_isogeny import split_kernel_polynomial
        sage: ker_poly = compute_isogeny_starks(E, E2, 7); ker_poly
        x^6 + 2*x^5 + 20*x^4 + 11*x^3 + 36*x^2 + 35*x + 16
        sage: split_kernel_polynomial(E, ker_poly, 7)
        x^3 + x^2 + 28*x + 33

    """

    poly_ring = ker_poly.parent()

    z = poly_ring.gen(0)

    ker_poly_2tor = two_torsion_part(E1, poly_ring, ker_poly, ell)
    ker_poly_quo = poly_ring(ker_poly/ker_poly_2tor)
    ker_poly_quo_sqrt = ker_poly_quo.gcd(ker_poly_quo.derivative(z))
    ker_poly = ker_poly_2tor*ker_poly_quo_sqrt
    ker_poly = (1/ker_poly.leading_coefficient())*ker_poly

    return ker_poly


def compute_isogeny_kernel_polynomial(E1, E2, ell, algorithm="starks"):
    r"""
    Computes the kernel polynomial of the degree ``ell`` isogeny
    between ``E1`` and ``E2``.  There must be a degree ``ell``,
    cyclic, separable, normalized isogeny from ``E1`` to ``E2``.

    INPUT:

    - ``E1``        - an elliptic curve in short Weierstrass form.

    - ``E2``        - an elliptic curve in short Weierstrass form.

    - ``ell``       - the degree of the isogeny from ``E1`` to ``E2``.

    - ``algorithm`` - currently only ``starks`` (default) is implemented.

    OUTPUT:

    polynomial -- over the field of definition of ``E1``, ``E2``, that is the
                  kernel polynomial of the isogeny from ``E1`` to ``E2``.

    EXAMPLES::

        sage: from sage.schemes.elliptic_curves.ell_curve_isogeny import compute_isogeny_kernel_polynomial

        sage: E = EllipticCurve(GF(37), [0,0,0,1,8])
        sage: R.<x> = GF(37)[]
        sage: f = (x + 14) * (x + 30)
        sage: phi = EllipticCurveIsogeny(E, f)
        sage: E2 = phi.codomain()
        sage: compute_isogeny_kernel_polynomial(E, E2, 5)
        x^2 + 7*x + 13
        sage: f
        x^2 + 7*x + 13

        sage: R.<x> = QQ[]
        sage: K.<i> = NumberField(x^2 + 1)
        sage: E = EllipticCurve(K, [0,0,0,1,0])
        sage: E2 = EllipticCurve(K, [0,0,0,16,0])
        sage: compute_isogeny_kernel_polynomial(E, E2, 4)
        x^3 + x

    """

    ker_poly = compute_isogeny_starks(E1, E2, ell)
    ker_poly = split_kernel_polynomial(E1, ker_poly, ell)

    return ker_poly


def compute_intermediate_curves(E1, E2):
    r"""
    Computes isomorphism from ``E1`` to an intermediate domain and an
    isomorphism from an intermediate codomain to ``E2``.

    Intermediate domain and intermediate codomain, are in short
    Weierstrass form.

    This is used so we can compute `\wp` functions from the short
    Weierstrass model more easily.

    The underlying field must be of characteristic not equal to 2,3.

    INPUT:

    - ``E1`` - an elliptic curve
    - ``E2`` - an elliptic curve

    OUTPUT:

    tuple -- (``pre_isomorphism``, ``post_isomorphism``, ``intermediate_domain``,
              ``intermediate_codomain``):

    - ``intermediate_domain``: a short Weierstrass model isomorphic to ``E1``
    - ``intermediate_codomain``: a short Weierstrass model isomorphic to ``E2``
    - ``pre_isomorphism``: normalized isomorphism from ``E1`` to intermediate_domain
    - ``post_isomorphism``: normalized isomorphism from intermediate_codomain to ``E2``

    EXAMPLES::

        sage: from sage.schemes.elliptic_curves.ell_curve_isogeny import compute_intermediate_curves
        sage: E = EllipticCurve(GF(83), [1,0,1,1,0])
        sage: R.<x> = GF(83)[]; f = x+24
        sage: phi = EllipticCurveIsogeny(E, f)
        sage: E2 = phi.codomain()
        sage: compute_intermediate_curves(E, E2)
        (Elliptic Curve defined by y^2 = x^3 + 62*x + 74 over Finite Field of size 83,
         Elliptic Curve defined by y^2 = x^3 + 65*x + 69 over Finite Field of size 83,
         Generic morphism:
          From: Abelian group of points on Elliptic Curve defined by y^2 + x*y + y = x^3 + x over Finite Field of size 83
          To:   Abelian group of points on Elliptic Curve defined by y^2 = x^3 + 62*x + 74 over Finite Field of size 83
          Via:  (u,r,s,t) = (1, 76, 41, 3),
         Generic morphism:
          From: Abelian group of points on Elliptic Curve defined by y^2 = x^3 + 65*x + 69 over Finite Field of size 83
          To:   Abelian group of points on Elliptic Curve defined by y^2 + x*y + 77*y = x^3 + 49*x + 28 over Finite Field of size 83
          Via:  (u,r,s,t) = (1, 7, 42, 80))

        sage: R.<x> = QQ[]
        sage: K.<i> = NumberField(x^2 + 1)
        sage: E = EllipticCurve(K, [0,0,0,1,0])
        sage: E2 = EllipticCurve(K, [0,0,0,16,0])
        sage: compute_intermediate_curves(E, E2)
        (Elliptic Curve defined by y^2 = x^3 + x over Number Field in i with defining polynomial x^2 + 1,
         Elliptic Curve defined by y^2 = x^3 + 16*x over Number Field in i with defining polynomial x^2 + 1,
         Generic endomorphism of Abelian group of points on Elliptic Curve defined by y^2 = x^3 + x over Number Field in i with defining polynomial x^2 + 1
          Via:  (u,r,s,t) = (1, 0, 0, 0),
         Generic endomorphism of Abelian group of points on Elliptic Curve defined by y^2 = x^3 + 16*x over Number Field in i with defining polynomial x^2 + 1
          Via:  (u,r,s,t) = (1, 0, 0, 0))

    """

    if (E1.base_ring().characteristic() in [2,3]):
        raise NotImplemented

    # compute the r,s,t values that clear the denominator of E1
    a1 = E1.a1()
    a2 = E1.a2()
    a3 = E1.a3()

    s1 = -a1/2
    r1 = (s1**2 + s1*a1 - a2)/3
    t1 = (-r1*a1 - a3)/2

    # compute the isomorphism from E1 to intermediate_domain
    pre_isom = WeierstrassIsomorphism(E1, (1, r1, s1, t1))

    intermediate_domain = pre_isom.codomain().codomain()

    # compute the r,s,t values that clear the denominator of E2
    a1pr = E2.a1()
    a2pr = E2.a2()
    a3pr = E2.a3()

    s2 = -a1pr/2
    r2 = (s2**2 + s2*a1pr - a2pr)/3
    t2 = (-r2*a1pr - a3pr)/2

    post_isom_inv = WeierstrassIsomorphism(E2, (1, r2, s2, t2))
    intermediate_codomain = post_isom_inv.codomain().codomain()

    post_isom = WeierstrassIsomorphism(intermediate_codomain, (1, -r2, -s2, -t2))

    return (intermediate_domain, intermediate_codomain, pre_isom, post_isom)


def compute_sequence_of_maps(E1, E2, ell):
    r"""
    Given domain ``E1`` and codomain ``E2`` such that there is a
    degree ``ell`` separable normalized isogeny from ``E1`` to ``E2``,
    returns pre/post isomorphism, as well as intermediate domain and
    codomain, and kernel polynomial.

    EXAMPLES::

        sage: from sage.schemes.elliptic_curves.ell_curve_isogeny import compute_sequence_of_maps
        sage: E = EllipticCurve('11a1')
        sage: R.<x> = QQ[]; f = x^2 - 21*x + 80
        sage: phi = EllipticCurveIsogeny(E, f)
        sage: E2 = phi.codomain()
        sage: compute_sequence_of_maps(E, E2, 5)
        (Generic morphism:
          From: Abelian group of points on Elliptic Curve defined by y^2 + y = x^3 - x^2 - 10*x - 20 over Rational Field
          To:   Abelian group of points on Elliptic Curve defined by y^2 = x^3 - 31/3*x - 2501/108 over Rational Field
          Via:  (u,r,s,t) = (1, 1/3, 0, -1/2),
         Generic morphism:
          From: Abelian group of points on Elliptic Curve defined by y^2 = x^3 - 23461/3*x - 28748141/108 over Rational Field
          To:   Abelian group of points on Elliptic Curve defined by y^2 + y = x^3 - x^2 - 7820*x - 263580 over Rational Field
          Via:  (u,r,s,t) = (1, -1/3, 0, 1/2),
         Elliptic Curve defined by y^2 = x^3 - 31/3*x - 2501/108 over Rational Field,
         Elliptic Curve defined by y^2 = x^3 - 23461/3*x - 28748141/108 over Rational Field,
         x^2 - 61/3*x + 658/9)

        sage: K.<i> = NumberField(x^2 + 1)
        sage: E = EllipticCurve(K, [0,0,0,1,0])
        sage: E2 = EllipticCurve(K, [0,0,0,16,0])
        sage: compute_sequence_of_maps(E, E2, 4)
        (Generic endomorphism of Abelian group of points on Elliptic Curve defined by y^2 = x^3 + x over Number Field in i with defining polynomial x^2 + 1
          Via:  (u,r,s,t) = (1, 0, 0, 0),
         Generic endomorphism of Abelian group of points on Elliptic Curve defined by y^2 = x^3 + 16*x over Number Field in i with defining polynomial x^2 + 1
          Via:  (u,r,s,t) = (1, 0, 0, 0),
         Elliptic Curve defined by y^2 = x^3 + x over Number Field in i with defining polynomial x^2 + 1,
         Elliptic Curve defined by y^2 = x^3 + 16*x over Number Field in i with defining polynomial x^2 + 1,
         x^3 + x)

        sage: E = EllipticCurve(GF(97), [1,0,1,1,0])
        sage: R.<x> = GF(97)[]; f = x^5 + 27*x^4 + 61*x^3 + 58*x^2 + 28*x + 21
        sage: phi = EllipticCurveIsogeny(E, f)
        sage: E2 = phi.codomain()
        sage: compute_sequence_of_maps(E, E2, 11)
        (Generic morphism:
          From: Abelian group of points on Elliptic Curve defined by y^2 + x*y + y = x^3 + x over Finite Field of size 97
          To:   Abelian group of points on Elliptic Curve defined by y^2 = x^3 + 52*x + 31 over Finite Field of size 97
          Via:  (u,r,s,t) = (1, 8, 48, 44),
         Generic morphism:
          From: Abelian group of points on Elliptic Curve defined by y^2 = x^3 + 41*x + 66 over Finite Field of size 97
          To:   Abelian group of points on Elliptic Curve defined by y^2 + x*y + 9*y = x^3 + 83*x + 6 over Finite Field of size 97
          Via:  (u,r,s,t) = (1, 89, 49, 53),
         Elliptic Curve defined by y^2 = x^3 + 52*x + 31 over Finite Field of size 97,
         Elliptic Curve defined by y^2 = x^3 + 41*x + 66 over Finite Field of size 97,
         x^5 + 67*x^4 + 13*x^3 + 35*x^2 + 77*x + 69)

    """

    (E1pr, E2pr, pre_isom, post_isom) = compute_intermediate_curves(E1, E2)

    ker_poly = compute_isogeny_kernel_polynomial(E1pr, E2pr, ell)

    return (pre_isom, post_isom, E1pr, E2pr, ker_poly)


# Utility function for manipulating isogeny degree matrices

def fill_isogeny_matrix(M):
    """
    Returns a filled isogeny matrix giving all degrees from one giving only prime degrees.

    INPUT:

    - ``M`` -- a square symmetric matrix whose off-diagonal `i`, `j`
      entry is either a prime `l` (if the `i`'th and `j`'th curves
      have an `l`-isogeny between them), otherwise is 0.

    OUTPUT:

    (matrix) a square matrix with entries `1` on the diagonal, and in
    general the `i`, `j` entry is `d>0` if `d` is the minimal degree
    of an isogeny from the `i`'th to the `j`'th curve,

    EXAMPLES::

        sage: M = Matrix([[0, 2, 3, 3, 0, 0], [2, 0, 0, 0, 3, 3], [3, 0, 0, 0, 2, 0], [3, 0, 0, 0, 0, 2], [0, 3, 2, 0, 0, 0], [0, 3, 0, 2, 0, 0]]); M
        [0 2 3 3 0 0]
        [2 0 0 0 3 3]
        [3 0 0 0 2 0]
        [3 0 0 0 0 2]
        [0 3 2 0 0 0]
        [0 3 0 2 0 0]
        sage: from sage.schemes.elliptic_curves.ell_curve_isogeny import fill_isogeny_matrix
        sage: fill_isogeny_matrix(M)
        [ 1  2  3  3  6  6]
        [ 2  1  6  6  3  3]
        [ 3  6  1  9  2 18]
        [ 3  6  9  1 18  2]
        [ 6  3  2 18  1  9]
        [ 6  3 18  2  9  1]
    """
    from sage.matrix.all import Matrix
    from sage.rings.infinity import Infinity

    n = M.nrows()
    M0 = copy(M)
    for i in range(n):
        M0[i,i]=1

    def fix(d):
        if d==0: return Infinity
        return d

    def fix2(d):
        if d==Infinity: return 0
        return d

    def pr(M1,M2):
        return Matrix([[fix2(min([fix(M1[i,k]*M2[k,j]) for k in range(n)])) for i in range(n)] for j in range(n)])

    M1 = M0
    M2 = pr(M0,M1)
    while M1!=M2:
        M1 = M2
        M2 = pr(M0,M1)

    return M1

def unfill_isogeny_matrix(M):
    """
    Reverses the action of ``fill_isogeny_matrix``.

    INPUT:

    - ``M`` -- a square symmetric matrix of integers.

    OUTPUT:

    (matrix) a square symmetric matrix obtained from ``M`` by
    replacing non-prime entries with `0`.

    EXAMPLES::

        sage: M = Matrix([[0, 2, 3, 3, 0, 0], [2, 0, 0, 0, 3, 3], [3, 0, 0, 0, 2, 0], [3, 0, 0, 0, 0, 2], [0, 3, 2, 0, 0, 0], [0, 3, 0, 2, 0, 0]]); M
        [0 2 3 3 0 0]
        [2 0 0 0 3 3]
        [3 0 0 0 2 0]
        [3 0 0 0 0 2]
        [0 3 2 0 0 0]
        [0 3 0 2 0 0]
        sage: from sage.schemes.elliptic_curves.ell_curve_isogeny import fill_isogeny_matrix, unfill_isogeny_matrix
        sage: M1 = fill_isogeny_matrix(M); M1
        [ 1  2  3  3  6  6]
        [ 2  1  6  6  3  3]
        [ 3  6  1  9  2 18]
        [ 3  6  9  1 18  2]
        [ 6  3  2 18  1  9]
        [ 6  3 18  2  9  1]
        sage: unfill_isogeny_matrix(M1)
        [0 2 3 3 0 0]
        [2 0 0 0 3 3]
        [3 0 0 0 2 0]
        [3 0 0 0 0 2]
        [0 3 2 0 0 0]
        [0 3 0 2 0 0]
        sage: unfill_isogeny_matrix(M1) == M
        True
    """
    from sage.matrix.all import Matrix
    from sage.rings.infinity import Infinity

    n = M.nrows()
    M1 = copy(M)
    zero = Integer(0)
    for i in range(n):
        M1[i,i] = zero
        for j in range(i):
            if not M1[i,j].is_prime():
                M1[i,j] = zero
                M1[j,i] = zero
    return M1<|MERGE_RESOLUTION|>--- conflicted
+++ resolved
@@ -3319,22 +3319,12 @@
             NotImplementedError
 
         The following should test that :meth:`_composition_` is called
-        upon a product (modified for :trac:`12880` ; see :trac:`16245` where we
-        fix the _composition_ issue).
+        upon a product (modified for :trac:`12880`; see :trac:`16245`
+        where we fix the _composition_ issue)::
 
             sage: phi*phi
             Traceback (most recent call last):
             ...
-<<<<<<< HEAD
-            ValueError: Elliptic Curve defined by y^2 = x^3 + 1 over Finite Field of size 7 is not in Category of homsets of schemes over Integer Ring
-
-        Here would be the desired output::
-
-            sage: phi*phi            # not tested
-            Traceback (most recent call last):
-            ...
-=======
->>>>>>> 8bc456c9
             NotImplementedError
         """
         raise NotImplementedError
