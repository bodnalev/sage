<<<<<<< HEAD
=======
# This file, build/pkgs/_prereq/distros/conda.txt, contains names of
# conda packages needed for installation of Sage from source.
#
# In addition, the files build/pkgs/SPKG/distros/conda.txt contain
# the names of packages that provide the equivalent of SPKG.
#
# One package per line. No need to escape special characters.
# Everything on a line after a # character is ignored.
#
>>>>>>> e249befd
compilers<=1.6.0 # 1.7 pulls in c-compiler v.16
make
m4
perl
python
tar
bc<|MERGE_RESOLUTION|>--- conflicted
+++ resolved
@@ -1,5 +1,3 @@
-<<<<<<< HEAD
-=======
 # This file, build/pkgs/_prereq/distros/conda.txt, contains names of
 # conda packages needed for installation of Sage from source.
 #
@@ -9,7 +7,6 @@
 # One package per line. No need to escape special characters.
 # Everything on a line after a # character is ignored.
 #
->>>>>>> e249befd
 compilers<=1.6.0 # 1.7 pulls in c-compiler v.16
 make
 m4
