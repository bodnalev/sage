--- conflicted
+++ resolved
@@ -160,15 +160,9 @@
 
             # 1x1 => make upper left the smallest
             if (p != 2):
-<<<<<<< HEAD
-                block_size = 1;
-                Q.add_symmetric(1, 0, 1, in_place = True)
-            # 2x2 => replace it with the appropriate 2x2 matrix
-=======
                 block_size = 1
                 Q.add_symmetric(1, 0, 1, in_place=True)
-            ## 2x2 => replace it with the appropriate 2x2 matrix
->>>>>>> fdeeda43
+            # 2x2 => replace it with the appropriate 2x2 matrix
             else:
                 block_size = 2
 
