--- conflicted
+++ resolved
@@ -253,10 +253,6 @@
 from sage.parallel.decorate import parallel
 from sage.parallel.parallelism import Parallelism
 from operator import itemgetter
-<<<<<<< HEAD
-import time
-=======
->>>>>>> 26e8daef
 
 class Components(SageObject):
     r"""
