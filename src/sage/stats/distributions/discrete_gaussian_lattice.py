# -*- coding: utf-8 -*-
r"""
Discrete Gaussian Samplers over Lattices

This file implements oracles which return samples from a lattice following a
discrete Gaussian distribution. That is, if `σ` is big enough relative to the
provided basis, then vectors are returned with a probability proportional to
`\exp(-|x-c|_2^2/(2σ^2))`. More precisely lattice vectors in `x ∈ Λ` are
returned with probability:

    `\exp(-|x-c|_2^2/(2σ²))/(∑_{x ∈ Λ} \exp(-|x|_2^2/(2σ²)))`

AUTHORS:

- Martin Albrecht (2014-06-28): initial version

- Gareth Ma (2023-09-22): implement non-spherical sampling

EXAMPLES::

    sage: from sage.stats.all import DGL
    sage: D = DGL(ZZ^10, 3.0)
    sage: D(), D(), D()  # random
    ((3, 0, -5, 0, -1, -3, 3, 3, -7, 2), (4, 0, 1, -2, -4, -4, 4, 0, 1, -4), (-3, 0, 4, 5, 0, 1, 3, 2, 0, -1))
    sage: a = D()
    sage: a.parent()
    Ambient free module of rank 10 over the principal ideal domain Integer Ring
"""
#******************************************************************************
#
#                        DGS - Discrete Gaussian Samplers
#
# Copyright (c) 2014, Martin Albrecht  <martinralbrecht+dgs@googlemail.com>
# All rights reserved.
#
# Redistribution and use in source and binary forms, with or without
# modification, are permitted provided that the following conditions are met:
#
# 1. Redistributions of source code must retain the above copyright notice, this
#    list of conditions and the following disclaimer.
# 2. Redistributions in binary form must reproduce the above copyright notice,
#    this list of conditions and the following disclaimer in the documentation
#    and/or other materials provided with the distribution.
#
# THIS SOFTWARE IS PROVIDED BY THE COPYRIGHT HOLDERS AND CONTRIBUTORS "AS IS"
# AND ANY EXPRESS OR IMPLIED WARRANTIES, INCLUDING, BUT NOT LIMITED TO, THE
# IMPLIED WARRANTIES OF MERCHANTABILITY AND FITNESS FOR A PARTICULAR PURPOSE ARE
# DISCLAIMED. IN NO EVENT SHALL THE COPYRIGHT OWNER OR CONTRIBUTORS BE LIABLE
# FOR ANY DIRECT, INDIRECT, INCIDENTAL, SPECIAL, EXEMPLARY, OR CONSEQUENTIAL
# DAMAGES (INCLUDING, BUT NOT LIMITED TO, PROCUREMENT OF SUBSTITUTE GOODS OR
# SERVICES; LOSS OF USE, DATA, OR PROFITS; OR BUSINESS INTERRUPTION) HOWEVER
# CAUSED AND ON ANY THEORY OF LIABILITY, WHETHER IN CONTRACT, STRICT LIABILITY,
# OR TORT (INCLUDING NEGLIGENCE OR OTHERWISE) ARISING IN ANY WAY OUT OF THE USE
# OF THIS SOFTWARE, EVEN IF ADVISED OF THE POSSIBILITY OF SUCH DAMAGE.
#
# The views and conclusions contained in the software and documentation are
# those of the authors and should not be interpreted as representing official
# policies, either expressed or implied, of the FreeBSD Project.
#*****************************************************************************/

from sage.functions.log import exp
from sage.rings.real_mpfr import RealField
from sage.rings.integer_ring import ZZ
from sage.rings.rational_field import QQ
from sage.stats.distributions.discrete_gaussian_integer import DGI
from sage.structure.sage_object import SageObject
from sage.misc.cachefunc import cached_method
from sage.misc.functional import sqrt
from sage.misc.prandom import normalvariate
from sage.misc.verbose import verbose
from sage.symbolic.constants import pi
from sage.matrix.constructor import matrix
from sage.modules.free_module import FreeModule
from sage.modules.free_module_element import vector


def _iter_vectors(n, lower, upper, step=None):
    r"""
    Iterate over all integer vectors of length ``n`` between ``lower`` and
    ``upper`` bound.

    INPUT:

    - ``n`` - length, integer ``>0``,
    - ``lower`` - lower bound (inclusive), integer ``< upper``.
    - ``upper`` - upper bound (exclusive), integer ``> lower``.
    - ``step`` - used for recursion, ignore.

    EXAMPLES::

      sage: from sage.stats.distributions.discrete_gaussian_lattice import _iter_vectors
      sage: list(_iter_vectors(2, -1, 2))
      [(-1, -1), (0, -1), (1, -1), (-1, 0), (0, 0), (1, 0), (-1, 1), (0, 1), (1, 1)]

    """
    if step is None:
        if ZZ(lower) >= ZZ(upper):
            raise ValueError("Expected lower < upper, but got %d >= %d" % (lower, upper))
        if ZZ(n) <= 0:
            raise ValueError("Expected n>0 but got %d <= 0" % n)
        step = n

    assert step > 0
    if step == 1:
        for x in range(lower, upper):
            v = vector(ZZ, n)
            v[0] = x
            yield v
        return
    else:
        for x in range(lower, upper):
            for v in _iter_vectors(n, lower, upper, step - 1):
                v[step - 1] = x
                yield v


class DiscreteGaussianDistributionLatticeSampler(SageObject):
    r"""
    GPV sampler for Discrete Gaussians over Lattices.

    EXAMPLES::

        sage: from sage.stats.all import DGL
        sage: D = DGL(ZZ^10, 3.0); D
        Discrete Gaussian sampler with Gaussian parameter σ = 3.00000000000000, c=(0, 0, 0, 0, 0, 0, 0, 0, 0, 0) over lattice with basis
        <BLANKLINE>
        [1 0 0 0 0 0 0 0 0 0]
        [0 1 0 0 0 0 0 0 0 0]
        [0 0 1 0 0 0 0 0 0 0]
        [0 0 0 1 0 0 0 0 0 0]
        [0 0 0 0 1 0 0 0 0 0]
        [0 0 0 0 0 1 0 0 0 0]
        [0 0 0 0 0 0 1 0 0 0]
        [0 0 0 0 0 0 0 1 0 0]
        [0 0 0 0 0 0 0 0 1 0]
        [0 0 0 0 0 0 0 0 0 1]


    We plot a histogram::

        sage: from sage.stats.all import DGL
        sage: import warnings
        sage: warnings.simplefilter('ignore', UserWarning)
        sage: D = DGL(identity_matrix(2), 3.0)
        sage: S = [D() for _ in range(2^12)]
        sage: l = [vector(v.list() + [S.count(v)]) for v in set(S)]
        sage: list_plot3d(l, point_list=True, interpolation='nn')                       # needs sage.plot
        Graphics3d Object

    REFERENCES:

    - [GPV2008]_

    .. automethod:: __init__
    .. automethod:: __call__
    """
    @staticmethod
    def compute_precision(precision, sigma):
        r"""
        Compute precision to use.

        INPUT:

        - ``precision`` - an integer `>= 53` nor ``None``.
        - ``sigma`` - if ``precision`` is ``None`` then the precision of
          ``sigma`` is used.

        EXAMPLES::

            sage: from sage.stats.all import DGL
            sage: DGL.compute_precision(100, RR(3))
            100
            sage: DGL.compute_precision(100, RealField(200)(3))
            100
            sage: DGL.compute_precision(100, 3)
            100
            sage: DGL.compute_precision(None, RR(3))
            53
            sage: DGL.compute_precision(None, RealField(200)(3))
            200
            sage: DGL.compute_precision(None, 3)
            53

        """
        if precision is None:
            try:
                precision = ZZ(sigma.precision())
            except AttributeError:
                return 53
        precision = max(53, precision)
        return precision

    def _normalisation_factor_zz(self, tau=None, prec=None):
        r"""
        This function returns an approximation of `∑_{x ∈ B}
        \exp(-|x|_2^2/(2σ²))`, i.e. the normalisation factor such that the sum
        over all probabilities is 1 for `B`, via Poisson summation.

        INPUT:

<<<<<<< HEAD
        - ``tau`` -- (default: ``None``) all vectors `v` with `|v|_2^2 ≤ τ·σ`
          are enumerated; if none is provided, enumerate vectors with
          increasing norm until the sum converges to given precision. For high
          dimension lattice, this is recommended.

        - ``prec`` -- (default: ``None``) Passed to :meth:`compute_precision`
=======
        - ``tau`` -- all vectors `v` with `|v|_∞ ≤ τ·σ` are enumerated
          (default: ``3``).
>>>>>>> 1cf0c13e

        EXAMPLES::

            sage: from sage.stats.all import DGL
            sage: n = 3; sigma = 1.0
            sage: D = DGL(ZZ^n, sigma)
            sage: f = D.f
<<<<<<< HEAD
            sage: nf = D._normalisation_factor_zz(); nf
            15.7496...
=======
            sage: c = D._normalisation_factor_zz(); c                                   # needs sage.symbolic
            15.528...
>>>>>>> 1cf0c13e

            sage: from collections import defaultdict
            sage: counter = defaultdict(Integer)
            sage: m = 0
            sage: def add_samples(i):
            ....:     global counter, m
            ....:     for _ in range(i):
            ....:         counter[D()] += 1
            ....:         m += 1

            sage: v = vector(ZZ, n, (0, 0, 0))
            sage: v.set_immutable()
            sage: while v not in counter:
            ....:     add_samples(1000)

<<<<<<< HEAD
            sage: while abs(m*f(v)*1.0/nf/counter[v] - 1.0) >= 0.1: add_samples(1000)
=======
            sage: while abs(m*f(v)*1.0/c/counter[v] - 1.0) >= 0.1:                      # needs sage.symbolic
            ....:     add_samples(1000)
>>>>>>> 1cf0c13e

            sage: v = vector(ZZ, n, (-1, 2, 3))
            sage: v.set_immutable()
            sage: while v not in counter:
            ....:     add_samples(1000)

<<<<<<< HEAD
            sage: while abs(m*f(v)*1.0/nf/counter[v] - 1.0) >= 0.2: add_samples(1000)  # long time

            sage: D = DGL(ZZ^8, 0.5)
            sage: D._normalisation_factor_zz(tau=3)
            3.1653...
            sage: D._normalisation_factor_zz()
            6.8249...
            sage: D = DGL(ZZ^8, 1000)
            sage: round(D._normalisation_factor_zz(prec=100))
            1558545456544038969634991553

            sage: M = Matrix(ZZ, [[1, 3, 0], [-2, 5, 1], [3, -4, 2]])
            sage: D = DGL(M, 1.7)
            sage: D._normalisation_factor_zz() # long time
            7247.1975...

            sage: M = Matrix(ZZ, [[1, 3, 0], [-2, 5, 1]])
            sage: D = DGL(M, 3)
            sage: D._normalisation_factor_zz()
            Traceback (most recent call last):
            ...
            NotImplementedError: Basis must be a square matrix for now.
=======
            sage: while abs(m*f(v)*1.0/c/counter[v] - 1.0) >= 0.2:      # long time, needs sage.symbolic
            ....:     add_samples(1000)
>>>>>>> 1cf0c13e
        """

        # If σ > 1:
        # We use the Fourier transform g(t) of f(x) = exp(-k^2 / 2σ^2), but
        # taking the norm of vector t^2 as input, and with norm_factor factored.
        # If σ ≤ 1:
        # The formula in docstring converges quickly since it has -1 / σ^2 in
        # the exponent
        def f_or_hat(x):
            # Fun fact: If you remove this R() and delay the call to return,
            # It might give an error due to precision error. For example,
            # RR(1 + 100 * exp(-5.0 * pi^2)) == 0

            if sigma > 1:
                return R(exp(-pi**2 * (2 * sigma**2) * x))

            return R(exp(-x / (2 * sigma**2)))

        if not self.is_spherical:
            # NOTE: This is only a poor approximation placeholder.
            # It should be easy to implement, since the Fourier transform
            # is essentially the same, but I can't figure out how to
            # tweak the `.qfrep` call below correctly. TODO.
            from warnings import warn
            warn("Note: `_normalisation_factor_zz` has not been properly "\
                 "implemented for non-spherical distributions.")
            import itertools
            from sage.functions.log import log
            basis = self.B.LLL()
            base = vector(ZZ, [v.round() for v in basis.solve_left(self.c)])
            BOUND = max(1, (self._RR(log(10**4, self.n)).ceil() - 1) // 2)
            if BOUND > 10:
                BOUND = 10
            coords = itertools.product(range(-BOUND, BOUND + 1), repeat=self.n)
            return sum(self.f((vector(u) + base) * self.B) for u in coords)

        if self.B.nrows() != self.B.ncols():
            raise NotImplementedError("Basis must be a square matrix for now.")

        if self.is_spherical and not self._c_in_lattice:
            raise NotImplementedError("Lattice must contain 0 for now.")

        if self.B.base_ring() not in ZZ:
            raise NotImplementedError("Lattice must be integral for now.")

        sigma = self._sigma
        prec = DGL.compute_precision(
            prec, sigma
        )
        R = RealField(prec=prec)
        if sigma > 1:
            det = self.B.det()
            norm_factor = (sigma * sqrt(2 * pi))**self.n / det
        else:
            det = 1
            norm_factor = 1

        # qfrep computes theta series of a quadratic form, which is *half* the
        # generating function of number of vectors with given norm (and no 0)
        Q = self.Q
        if tau is not None:
            freq = Q.__pari__().qfrep(tau * sigma, 0)
            res = R(1)
            for x, fq in enumerate(freq):
                res += 2 * ZZ(fq) * f_or_hat((x + 1) / det**self.n)
            return R(norm_factor * res)

        res = R(1)
        bound = 0
        # There might still be precision issue but whatever
        while True:
            bound += 1
            cnt = ZZ(Q.__pari__().qfrep(bound, 0)[bound - 1])
            inc = 2 * cnt * f_or_hat(bound / det**self.n)
            if cnt > 0 and res == res + inc:
                return R(norm_factor * res)
            res += inc

    @cached_method
    def _maximal_r(self):
        r"""
        This function computes the largest value `r > 0` such that `Σ - r²BBᵀ`
        is positive definite.

        This is equivalent to finding `λ₁(Σ / Q) = 1 / λₙ(Q / Σ)`, which is done
        via the Power iteration method.

        EXAMPLES::

            sage: from sage.stats.all import DGL
            sage: n = 3
            sage: Sigma = Matrix(ZZ, [[5, -2, 4], [-2, 10, -5], [4, -5, 5]])
            sage: c = vector(ZZ, [7, 2, 5])
            sage: D = DGL(ZZ^n, Sigma, c)
            sage: r = D._maximal_r(); r
            0.58402...
            sage: e_vals = (D.sigma - r^2 * D.Q).eigenvalues()
            sage: assert all(e_val >= -1e-12 for e_val in e_vals)
        """
        # TODO: Write doctest
        if self.is_spherical:
            raise RuntimeError("You have encountered a bug. File it! :)")

        Q = self.Q.change_ring(self._RR) / self._sigma.change_ring(self._RR)
        v = Q[0].change_ring(self._RR)
        cnt = 0
        while cnt < 10000:
            nv = (Q * v).normalized()
            if (nv - v).norm() < 1e-12:
                break
            v = nv
            cnt += 1
        res = (v[0] / (Q * v)[0]).sqrt()
        return res

    def _randomise(self, v):
        r"""
        Randomly round to the latice coset `\ZZ + v` with Gaussian parameter `r`

        REFERENCES:

        - [Pei2010]_, Section 4.1
        """
        return vector(ZZ, [DGI(self.r, c=vi)() for vi in v])

    def __init__(self, B, sigma=1, c=None, r=None, precision=None):
        r"""
        Construct a discrete Gaussian sampler over the lattice `Λ(B)`
        with parameter ``sigma`` and center `c`.

        INPUT:

        - ``B`` -- a basis for the lattice, one of the following:

          - an integer matrix,
          - an object with a ``matrix()`` method, e.g. ``ZZ^n``, or
          - an object where ``matrix(B)`` succeeds, e.g. a list of vectors.

        - ``sigma`` -- Gaussian parameter, one of the following:

          - a real number `σ > 0` (spherical),
          - a positive definite matrix `Σ` (non-spherical), or
          - any matrix-like ``S``, equivalent to ``Σ = SSᵀ``

        - ``c`` -- (default: None) center `c`, any vector in `\ZZ^n` is
          supported, but `c ∈ Λ(B)` is faster.

        - ``r`` -- (default: None) rounding parameter `r` as defined in
          [Pei2010]_. Ignored for spherical Gaussian parameter. If not provided,
          set to be the maximal possible such that Σ - r²BBᵀ is positive
          definite.

        - ``precision`` -- bit precision `≥ 53`.

        EXAMPLES::

            sage: from sage.stats.all import DGL
            sage: n = 2; sigma = 3.0
            sage: D = DGL(ZZ^n, sigma)
            sage: f = D.f
<<<<<<< HEAD
            sage: nf = D._normalisation_factor_zz(); nf
            56.5486677646...
=======
            sage: c = D._normalisation_factor_zz(); c                                   # needs sage.symbolic
            56.2162803067524
>>>>>>> 1cf0c13e

            sage: from collections import defaultdict
            sage: counter = defaultdict(Integer)
            sage: m = 0
            sage: def add_samples(i):
            ....:     global counter, m
            ....:     for _ in range(i):
            ....:         counter[D()] += 1
            ....:         m += 1

            sage: v = vector(ZZ, n, (-3, -3))
            sage: v.set_immutable()
<<<<<<< HEAD
            sage: while v not in counter: add_samples(1000)
            sage: while abs(m*f(v)*1.0/nf/counter[v] - 1.0) >= 0.1: add_samples(1000)
=======
            sage: while v not in counter:
            ....:     add_samples(1000)
            sage: while abs(m*f(v)*1.0/c/counter[v] - 1.0) >= 0.1:                      # needs sage.symbolic
            ....:     add_samples(1000)
>>>>>>> 1cf0c13e

            sage: counter = defaultdict(Integer)
            sage: v = vector(ZZ, n, (0, 0))
            sage: v.set_immutable()
<<<<<<< HEAD
            sage: while v not in counter: add_samples(1000)
            sage: while abs(m*f(v)*1.0/nf/counter[v] - 1.0) >= 0.1: add_samples(1000)
=======
            sage: while v not in counter:
            ....:     add_samples(1000)
            sage: while abs(m*f(v)*1.0/c/counter[v] - 1.0) >= 0.1:                      # needs sage.symbolic
            ....:     add_samples(1000)
>>>>>>> 1cf0c13e

        The sampler supports non-spherical covariance in the form of a Gram
        matrix.

            sage: n = 3
            sage: Sigma = Matrix(ZZ, [[5, -2, 4], [-2, 10, -5], [4, -5, 5]])
            sage: c = vector(ZZ, [7, 2, 5])
            sage: D = DGL(ZZ^n, Sigma, c)
            sage: nf = D._normalisation_factor_zz(); nf # This has not been properly implemented
            63.76927...
            sage: while v not in counter: add_samples(1000)
            sage: while abs(m*f(v)*1.0/nf/counter[v] - 1.0) >= 0.1: add_samples(1000)

        The non-spherical sampler supports offline computation to speed up
        sampling. This will be useful when changing the center `c` is supported.
        The difference is more significant for larger matrices. For 128x128 the
        author of this sentence see a 4x speedup (86s -> 20s).

            sage: D.offline_samples = []
            sage: T = 2**12
            sage: L = [D() for _ in range(T)] # 560ms
            sage: D.add_offline_samples(T)    # 150ms
            sage: L = [D() for _ in range(T)] # 370ms

        We can also initialise with matrix-like objects:

            sage: from sage.stats.all import DGL
            sage: qf = QuadraticForm(matrix(3, [2, 1, 1,  1, 2, 1,  1, 1, 2]))
<<<<<<< HEAD
            sage: D = DGL(qf, 3.0); D
            Discrete Gaussian sampler with Gaussian parameter σ = 3.00000000000000, c=(0, 0, 0) over lattice with basis
=======
            sage: D = DiscreteGaussianDistributionLatticeSampler(qf, 3.0); D            # needs sage.symbolic
            Discrete Gaussian sampler with σ = 3.000000, c=(0, 0, 0) over lattice with basis
>>>>>>> 1cf0c13e
            <BLANKLINE>
            [2 1 1]
            [1 2 1]
            [1 1 2]
            sage: D().parent() is D.c.parent()                                          # needs sage.symbolic
            True
        """
        precision = DGL.compute_precision(precision, sigma)

        self._RR = RealField(precision)
        # Check if sigma is a (real) number or a scaled identity matrix
        self.is_spherical = True
        try:
            self._sigma = self._RR(sigma)
        except TypeError:
            self._sigma = matrix(self._RR, sigma)
            # Will it be "annoying" if a matrix Sigma has different behaviour
            # sometimes? There should be a parameter in the consrtuctor
            if self._sigma == self._sigma[0, 0]:
                self._sigma = self._RR(self._sigma[0, 0])
            else:
                if not self._sigma.is_positive_definite():
                    raise RuntimeError(f"Sigma(={self._sigma}) is not positive definite")
                self.is_spherical = False

        # TODO: Support taking a basis for the covariance
        try:
            B = matrix(B)
        except (TypeError, ValueError):
            pass

        try:
            B = B.matrix()
        except AttributeError:
            pass

        self.n = B.ncols()
        self.B = B
        self.Q = B * B.T
        self._G = B.gram_schmidt()[0]
        self._c_in_lattice = False

        try:
            c = vector(ZZ, self.n, c)
        except TypeError:
            try:
                c = vector(QQ, self.n, c)
            except TypeError:
                c = vector(self._RR, self.n, c)

        self._c = c

        if self.is_spherical:
            # deal with trivial case first, it is common
            if self._G == 1 and self.c == 0:
                self._c_in_lattice = True
                D = DGI(sigma=sigma)
                self.D = tuple([D for _ in range(self.B.nrows())])
                self.VS = FreeModule(ZZ, B.nrows())
                return

            else:
                try:
                    w = B.solve_left(c)
                    if w in ZZ ** B.nrows():
                        self._c_in_lattice = True
                        D = []
                        for i in range(self.B.nrows()):
                            sigma_ = self._sigma / self._G[i].norm()
                            D.append(DGI(sigma=sigma_))
                        self.D = tuple(D)
                        self.VS = FreeModule(ZZ, B.nrows())
                except ValueError:
                    pass
        else:
            # Variables Sigma2 and r are from [Pei2010]_
            # TODO: B is implicitly assumed to be full-rank for the
            # non-spherical case. Remove this assumption :)

            # Offline samples of B⁻¹D₁
            self.offline_samples = []
            self.B_inv = B.inverse()
            self.sigma_inv = self.sigma.inverse()

            if r is None:
                # Compute the maximal r such that (Sigma - r^2 * Q) > 0
                r = self._maximal_r() * 0.9999
            r = self._RR(r)

            Sigma2 = self._sigma - r**2 * self.Q
            try:
                self.r = r
                verbose(f"Computing Cholesky decomposition of a {Sigma2.dimensions()} matrix")
                self.B2 = Sigma2.cholesky().T
                self.B2_B_inv = self.B2 * self.B_inv
            except ValueError:
                raise ValueError("Σ₂ is not positive definite. Is your "\
                                 f"r(={r}) too large? It should be at most "\
                                 f"{self._maximal_r()}")


    def __call__(self):
        r"""
        Return a new sample.

        EXAMPLES::

            sage: from sage.stats.all import DGL
            sage: D = DGL(ZZ^3, 3.0, c=(1,0,0))
            sage: L = [D() for _ in range(2^12)]
            sage: mean_L = sum(L) / len(L)
            sage: norm(mean_L.n() - D.c) < 0.25
            True

            sage: D = DGL(ZZ^3, 3.0, c=(1/2,0,0))
            sage: L = [D() for _ in range(2^12)]  # long time
            sage: mean_L = sum(L) / len(L)        # long time
            sage: norm(mean_L.n() - D.c) < 0.25   # long time
            True
        """
        if not self.is_spherical:
            v = self._call_non_spherical()
        elif self._c_in_lattice:
            v = self._call_in_lattice()
        else:
            v = self._call()
        v.set_immutable()
        return v

    @property
    def f(self):
        r"""
        Returns closure that computes the Gaussian `\rho_{\Lambda, c, \Sigma}`.
        """
        def g(x):
            try:
                x = vector(ZZ, self.n, x)
            except TypeError:
                try:
                    x = vector(QQ, self.n, x)
                except TypeError:
                    x = vector(self._RR, self.n, x)
            x -= self.c
            if self.is_spherical:
                return exp(-x.norm() ** 2 / (2 * self.sigma**2))
            return exp(-x * self.sigma_inv * x / 2)

        return g

    @property
    def sigma(self):
        r"""
        Gaussian parameter `σ`.

        If σ is a real number, samples from this sampler will have expected norm
        `\sqrt{n}σ` where `n` is the dimension of the lattice.

        EXAMPLES::

            sage: from sage.stats.all import DGL
            sage: D = DGL(ZZ^3, 3.0, c=(1,0,0))
            sage: D.sigma
            3.00000000000000
        """
        return self._sigma

    @property
    def c(self):
        r"""
        Center `c`.

        Samples from this sampler will be centered at `c`.

        EXAMPLES::

            sage: from sage.stats.all import DGL
            sage: D = DGL(ZZ^3, 3.0, c=(1,0,0)); D
            Discrete Gaussian sampler with Gaussian parameter σ = 3.00000000000000, c=(1, 0, 0) over lattice with basis
            <BLANKLINE>
            [1 0 0]
            [0 1 0]
            [0 0 1]

            sage: D.c
            (1, 0, 0)
        """
        return self._c

    @c.setter
    def c(self, _):
        r"""
        Modifies center `c`

        EXAMPLES::

            sage: from sage.stats.all import DGL
            sage: D = DGL(ZZ^3, 3.0, c=(1,0,0))
            sage: D.c = 5
            Traceback (most recent call last):
            ...
            NotImplementedError: Modifying c is not yet supported!
        """
        # TODO: Isolate code to set `c` here, so that the offline part of
        # non-spherical sampling can be effectively utilised
        raise NotImplementedError("Modifying c is not yet supported!")

    def __repr__(self):
        r"""
        EXAMPLES::

            sage: from sage.stats.all import DGL
            sage: D = DGL(ZZ^3, 3.0, c=(1,0,0)); D
            Discrete Gaussian sampler with Gaussian parameter σ = 3.00000000000000, c=(1, 0, 0) over lattice with basis
            <BLANKLINE>
            [1 0 0]
            [0 1 0]
            [0 0 1]

            sage: Sigma = Matrix(ZZ, [[10, -6, 1], [-6, 5, -1], [1, -1, 2]])
            sage: D = DGL(ZZ^3, Sigma); D
            Discrete Gaussian sampler with Gaussian parameter Σ =
            [ 10.0000000000000 -6.00000000000000  1.00000000000000]
            [-6.00000000000000  5.00000000000000 -1.00000000000000]
            [ 1.00000000000000 -1.00000000000000  2.00000000000000], c=(0, 0, 0) over lattice with basis
            <BLANKLINE>
            [1 0 0]
            [0 1 0]
            [0 0 1]
        """
        # beware of unicode character in ascii string !
        if self.is_spherical:
            sigma_str = f"σ = {self._sigma}"
        else:
            sigma_str = f"Σ =\n{self._sigma}"
        return f"Discrete Gaussian sampler with Gaussian parameter {sigma_str}, c={self.c} over lattice with basis\n\n{self.B}"


    def _call_in_lattice(self):
        r"""
        Return a new sample assuming `c ∈ Λ(B)`.

        EXAMPLES::

            sage: from sage.stats.all import DGL
            sage: D = DGL(ZZ^3, 3.0, c=(1,0,0))
            sage: L = [D._call_in_lattice() for _ in range(2^12)]
            sage: mean_L = sum(L) / len(L)
            sage: norm(mean_L.n() - D.c) < 0.25
            True

        .. note::

           Do not call this method directly, call :func:`DGL.__call__` instead.
        """
        w = self.VS([d() for d in self.D], check=False)
        return w * self.B + self.c

    def _call(self):
        """
        Return a new sample.

        EXAMPLES::

            sage: from sage.stats.all import DGL
            sage: D = DGL(ZZ^3, 3.0, c=(1/2,0,0))
            sage: L = [D._call() for _ in range(2^12)]
            sage: mean_L = sum(L) / len(L)
            sage: norm(mean_L.n() - D.c) < 0.25
            True

        .. note::

           Do not call this method directly, call :func:`DGL.__call__` instead.
        """
        v = 0
        c, sigma, B = self._c, self._sigma, self.B

        m = self.B.nrows()

        for i in range(m - 1, -1, -1):
            b_ = self._G[i]
            c_ = c.dot_product(b_) / b_.dot_product(b_)
            sigma_ = sigma / b_.norm()
            assert sigma_ > 0
            z = DGI(sigma=sigma_, c=c_, algorithm="uniform+online")()
            c = c - z * B[i]
            v = v + z * B[i]
        return v


    def add_offline_samples(self, cnt=1):
        """
        Precompute samples from B⁻¹D₁ to be used in :meth:`_call_non_spherical`

        EXAMPLES::

            sage: from sage.stats.all import DGL
            sage: Sigma = Matrix([[5, -2, 4], [-2, 10, -5], [4, -5, 5]])
            sage: D = DGL(ZZ^3, Sigma)
            sage: assert not D.is_spherical
            sage: D.add_offline_samples(2^12)
            sage: L = [D() for _ in range(2^12)] # Takes less time
        """
        # Just to document the difference with [Pei2010]_, in the paper (Algo 1)
        # he samples from Λ + c, but we instead sample from Λ with distribution
        # sampled at c (D_{Λ, c}), but that's the same as c + D_{Λ - c}
        # Also, we use row notation instead of column notation. Sorry.
        for _ in range(cnt):
            coord = [normalvariate(mu=0, sigma=1) for _ in range(self.n)]
            self.offline_samples.append(vector(self._RR, coord) * self.B2_B_inv)

    def _call_non_spherical(self):
        """
        Return a new sample.

        EXAMPLES::

            sage: from sage.stats.all import DGL
            sage: Sigma = Matrix([[5, -2, 4], [-2, 10, -5], [4, -5, 5]])
            sage: D = DGL(ZZ^3, Sigma, c=(1/2,0,0))
            sage: L = [D._call_non_spherical() for _ in range(2^12)]
            sage: mean_L = sum(L) / len(L)
            sage: norm(mean_L.n() - D.c) < 0.25
            True

        .. note::

           Do not call this method directly, call :func:`DGL.__call__` instead.
        """
        if len(self.offline_samples) == 0:
            self.add_offline_samples()
        vec = self.c * self.B_inv - self.offline_samples.pop()
        return self._randomise(vec) * self.B


DGL = DiscreteGaussianDistributionLatticeSampler<|MERGE_RESOLUTION|>--- conflicted
+++ resolved
@@ -198,17 +198,12 @@
 
         INPUT:
 
-<<<<<<< HEAD
         - ``tau`` -- (default: ``None``) all vectors `v` with `|v|_2^2 ≤ τ·σ`
           are enumerated; if none is provided, enumerate vectors with
           increasing norm until the sum converges to given precision. For high
           dimension lattice, this is recommended.
 
         - ``prec`` -- (default: ``None``) Passed to :meth:`compute_precision`
-=======
-        - ``tau`` -- all vectors `v` with `|v|_∞ ≤ τ·σ` are enumerated
-          (default: ``3``).
->>>>>>> 1cf0c13e
 
         EXAMPLES::
 
@@ -216,13 +211,8 @@
             sage: n = 3; sigma = 1.0
             sage: D = DGL(ZZ^n, sigma)
             sage: f = D.f
-<<<<<<< HEAD
-            sage: nf = D._normalisation_factor_zz(); nf
+            sage: nf = D._normalisation_factor_zz(); nf                                 # needs sage.symbolic
             15.7496...
-=======
-            sage: c = D._normalisation_factor_zz(); c                                   # needs sage.symbolic
-            15.528...
->>>>>>> 1cf0c13e
 
             sage: from collections import defaultdict
             sage: counter = defaultdict(Integer)
@@ -238,20 +228,16 @@
             sage: while v not in counter:
             ....:     add_samples(1000)
 
-<<<<<<< HEAD
-            sage: while abs(m*f(v)*1.0/nf/counter[v] - 1.0) >= 0.1: add_samples(1000)
-=======
-            sage: while abs(m*f(v)*1.0/c/counter[v] - 1.0) >= 0.1:                      # needs sage.symbolic
+            sage: while abs(m*f(v)*1.0/nf/counter[v] - 1.0) >= 0.1:                     # needs sage.symbolic
             ....:     add_samples(1000)
->>>>>>> 1cf0c13e
 
             sage: v = vector(ZZ, n, (-1, 2, 3))
             sage: v.set_immutable()
             sage: while v not in counter:
             ....:     add_samples(1000)
 
-<<<<<<< HEAD
-            sage: while abs(m*f(v)*1.0/nf/counter[v] - 1.0) >= 0.2: add_samples(1000)  # long time
+            sage: while abs(m*f(v)*1.0/nf/counter[v] - 1.0) >= 0.2:     # long time, needs sage.symbolic
+            ....:     add_samples(1000)
 
             sage: D = DGL(ZZ^8, 0.5)
             sage: D._normalisation_factor_zz(tau=3)
@@ -273,10 +259,6 @@
             Traceback (most recent call last):
             ...
             NotImplementedError: Basis must be a square matrix for now.
-=======
-            sage: while abs(m*f(v)*1.0/c/counter[v] - 1.0) >= 0.2:      # long time, needs sage.symbolic
-            ....:     add_samples(1000)
->>>>>>> 1cf0c13e
         """
 
         # If σ > 1:
@@ -437,13 +419,8 @@
             sage: n = 2; sigma = 3.0
             sage: D = DGL(ZZ^n, sigma)
             sage: f = D.f
-<<<<<<< HEAD
-            sage: nf = D._normalisation_factor_zz(); nf
+            sage: nf = D._normalisation_factor_zz(); nf                                 # needs sage.symbolic
             56.5486677646...
-=======
-            sage: c = D._normalisation_factor_zz(); c                                   # needs sage.symbolic
-            56.2162803067524
->>>>>>> 1cf0c13e
 
             sage: from collections import defaultdict
             sage: counter = defaultdict(Integer)
@@ -456,28 +433,17 @@
 
             sage: v = vector(ZZ, n, (-3, -3))
             sage: v.set_immutable()
-<<<<<<< HEAD
             sage: while v not in counter: add_samples(1000)
-            sage: while abs(m*f(v)*1.0/nf/counter[v] - 1.0) >= 0.1: add_samples(1000)
-=======
-            sage: while v not in counter:
+            sage: while abs(m*f(v)*1.0/nf/counter[v] - 1.0) >= 0.1:                     # needs sage.symbolic
             ....:     add_samples(1000)
-            sage: while abs(m*f(v)*1.0/c/counter[v] - 1.0) >= 0.1:                      # needs sage.symbolic
-            ....:     add_samples(1000)
->>>>>>> 1cf0c13e
 
             sage: counter = defaultdict(Integer)
             sage: v = vector(ZZ, n, (0, 0))
             sage: v.set_immutable()
-<<<<<<< HEAD
-            sage: while v not in counter: add_samples(1000)
-            sage: while abs(m*f(v)*1.0/nf/counter[v] - 1.0) >= 0.1: add_samples(1000)
-=======
             sage: while v not in counter:
             ....:     add_samples(1000)
-            sage: while abs(m*f(v)*1.0/c/counter[v] - 1.0) >= 0.1:                      # needs sage.symbolic
+            sage: while abs(m*f(v)*1.0/nf/counter[v] - 1.0) >= 0.1:                     # needs sage.symbolic
             ....:     add_samples(1000)
->>>>>>> 1cf0c13e
 
         The sampler supports non-spherical covariance in the form of a Gram
         matrix.
@@ -506,13 +472,8 @@
 
             sage: from sage.stats.all import DGL
             sage: qf = QuadraticForm(matrix(3, [2, 1, 1,  1, 2, 1,  1, 1, 2]))
-<<<<<<< HEAD
-            sage: D = DGL(qf, 3.0); D
+            sage: D = DGL(qf, 3.0); D                                                   # needs sage.symbolic
             Discrete Gaussian sampler with Gaussian parameter σ = 3.00000000000000, c=(0, 0, 0) over lattice with basis
-=======
-            sage: D = DiscreteGaussianDistributionLatticeSampler(qf, 3.0); D            # needs sage.symbolic
-            Discrete Gaussian sampler with σ = 3.000000, c=(0, 0, 0) over lattice with basis
->>>>>>> 1cf0c13e
             <BLANKLINE>
             [2 1 1]
             [1 2 1]
