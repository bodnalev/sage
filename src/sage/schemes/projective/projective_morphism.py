# -*- coding: utf-8 -*-
r"""
Morphisms on projective varieties

A morphism of schemes determined by rational functions that define
what the morphism does on points in the ambient projective space.


AUTHORS:

- David Kohel, William Stein

- William Stein (2006-02-11): fixed bug where P(0,0,0) was allowed as
  a projective point.

- Volker Braun (2011-08-08): Renamed classes, more documentation, misc
  cleanups.

- Ben Hutz (2013-03) iteration functionality and new directory structure
  for affine/projective, height functionality

- Brian Stout, Ben Hutz (Nov 2013) - added minimal model functionality

- Dillon Rose (2014-01):  Speed enhancements

- Ben Hutz (2015-11): iteration of subschemes

"""

#*****************************************************************************
#       Copyright (C) 2011 Volker Braun <vbraun.name@gmail.com>
#       Copyright (C) 2006 David Kohel <kohel@maths.usyd.edu.au>
#       Copyright (C) 2006 William Stein <wstein@gmail.com>
#
# This program is free software: you can redistribute it and/or modify
# it under the terms of the GNU General Public License as published by
# the Free Software Foundation, either version 2 of the License, or
# (at your option) any later version.
#                  http://www.gnu.org/licenses/
#*****************************************************************************
from __future__ import print_function
from __future__ import absolute_import

from sage.calculus.functions import jacobian
from sage.categories.number_fields import NumberFields
from sage.categories.homset import Hom, End
from sage.misc.all import prod
from sage.misc.cachefunc import cached_method
from sage.rings.all import Integer
from sage.arith.all import gcd, lcm
from sage.rings.complex_field import ComplexField_class
from sage.rings.complex_interval_field import ComplexIntervalField_class
from sage.rings.finite_rings.finite_field_constructor import is_PrimeFiniteField
from sage.rings.fraction_field import FractionField
from sage.rings.fraction_field_element import is_FractionFieldElement, FractionFieldElement
from sage.rings.integer_ring import ZZ
from sage.rings.number_field.order import is_NumberFieldOrder
from sage.rings.polynomial.polynomial_ring_constructor import PolynomialRing
from sage.rings.qqbar import QQbar, number_field_elements_from_algebraics
from sage.rings.quotient_ring import QuotientRing_generic
from sage.rings.qqbar import QQbar
from sage.rings.rational_field import QQ
from sage.rings.real_mpfr import RealField_class
from sage.rings.real_mpfi import RealIntervalField_class
from sage.schemes.generic.morphism import SchemeMorphism_polynomial
from sage.symbolic.constants import e
from sage.ext.fast_callable import fast_callable
from sage.misc.lazy_attribute import lazy_attribute
import sys
from sage.categories.number_fields import NumberFields
_NumberFields = NumberFields()
from sage.categories.fields import Fields
_Fields = Fields()
from sage.rings.finite_rings.finite_field_constructor import is_FiniteField


class SchemeMorphism_polynomial_projective_space(SchemeMorphism_polynomial):
    r"""
    A morphism of schemes determined by rational functions that define
    what the morphism does on points in the ambient projective space.

    EXAMPLES::

        sage: R.<x,y> = QQ[]
        sage: P1 = ProjectiveSpace(R)
        sage: H = P1.Hom(P1)
        sage: H([y,2*x])
        Scheme endomorphism of Projective Space of dimension 1 over Rational Field
          Defn: Defined on coordinates by sending (x : y) to
                (y : 2*x)

    An example of a morphism between projective plane curves (see :trac:`10297`)::

        sage: P2.<x,y,z> = ProjectiveSpace(QQ,2)
        sage: f = x^3+y^3+60*z^3
        sage: g = y^2*z-( x^3 - 6400*z^3/3)
        sage: C = Curve(f)
        sage: E = Curve(g)
        sage: xbar,ybar,zbar = C.coordinate_ring().gens()
        sage: H = C.Hom(E)
        sage: H([zbar,xbar-ybar,-(xbar+ybar)/80])
        Scheme morphism:
          From: Projective Plane Curve over Rational Field defined by x^3 + y^3 + 60*z^3
          To:   Projective Plane Curve over Rational Field defined by -x^3 + y^2*z + 6400/3*z^3
          Defn: Defined on coordinates by sending (x : y : z) to
                (z : x - y : -1/80*x - 1/80*y)

    A more complicated example::

        sage: P2.<x,y,z> = ProjectiveSpace(2, QQ)
        sage: P1 = P2.subscheme(x-y)
        sage: H12 = P1.Hom(P2)
        sage: H12([x^2, x*z, z^2])
        Scheme morphism:
          From: Closed subscheme of Projective Space of dimension 2 over Rational Field defined by:
          x - y
          To:   Projective Space of dimension 2 over Rational Field
          Defn: Defined on coordinates by sending (x : y : z) to
              (x^2 : x*z : z^2)

    We illustrate some error checking::

        sage: R.<x,y> = QQ[]
        sage: P1 = ProjectiveSpace(R)
        sage: H = P1.Hom(P1)
        sage: f = H([x-y, x*y])
        Traceback (most recent call last):
        ...
        ValueError: polys (=[x - y, x*y]) must be of the same degree

        sage: H([x-1, x*y+x])
        Traceback (most recent call last):
        ...
        ValueError: polys (=[x - 1, x*y + x]) must be homogeneous

        sage: H([exp(x),exp(y)])
        Traceback (most recent call last):
        ...
        TypeError: polys (=[e^x, e^y]) must be elements of
        Multivariate Polynomial Ring in x, y over Rational Field

    We can also compute the forward image of subschemes through
    elimination. In particular, let `X = V(h_1,\ldots, h_t)` and define the ideal
    `I = (h_1,\ldots,h_t,y_0-f_0(\bar{x}), \ldots, y_n-f_n(\bar{x}))`.
    Then the elimination ideal `I_{n+1} = I \cap K[y_0,\ldots,y_n]` is a homogeneous
    ideal and `f(X) = V(I_{n+1})`::

        sage: P.<x,y,z> = ProjectiveSpace(QQ, 2)
        sage: H = End(P)
        sage: f = H([(x-2*y)^2, (x-2*z)^2, x^2])
        sage: X = P.subscheme(y-z)
        sage: f(f(f(X)))
        Closed subscheme of Projective Space of dimension 2 over Rational Field
        defined by:
          y - z

    ::

        sage: P.<x,y,z,w> = ProjectiveSpace(QQ, 3)
        sage: H = End(P)
        sage: f = H([(x-2*y)^2, (x-2*z)^2, (x-2*w)^2, x^2])
        sage: f(P.subscheme([x,y,z]))
        Closed subscheme of Projective Space of dimension 3 over Rational Field
        defined by:
          w,
          y,
          x
    """

    def __init__(self, parent, polys, check=True):
        """
        The Python constructor.

        See :class:`SchemeMorphism_polynomial` for details.

        EXAMPLES::

            sage: P1.<x,y> = ProjectiveSpace(QQ,1)
            sage: H = P1.Hom(P1)
            sage: H([y,2*x])
            Scheme endomorphism of Projective Space of dimension 1 over Rational Field
              Defn: Defined on coordinates by sending (x : y) to
                    (y : 2*x)

        ::

            sage: R.<t> = PolynomialRing(QQ)
            sage: P.<x,y,z> = ProjectiveSpace(R, 2)
            sage: X = P.subscheme([x])
            sage: H = End(X)
            sage: H([x^2, t*y^2, x*z])
            Scheme endomorphism of Closed subscheme of Projective Space of dimension
            2 over Univariate Polynomial Ring in t over Rational Field defined by:
              x
              Defn: Defined on coordinates by sending (x : y : z) to
                    (x^2 : t*y^2 : x*z)

        When elements of the quotient ring is used, they are reduced::

            sage: P.<x,y,z> = ProjectiveSpace(CC, 2)
            sage: X = P.subscheme([x-y])
            sage: u,v,w = X.coordinate_ring().gens()
            sage: H = End(X)
            sage: H([u^2, v^2, w*u])
            Scheme endomorphism of Closed subscheme of Projective Space of dimension
            2 over Complex Field with 53 bits of precision defined by:
              x - y
              Defn: Defined on coordinates by sending (x : y : z) to
                    (y^2 : y^2 : y*z)
        """
        SchemeMorphism_polynomial.__init__(self, parent, polys, check)
        if check:
            # morphisms from projective space are always given by
            # homogeneous polynomials of the same degree
            try:
                d = polys[0].degree()
            except AttributeError:
                polys = [f.lift() for f in polys]
            if not all([f.is_homogeneous() for f in polys]):
                raise  ValueError("polys (=%s) must be homogeneous" % polys)
            degs = [f.degree() for f in polys]
            if not all([d == degs[0] for d in degs[1:]]):
                raise ValueError("polys (=%s) must be of the same degree" % polys)
        self._is_prime_finite_field = is_PrimeFiniteField(polys[0].base_ring())

    def __call__(self, x, check=True):
        """
        Compute the forward image of the point or subscheme ``x`` by this map.

        For subschemes, the forward image is computed through elimination.
        In particular, let `X = V(h_1,\ldots, h_t)` and define the ideal
        `I = (h_1,\ldots,h_t,y_0-f_0(\bar{x}), \ldots, y_n-f_n(\bar{x}))`.
        Then the elimination ideal `I_{n+1} = I \cap K[y_0,\ldots,y_n]` is a homogeneous
        ideal and `self(X) = V(I_{n+1})`.

        The input boolean ``check`` can be set to false when fast iteration of
        points is desired. It bypasses all input checking and passes ``x`` straight
        to the fast evaluation of points function.

        INPUT:

        - ``x`` - a point or subscheme in domain of this map.

        - ``check`` - Boolean - if `False` assume that ``x`` is a point.

        EXAMPLES::

            sage: P.<x,y,z> = ProjectiveSpace(QQ, 2)
            sage: H = End(P)
            sage: f = H([x^2+y^2, y^2, z^2 + y*z])
            sage: f(P([1,1,1]))
            (1 : 1/2 : 1)

        ::

            sage: PS.<x,y,z> = ProjectiveSpace(QQ, 2)
            sage: P1.<u,v> = ProjectiveSpace(QQ,1)
            sage: H = End(P1)
            sage: f = H([u^2, v^2])
            sage: f(PS([0,1,1]))
            Traceback (most recent call last):
            ...
            TypeError: (0 : 1 : 1) fails to convert into the map's domain Projective Space of
            dimension 1 over Rational Field, but a `pushforward` method is not properly implemented

        ::

            sage: PS.<x,y> = ProjectiveSpace(QQ, 1)
            sage: P1.<u,v> = ProjectiveSpace(QQ, 1)
            sage: H = End(P1)
            sage: f = H([u^2, v^2])
            sage: f([0,1])
            (0 : 1)
            sage: f(PS([0,1]))
            (0 : 1)

        ::

            sage: PS.<x,y,z,w> = ProjectiveSpace(QQ, 3)
            sage: H = End(PS)
            sage: f = H([y^2, x^2, w^2, z^2])
            sage: X = PS.subscheme([z^2+y*w])
            sage: f(X)
            Closed subscheme of Projective Space of dimension 3 over Rational Field
            defined by:
              x*z - w^2

        ::

            sage: PS.<x,y,z> = ProjectiveSpace(QQ, 2)
            sage: P1.<u,v> = ProjectiveSpace(ZZ, 1)
            sage: H = End(PS)
            sage: f = H([x^2, y^2, z^2])
            sage: X = P1.subscheme([u-v])
            sage: f(X)
            Traceback (most recent call last):
            ...
            TypeError: subscheme must be in ambient space of domain of map

        ::

            sage: PS.<x,y,z> = ProjectiveSpace(QQ, 2)
            sage: P1.<u,v> = ProjectiveSpace(ZZ, 1)
            sage: H = End(P1)
            sage: f = H([u^2, v^2])
            sage: f([u-v])
            Closed subscheme of Projective Space of dimension 1 over Integer Ring defined by:
              u - v
            sage: X = PS.subscheme([x-z])
            sage: f([x-z])
            Traceback (most recent call last):
            ...
            TypeError: [x - z] fails to convert into the map's domain Projective Space of
            dimension 1 over Integer Ring, but a `pushforward` method is not properly implemented
        """
        from sage.schemes.projective.projective_point import SchemeMorphism_point_projective_ring
        if check:
            from sage.schemes.generic.algebraic_scheme import AlgebraicScheme_subscheme_projective
            if isinstance(x, SchemeMorphism_point_projective_ring):
                if self.domain() != x.codomain():
                    try:
                        x = self.domain()(x)
                    except (TypeError, NotImplementedError):
                        raise TypeError("%s fails to convert into the map's domain %s, but a `pushforward` method is not properly implemented"%(x, self.domain()))
                #else pass it onto the eval below
            elif isinstance(x, AlgebraicScheme_subscheme_projective):
                return x._forward_image(self) #call subscheme eval
            else: #not a projective point or subscheme
                try:
                    x = self.domain()(x)
                except (TypeError, NotImplementedError):
                    try:
                        x = self.domain().subscheme(x)
                        return x._forward_image(self) #call subscheme eval
                    except (TypeError, NotImplementedError):
                        raise TypeError("%s fails to convert into the map's domain %s, but a `pushforward` method is not properly implemented"%(x, self.domain()))

        # Passes the array of args to _fast_eval
        P = self._fast_eval(x._coords)
        return self.codomain().point(P, check)

    @lazy_attribute
    def _fastpolys(self):
        """
        Lazy attribute for fast_callable polynomials for this map.

        EXAMPLES::

            sage: P.<x,y>=ProjectiveSpace(QQ,1)
            sage: H = Hom(P,P)
            sage: f = H([x^2+y^2,y^2])
            sage: [g.op_list() for g in f._fastpolys]
            [[('load_const', 0), ('load_const', 1), ('load_arg', 1), ('ipow', 2), 'mul', 'add', ('load_const', 1), ('load_arg', 0), ('ipow', 2), 'mul', 'add', 'return'], [('load_const', 0), ('load_const', 1), ('load_arg', 1), ('ipow', 2), 'mul', 'add', 'return']]
        """
        polys = self._polys

        fastpolys = []
        for poly in polys:
            # These tests are in place because the float and integer domain evaluate
            # faster than using the base_ring
            if self._is_prime_finite_field:
                prime = polys[0].base_ring().characteristic()
                degree = polys[0].degree()
                coefficients = poly.coefficients()
                height = max(abs(c.lift()) for c in coefficients)
                num_terms = len(coefficients)
                largest_value = num_terms * height * (prime - 1) ** degree
                # If the calculations will not overflow the float data type use domain float
                # Else use domain integer
                if largest_value < (2 ** sys.float_info.mant_dig):
                    fastpolys.append(fast_callable(poly, domain=float))
                else:
                    fastpolys.append(fast_callable(poly, domain=ZZ))
            else:
                fastpolys.append(fast_callable(poly, domain=poly.base_ring()))
        return fastpolys

    def _fast_eval(self, x):
        """
        Evaluate projective morphism at point described by ``x``.

        EXAMPLES::

            sage: P.<x,y,z> = ProjectiveSpace(QQ,2)
            sage: H = Hom(P,P)
            sage: f = H([x^2+y^2, y^2, z^2 + y*z])
            sage: f._fast_eval([1,1,1])
            [2, 1, 2]

            ::

            sage: T.<z> = LaurentSeriesRing(ZZ)
            sage: P.<x,y> = ProjectiveSpace(T,1)
            sage: H = End(P)
            sage: f = H([x^2+x*y, y^2])
            sage: Q = P(z,1)
            sage: f._fast_eval(list(Q))
            [z + z^2, 1]

            ::

            sage: T.<z> = PolynomialRing(CC)
            sage: I = T.ideal(z^3)
            sage: P.<x,y> = ProjectiveSpace(T.quotient_ring(I),1)
            sage: H = End(P)
            sage: f = H([x^2+x*y, y^2])
            sage: Q = P(z^2, 1)
            sage: f._fast_eval(list(Q))
            [zbar^2, 1.00000000000000]

            ::

            sage: T.<z> = LaurentSeriesRing(CC)
            sage: R.<t> = PolynomialRing(T)
            sage: P.<x,y> = ProjectiveSpace(R,1)
            sage: H = End(P)
            sage: f = H([x^2+x*y, y^2])
            sage: Q = P(t^2, z)
            sage: f._fast_eval(list(Q))
            [t^4 + z*t^2, z^2]
        """
        P = [f(*x) for f in self._fastpolys]
        return P

    def __eq__(self, right):
        """
        Tests the equality of two projective morphisms.

        INPUT:

        - ``right`` - a map on projective space.

        OUTPUT:

        - Boolean - True if ``self`` and ``right`` define the same projective map. False otherwise.

        EXAMPLES::

            sage: P.<x,y,z> = ProjectiveSpace(QQ, 2)
            sage: H = Hom(P,P)
            sage: f = H([x^2 - 2*x*y + z*x, z^2 -y^2 , 5*z*y])
            sage: g = H([x^2, y^2, z^2])
            sage: f == g
            False

            ::

            sage: P.<x,y> = ProjectiveSpace(QQ, 1)
            sage: P2.<u,v> = ProjectiveSpace(CC, 1)
            sage: H = End(P)
            sage: H2 = End(P2)
            sage: f = H([x^2 - 2*x*y, y^2])
            sage: g = H2([u^2 - 2*u*v, v^2])
            sage: f == g
            False

            ::

            sage: P.<x,y> = ProjectiveSpace(QQ, 1)
            sage: H = End(P)
            sage: f = H([x^2 - 2*x*y, y^2])
            sage: g = H([x^2*y - 2*x*y^2, y^3])
            sage: f == g
            True
        """
        if not isinstance(right, SchemeMorphism_polynomial):
            return False
        if self.parent() != right.parent():
            return False
        n = len(self._polys)
        return all([self[i]*right[j] == self[j]*right[i] for i in range(0, n) for j in range(i+1, n)])

    def __ne__(self, right):
        """
        Tests the inequality of two projective morphisms.

        INPUT:

        - ``right`` -- a map on projective space.

        OUTPUT:

        - Boolean -- True if ``self`` and ``right`` define different projective maps. False otherwise.

        EXAMPLES::

            sage: P.<x,y> = ProjectiveSpace(QQ, 1)
            sage: H = Hom(P,P)
            sage: f = H([x^3 - 2*x^2*y , 5*x*y^2])
            sage: g = f.change_ring(GF(7))
            sage: f != g
            True

            ::

            sage: P.<x,y,z> = ProjectiveSpace(QQ, 2)
            sage: H = Hom(P, P)
            sage: f = H([x^2 - 2*x*y + z*x, z^2 -y^2 , 5*z*y])
            sage: f != f
            False
        """
        if not isinstance(right, SchemeMorphism_polynomial):
            return True
        if self.parent() != right.parent():
            return True
        n = len(self._polys)
        for i in range(0, n):
            for j in range(i + 1, n):
                if self._polys[i] * right._polys[j] != self._polys[j] * right._polys[i]:
                    return True
        return False

    def as_dynamical_system(self):
        """
        Return this endomorpism as a :class:`DynamicalSystem_projective`.

        OUTPUT:

        - :class:`DynamicalSystem_projective`.

        EXAMPLES::

            sage: P.<x,y,z> = ProjectiveSpace(ZZ, 2)
            sage: H = End(P)
            sage: f = H([x^2, y^2, z^2])
            sage: type(f.as_dynamical_system())
            <class 'sage.dynamics.arithmetic_dynamics.projective_ds.DynamicalSystem_projective'>

        ::

            sage: P.<x,y> = ProjectiveSpace(QQ, 1)
            sage: H = End(P)
            sage: f = H([x^2-y^2, y^2])
            sage: type(f.as_dynamical_system())
            <class 'sage.dynamics.arithmetic_dynamics.projective_ds.DynamicalSystem_projective_field'>

        ::

            sage: P.<x,y> = ProjectiveSpace(GF(5), 1)
            sage: H = End(P)
            sage: f = H([x^2, y^2])
            sage: type(f.as_dynamical_system())
            <class 'sage.dynamics.arithmetic_dynamics.projective_ds.DynamicalSystem_projective_finite_field'>
        """
        if not self.domain() == self.codomain():
            raise TypeError("must be an endomorphism")
        from sage.dynamics.arithmetic_dynamics.projective_ds import DynamicalSystem_projective
        from sage.dynamics.arithmetic_dynamics.projective_ds import DynamicalSystem_projective_field
        from sage.dynamics.arithmetic_dynamics.projective_ds import DynamicalSystem_projective_finite_field
        R = self.base_ring()
        if R not in _Fields:
            return DynamicalSystem_projective(list(self), self.domain())
        if is_FiniteField(R):
            return DynamicalSystem_projective_finite_field(list(self), self.domain())
        return DynamicalSystem_projective_field(list(self), self.domain())

    def scale_by(self, t):
        """
        Scales each coordinate by a factor of ``t``.

        A ``TypeError`` occurs if the point is not in the coordinate_ring
        of the parent after scaling.

        INPUT:

        - ``t`` -- a ring element.

        OUTPUT:

        - None.

        EXAMPLES::

            sage: A.<x,y> = ProjectiveSpace(QQ,1)
            sage: H = Hom(A,A)
            sage: f = H([x^3-2*x*y^2,x^2*y])
            sage: f.scale_by(1/x)
            sage: f
            Scheme endomorphism of Projective Space of dimension 1 over Rational
            Field
              Defn: Defined on coordinates by sending (x : y) to
                    (x^2 - 2*y^2 : x*y)

        ::

            sage: R.<t> = PolynomialRing(QQ)
            sage: P.<x,y> = ProjectiveSpace(R,1)
            sage: H = Hom(P,P)
            sage: f = H([3/5*x^2,6*y^2])
            sage: f.scale_by(5/3*t); f
            Scheme endomorphism of Projective Space of dimension 1 over Univariate
            Polynomial Ring in t over Rational Field
              Defn: Defined on coordinates by sending (x : y) to
                    (t*x^2 : 10*t*y^2)

        ::

            sage: P.<x,y,z> = ProjectiveSpace(GF(7),2)
            sage: X = P.subscheme(x^2-y^2)
            sage: H = Hom(X,X)
            sage: f = H([x^2,y^2,z^2])
            sage: f.scale_by(x-y);f
            Scheme endomorphism of Closed subscheme of Projective Space of dimension
            2 over Finite Field of size 7 defined by:
              x^2 - y^2
              Defn: Defined on coordinates by sending (x : y : z) to
                    (x*y^2 - y^3 : x*y^2 - y^3 : x*z^2 - y*z^2)
        """
        if t == 0:
            raise ValueError("Cannot scale by 0")
        R = self.domain().coordinate_ring()
        if isinstance(R, QuotientRing_generic):
            phi = R._internal_coerce_map_from(self.domain().ambient_space().coordinate_ring())
            for i in range(self.codomain().ambient_space().dimension_relative() + 1):
                new_polys = [phi(u*t).lift() for u in self]
        else:
            for i in range(self.codomain().ambient_space().dimension_relative() + 1):
                new_polys = [R(u*t) for u in self]
        self._polys = tuple(new_polys)

    def normalize_coordinates(self):
        """
        Scales by 1/gcd of the coordinate functions.

        Also, scales to clear any denominators from the coefficients. This is done in place.

        OUTPUT:

        - None.

        EXAMPLES::

            sage: P.<x,y> = ProjectiveSpace(QQ,1)
            sage: H = Hom(P,P)
            sage: f = H([5/4*x^3, 5*x*y^2])
            sage: f.normalize_coordinates(); f
            Scheme endomorphism of Projective Space of dimension 1 over Rational
            Field
              Defn: Defined on coordinates by sending (x : y) to
                    (x^2 : 4*y^2)

        ::

            sage: P.<x,y,z> = ProjectiveSpace(GF(7),2)
            sage: X = P.subscheme(x^2-y^2)
            sage: H = Hom(X,X)
            sage: f = H([x^3+x*y^2, x*y^2, x*z^2])
            sage: f.normalize_coordinates(); f
            Scheme endomorphism of Closed subscheme of Projective Space of dimension
            2 over Finite Field of size 7 defined by:
              x^2 - y^2
              Defn: Defined on coordinates by sending (x : y : z) to
                    (2*y^2 : y^2 : z^2)

        ::

            sage: R.<a,b> = QQ[]
            sage: P.<x,y,z> = ProjectiveSpace(R, 2)
            sage: H = End(P)
            sage: f = H([a*(x*z+y^2)*x^2, a*b*(x*z+y^2)*y^2, a*(x*z+y^2)*z^2])
            sage: f.normalize_coordinates(); f
            Scheme endomorphism of Projective Space of dimension 2 over Multivariate
            Polynomial Ring in a, b over Rational Field
              Defn: Defined on coordinates by sending (x : y : z) to
                    (x^2 : b*y^2 : z^2)

        .. NOTE:: gcd raises an error if the base_ring does not support gcds.
        """
        GCD = gcd(self[0], self[1])
        index = 2
        if self[0].lc() > 0 or self[1].lc() > 0:
            neg = 0
        else:
            neg = 1
        N = self.codomain().ambient_space().dimension_relative() + 1
        while GCD != 1 and index < N:
            if self[index].lc() > 0:
                neg = 0
            GCD = gcd(GCD, self[index])
            index += +1

        if GCD != 1:
            R = self.domain().base_ring()
            if neg == 1:
                self.scale_by(R(-1) / GCD)
            else:
                self.scale_by(R(1) / GCD)
        else:
            if neg == 1:
                self.scale_by(-1)

        #clears any denominators from the coefficients
        LCM = lcm([self[i].denominator() for i in range(N)])
        self.scale_by(LCM)

        #scales by 1/gcd of the coefficients.
        GCD = gcd([self[i].content() for i in range(N)])
        if GCD != 1:
            self.scale_by(1 / GCD)

    def dynatomic_polynomial(self, period):
        """
        Return the dynatomic polynomial.

        EXAMPLES::

            sage: P.<x,y> = ProjectiveSpace(QQ,1)
            sage: H = End(P)
            sage: f = H([x^2 + y^2, y^2])
            sage: f.dynatomic_polynomial(2)
            doctest:warning
            ...
            x^2 + x*y + 2*y^2
        """
        from sage.misc.superseded import deprecation
        deprecation(23479, "use sage.dynamics.arithmetic_dynamics.projective_ds.dynatomic_polynomial instead")
        return self.as_dynamical_system().dynatomic_polynomial(period)

    def nth_iterate_map(self, n, normalize=False):
        """
        Return the nth iterate of the map.

        EXAMPLES::

            sage: P.<x,y> = ProjectiveSpace(QQ,1)
            sage: H = End(P)
            sage: f = H([x^2+y^2, y^2])
            sage: f.nth_iterate_map(2)
            doctest:warning
            ...
            Dynamical System of Projective Space of dimension 1 over Rational
            Field
              Defn: Defined on coordinates by sending (x : y) to
                    (x^4 + 2*x^2*y^2 + 2*y^4 : y^4)
        """
        from sage.misc.superseded import deprecation
        deprecation(23479, "use sage.dynamics.arithmetic_dynamics.projective_ds.nth_iterate_map instead")
        return self.as_dynamical_system().nth_iterate_map(n, normalize)

    def nth_iterate(self, P, n, **kwds):
        """
        Return the nth iterate of the point.


        EXAMPLES::

            sage: P.<x,y> = ProjectiveSpace(ZZ,1)
            sage: H = End(P)
            sage: f = H([x^2+y^2, 2*y^2])
            sage: Q = P(1,1)
            sage: f.nth_iterate(Q,4)
            doctest:warning
            ...
            (32768 : 32768)
        """
        from sage.misc.superseded import deprecation
        deprecation(23479, "use sage.dynamics.arithmetic_dynamics.projective_ds.nth_iterate instead")
        return self.as_dynamical_system().nth_iterate(P, n, **kwds)

    def degree(self):
        r"""
        Return the degree of this map.

        The degree is defined as the degree of the homogeneous
        polynomials that are the coordinates of this map.

        OUTPUT:

        - A positive integer

        EXAMPLES::

            sage: P.<x,y> = ProjectiveSpace(QQ,1)
            sage: H = Hom(P,P)
            sage: f = H([x^2+y^2, y^2])
            sage: f.degree()
            2

        ::

            sage: P.<x,y,z> = ProjectiveSpace(CC,2)
            sage: H = Hom(P,P)
            sage: f = H([x^3+y^3, y^2*z, z*x*y])
            sage: f.degree()
            3

        ::

            sage: R.<t> = PolynomialRing(QQ)
            sage: P.<x,y,z> = ProjectiveSpace(R,2)
            sage: H = Hom(P,P)
            sage: f = H([x^2+t*y^2, (2-t)*y^2, z^2])
            sage: f.degree()
            2

        ::

            sage: P.<x,y,z> = ProjectiveSpace(ZZ,2)
            sage: X = P.subscheme(x^2-y^2)
            sage: H = Hom(X,X)
            sage: f = H([x^2, y^2, z^2])
            sage: f.degree()
            2
        """
        return(self._polys[0].degree())

    def degree_sequence(self, iterates=2):
        """
        Return the sequence of degrees of iterates.

        EXAMPLES::

            sage: P2.<X,Y,Z> = ProjectiveSpace(QQ, 2)
            sage: H = End(P2)
            sage: f = H([Z^2, X*Y, Y^2])
            sage: f.degree_sequence(15)
            doctest:warning
            ...
            [2, 3, 5, 8, 11, 17, 24, 31, 45, 56, 68, 91, 93, 184, 275]
        """
        from sage.misc.superseded import deprecation
        deprecation(23479, "use sage.dynamics.arithmetic_dynamics.projective_ds.degree_sequence instead")
        return self.as_dynamical_system().degree_sequence(iterates)

    def dynamical_degree(self, N=3, prec=53):
        """
        Return the dynamical degree.

        EXAMPLES::

            sage: P.<x,y> = ProjectiveSpace(QQ, 1)
            sage: H = End(P)
            sage: f = H([x^2 + (x*y), y^2])
            sage: f.dynamical_degree()
            doctest:warning
            ...
            2.00000000000000
        """
        from sage.misc.superseded import deprecation
        deprecation(23479, "use sage.dynamics.arithmetic_dynamics.projective_ds.dynamical_degree instead")
        return self.as_dynamical_system().dynamical_degree(N, prec)

    def dehomogenize(self, n):
        r"""
        Returns the standard dehomogenization at the ``n[0]`` coordinate for the domain
        and the ``n[1]`` coordinate for the codomain.

        Note that the new function is defined over the fraction field
        of the base ring of this map.

        INPUT:

        - ``n`` -- a tuple of nonnegative integers.  If ``n`` is an integer, then the two values of
            the tuple are assumed to be the same.

        OUTPUT:

        - :class:`SchemeMorphism_polynomial_affine_space`.

        EXAMPLES::

            sage: P.<x,y> = ProjectiveSpace(ZZ,1)
            sage: H = Hom(P,P)
            sage: f = H([x^2+y^2, y^2])
            sage: f.dehomogenize(0)
            Scheme endomorphism of Affine Space of dimension 1 over Integer Ring
              Defn: Defined on coordinates by sending (x) to
                    (x^2/(x^2 + 1))

        ::

            sage: P.<x,y> = ProjectiveSpace(QQ,1)
            sage: H = Hom(P,P)
            sage: f = H([x^2-y^2, y^2])
            sage: f.dehomogenize((0,1))
            Scheme endomorphism of Affine Space of dimension 1 over Rational Field
              Defn: Defined on coordinates by sending (x) to
                    ((-x^2 + 1)/x^2)

        ::

            sage: P.<x,y,z> = ProjectiveSpace(QQ,2)
            sage: H = Hom(P,P)
            sage: f = H([x^2+y^2, y^2-z^2, 2*z^2])
            sage: f.dehomogenize(2)
            Scheme endomorphism of Affine Space of dimension 2 over Rational Field
              Defn: Defined on coordinates by sending (x0, x1) to
                    (1/2*x0^2 + 1/2*x1^2, 1/2*x1^2 - 1/2)

        ::

            sage: R.<t> = PolynomialRing(QQ)
            sage: P.<x,y,z> = ProjectiveSpace(FractionField(R),2)
            sage: H = Hom(P,P)
            sage: f = H([x^2+t*y^2, t*y^2-z^2, t*z^2])
            sage: f.dehomogenize(2)
            Scheme endomorphism of Affine Space of dimension 2 over Fraction Field
            of Univariate Polynomial Ring in t over Rational Field
              Defn: Defined on coordinates by sending (x0, x1) to
                    (1/t*x0^2 + x1^2, x1^2 - 1/t)

        ::

            sage: P.<x,y,z> = ProjectiveSpace(ZZ,2)
            sage: X = P.subscheme(x^2-y^2)
            sage: H = Hom(X,X)
            sage: f = H([x^2, y^2, x*z])
            sage: f.dehomogenize(2)
            Scheme endomorphism of Closed subscheme of Affine Space of dimension 2 over Integer Ring defined by:
              x0^2 - x1^2
              Defn: Defined on coordinates by sending (x0, x1) to
                    (x0, x1^2/x0)

        ::

            sage: P.<x,y> = ProjectiveSpace(QQ,1)
            sage: H = End(P)
            sage: f = H([x^2 - 2*x*y, y^2])
            sage: f.dehomogenize(0).homogenize(0) == f
            True
        """
        #the dehomogenizations are stored for future use.
        try:
            return self.__dehomogenization[n]
        except AttributeError:
            self.__dehomogenization = {}
        except KeyError:
            pass
        #it is possible to dehomogenize the domain and codomain at different coordinates
        if isinstance(n,(tuple,list)):
            ind=tuple(n)
        else:
            ind=(n,n)
        PS_domain = self.domain()
        A_domain = PS_domain.ambient_space()
        if self._polys[ind[1]].substitute({A_domain.gen(ind[0]):1}) == 0:
            raise ValueError("can't dehomogenize at 0 coordinate")
        else:
            Aff_domain = PS_domain.affine_patch(ind[0])
            S = Aff_domain.ambient_space().coordinate_ring()
            N = A_domain.dimension_relative()
            R = A_domain.coordinate_ring()
            phi = R.hom([S.gen(j) for j in range(0, ind[0])] + [1] + [S.gen(j) for j in range(ind[0], N)], S)
            F = []
            G = phi(self._polys[ind[1]])
            for i in range(0, N + 1):
                if i != ind[1]:
                    F.append(phi(self._polys[i]) / G)
            H = Hom(Aff_domain, self.codomain().affine_patch(ind[1]))
            #since often you dehomogenize at the same coordinate in domain
            #and codomain it should be stored appropriately.
            if ind == (n,n):
                self.__dehomogenization[ind]=H(F)
                return self.__dehomogenization[ind]
            else:
                self.__dehomogenization[n]=H(F)
                return self.__dehomogenization[n]

    def orbit(self, P, N, **kwds):
        """
        Return the orbit of the point.

        EXAMPLES::

            sage: P.<x,y,z> = ProjectiveSpace(ZZ,2)
            sage: H = End(P)
            sage: f = H([x^2+y^2, y^2-z^2, 2*z^2])
            sage: f.orbit(P(1,2,1), 3)
            doctest:warning
            ...
            [(1 : 2 : 1), (5 : 3 : 2), (34 : 5 : 8), (1181 : -39 : 128)]
        """
        from sage.misc.superseded import deprecation
        deprecation(23479, "use sage.dynamics.arithmetic_dynamics.projective_ds.orbit instead")
        return self.as_dynamical_system().orbit(P, N, **kwds)

    @cached_method
    def is_morphism(self):
        r"""
        returns ``True`` if this map is a morphism.

        The map is a morphism if and only if the ideal generated by
        the defining polynomials is the unit ideal
        (no common zeros of the defining polynomials).

        OUTPUT:

        - Boolean

        EXAMPLES::

            sage: P.<x,y> = ProjectiveSpace(QQ,1)
            sage: H = Hom(P,P)
            sage: f = H([x^2+y^2, y^2])
            sage: f.is_morphism()
            True

        ::

            sage: P.<x,y,z> = ProjectiveSpace(RR,2)
            sage: H = Hom(P,P)
            sage: f = H([x*z-y*z, x^2-y^2, z^2])
            sage: f.is_morphism()
            False

        ::

            sage: R.<t> = PolynomialRing(GF(5))
            sage: P.<x,y,z> = ProjectiveSpace(R,2)
            sage: H = Hom(P,P)
            sage: f = H([x*z-t*y^2, x^2-y^2, t*z^2])
            sage: f.is_morphism()
            True

        Map that is not morphism on projective space, but is over a subscheme::

            sage: P.<x,y,z> = ProjectiveSpace(RR,2)
            sage: X = P.subscheme([x*y + y*z])
            sage: H = Hom(X,X)
            sage: f = H([x*z-y*z, x^2-y^2, z^2])
            sage: f.is_morphism()
            True
        """

        R = self.coordinate_ring()
        F = list(self._polys)
        defpolys = list(self.domain().defining_polynomials())
        if R.base_ring().is_field():
            F.extend(defpolys)
            J = R.ideal(F)
        else:
            S = PolynomialRing(R.base_ring().fraction_field(), R.gens(), R.ngens())
            L = [S(f) for f in F] + [S(f) for f in defpolys]
            J = S.ideal(L)
        if J.dimension() > 0:
            return False
        else:
            return True

    def resultant(self, normalize=False):
        r"""
        Computes the resultant of the defining polynomials of this dynamical system.

        If ``normalize`` is ``True``, then first normalize the coordinate
        functions with :meth:`normalize_coordinates`. Map must be an
        endomorphism

        INPUT:

        - ``normalize`` -- Boolean (optional - default: ``False``).

        OUTPUT: an element of the base ring of this map.

        EXAMPLES::

            sage: P.<x,y> = ProjectiveSpace(QQ,1)
            sage: H = End(P)
            sage: f = H([x^2+y^2, 6*y^2])
            sage: f.resultant()
            doctest:warning
            ...
            36

        ::

            sage: P2.<x,y,z> = ProjectiveSpace(QQ,2)
            sage: P1.<u,v> = ProjectiveSpace(QQ,1)
            sage: H = Hom(P2,P1)
            sage: f = H([x,y])
            sage: f.resultant()
            Traceback (most recent call last):
            ...
            ValueError: must be an endomorphism
        """
        from sage.misc.superseded import deprecation
        deprecation(23479, "use sage.dynamics.arithmetic_dynamics.projective_ds.primes_of_bad_reduction instead")
        if self.is_endomorphism():
            return self.as_dynamical_system().resultant(normalize)
        raise ValueError("must be an endomorphism")

    def primes_of_bad_reduction(self, check=True):
        """
        Return the primes of bad reduction.

        EXAMPLES::

            sage: P.<x,y> = ProjectiveSpace(QQ,1)
            sage: H = End(P)
            sage: f = H([1/3*x^2+1/2*y^2, y^2])
            sage: f.primes_of_bad_reduction()
            doctest:warning
            ...
            [2, 3]
        """
        from sage.misc.superseded import deprecation
        deprecation(23479, "use sage.dynamics.arithmetic_dynamics.projective_ds.primes_of_bad_reduction instead")
        return self.as_dynamical_system().primes_of_bad_reduction(check)

    def conjugate(self, M):
        """
        Return the conjugate of this map.

        EXAMPLES::

            sage: P.<x,y> = ProjectiveSpace(ZZ,1)
            sage: H = End(P)
            sage: f = H([x^2+y^2, y^2])
            sage: f.conjugate(matrix([[1,2], [0,1]]))
            doctest:warning
            ...
            Dynamical System of Projective Space of dimension 1 over Integer Ring
              Defn: Defined on coordinates by sending (x : y) to
                    (x^2 + 4*x*y + 3*y^2 : y^2)
        """
        from sage.misc.superseded import deprecation
        deprecation(23479, "use sage.dynamics.arithmetic_dynamics.projective_ds.conjugate instead")
        return self.as_dynamical_system().conjugate(M)

    def green_function(self, P, v, **kwds):
        """
        Return the value of the Green's function at the point.

        EXAMPLES::

            sage: P.<x,y> = ProjectiveSpace(QQ,1)
            sage: H = End(P)
            sage: f = H([x^2+y^2, x*y]);
            sage: Q = P(5, 1)
            sage: f.green_function(Q, 0, N=30)
            doctest:warning
            ...
            1.6460930159932946233759277576
        """
        from sage.misc.superseded import deprecation
        deprecation(23479, "use sage.dynamics.arithmetic_dynamics.projective_ds.green_function instead")
        return self.as_dynamical_system().green_function(P, v, **kwds)

    def canonical_height(self, P, **kwds):
        """
        Return the canonical height of the point.

        EXAMPLES::

            sage: P.<x,y> = ProjectiveSpace(ZZ,1)
            sage: H = End(P)
            sage: f = H([x^2+y^2, 2*x*y]);
            sage: f.canonical_height(P.point([5,4]), error_bound=0.001)
            doctest:warning
            ...
            2.1970553519503404898926835324
        """
        from sage.misc.superseded import deprecation
        deprecation(23479, "use sage.dynamics.arithmetic_dynamics.projective_ds.canonical_height instead")
        return self.as_dynamical_system().canonical_height(P, **kwds)

    def global_height(self, prec=None):
        r"""
        Returns the maximum of the absolute logarithmic heights of the coefficients
        in any of the coordinate functions of this map.

        INPUT:

        - ``prec`` -- desired floating point precision (default:
          default RealField precision).

        OUTPUT:

        - a real number.

        EXAMPLES::

            sage: P.<x,y> = ProjectiveSpace(QQ,1)
            sage: H = Hom(P,P)
            sage: f = H([1/1331*x^2+1/4000*y^2, 210*x*y]);
            sage: f.global_height()
            8.29404964010203

        This function does not automatically normalize::

            sage: P.<x,y,z> = ProjectiveSpace(ZZ,2)
            sage: H = Hom(P,P)
            sage: f = H([4*x^2+100*y^2, 210*x*y, 10000*z^2]);
            sage: f.global_height()
            9.21034037197618
            sage: f.normalize_coordinates()
            sage: f.global_height()
            8.51719319141624

        ::

            sage: R.<z> = PolynomialRing(QQ)
            sage: K.<w> = NumberField(z^2-2)
            sage: O = K.maximal_order()
            sage: P.<x,y> = ProjectiveSpace(O,1)
            sage: H = Hom(P,P)
            sage: f = H([2*x^2 + 3*O(w)*y^2, O(w)*y^2])
            sage: f.global_height()
            1.44518587894808

        ::

            sage: P.<x,y> = ProjectiveSpace(QQbar,1)
            sage: P2.<u,v,w> = ProjectiveSpace(QQbar,2)
            sage: H = Hom(P,P2)
            sage: f = H([x^2 + QQbar(I)*x*y + 3*y^2, y^2, QQbar(sqrt(5))*x*y])
            sage: f.global_height()
            1.09861228866811
        """
        K = self.domain().base_ring()
        if K in _NumberFields or is_NumberFieldOrder(K):
            f = self
        elif K is QQbar:
            f = self._number_field_from_algebraics()
        else:
            raise TypeError("Must be over a Numberfield or a Numberfield Order or QQbar")
        H = 0
        for i in range(self.domain().ambient_space().dimension_relative() + 1):
            C = f[i].coefficients()
            h = max([c.global_height(prec) for c in C])
            H = max(H, h)
        return(H)

    def local_height(self, v, prec=None):
        r"""
        Returns the maximum of the local height of the coefficients in any
        of the coordinate functions of this map.

        INPUT:

        - ``v`` -- a prime or prime ideal of the base ring.

        - ``prec`` -- desired floating point precision (default:
          default RealField precision).

        OUTPUT:

        - a real number.

        EXAMPLES::

            sage: P.<x,y> = ProjectiveSpace(QQ,1)
            sage: H = Hom(P,P)
            sage: f = H([1/1331*x^2+1/4000*y^2, 210*x*y]);
            sage: f.local_height(1331)
            7.19368581839511

        This function does not automatically normalize::

            sage: P.<x,y,z> = ProjectiveSpace(QQ,2)
            sage: H = Hom(P,P)
            sage: f = H([4*x^2+3/100*y^2, 8/210*x*y, 1/10000*z^2]);
            sage: f.local_height(2)
            2.77258872223978
            sage: f.normalize_coordinates()
            sage: f.local_height(2)
            0.000000000000000

        ::

            sage: R.<z> = PolynomialRing(QQ)
            sage: K.<w> = NumberField(z^2-2)
            sage: P.<x,y> = ProjectiveSpace(K,1)
            sage: H = Hom(P,P)
            sage: f = H([2*x^2 + w/3*y^2, 1/w*y^2])
            sage: f.local_height(K.ideal(3))
            1.09861228866811
        """
        K = FractionField(self.domain().base_ring())
        if K not in _NumberFields:
            raise TypeError("must be over a number field or a number field order")
        return max([K(c).local_height(v, prec) for f in self for c in f.coefficients()])

    def local_height_arch(self, i, prec=None):
        r"""
        Returns the maximum of the local height at the ``i``-th infinite place of the coefficients in any
        of the coordinate functions of this map.

        INPUT:

        - ``i`` -- an integer.

        - ``prec`` -- desired floating point precision (default:
          default RealField precision).

        OUTPUT:

        - a real number.

        EXAMPLES::

            sage: P.<x,y> = ProjectiveSpace(QQ,1)
            sage: H = Hom(P,P)
            sage: f = H([1/1331*x^2+1/4000*y^2, 210*x*y]);
            sage: f.local_height_arch(0)
            5.34710753071747

        ::

            sage: R.<z> = PolynomialRing(QQ)
            sage: K.<w> = NumberField(z^2-2)
            sage: P.<x,y> = ProjectiveSpace(K,1)
            sage: H = Hom(P,P)
            sage: f = H([2*x^2 + w/3*y^2, 1/w*y^2])
            sage: f.local_height_arch(1)
            0.6931471805599453094172321214582
        """
        K = FractionField(self.domain().base_ring())
        if K not in _NumberFields:
            raise TypeError("must be over a number field or a number field order")
        if K == QQ:
            return max([K(c).local_height_arch(prec=prec) for f in self for c in f.coefficients()])
        else:
            return max([K(c).local_height_arch(i, prec=prec) for f in self for c in f.coefficients()])

    def height_difference_bound(self, prec=None):
        """
        Return the bound on the difference of the height and canonical height.

        EXAMPLES::

            sage: P.<x,y> = ProjectiveSpace(QQ,1)
            sage: H = End(P)
            sage: f = H([x^2+y^2, x*y])
            sage: f.height_difference_bound()
            doctest:warning
            ...
            1.38629436111989
        """
        from sage.misc.superseded import deprecation
        deprecation(23479, "use sage.dynamics.arithmetic_dynamics.projective_ds.height_difference_bound instead")
        return self.as_dynamical_system().height_difference_bound(prec)

    def multiplier(self, P, n, check=True):
        """
        Return the multiplier at the point.

        EXAMPLES::

            sage: P.<x,y,z> = ProjectiveSpace(QQ,2)
            sage: H = End(P)
            sage: f = H([x^2,y^2, 4*z^2]);
            sage: Q = P.point([4,4,1], False);
            sage: f.multiplier(Q,1)
            doctest:warning
            ...
            [2 0]
            [0 2]
        """
        from sage.misc.superseded import deprecation
        deprecation(23479, "use sage.dynamics.arithmetic_dynamics.projective_ds.multiplier instead")
        return self.as_dynamical_system().multiplier(P, n, check)

    def _multipliermod(self, P, n, p, k):
        """
        Compute the multiplier mod p.

        EXAMPLES::

            sage: P.<x,y> = ProjectiveSpace(QQ,1)
            sage: H = End(P)
            sage: f = H([x^2-29/16*y^2, y^2])
            sage: f._multipliermod(P(5,4), 3, 11, 1)
            doctest:warning
            ...
            [3]
        """
        from sage.misc.superseded import deprecation
        deprecation(23479, "use sage.dynamics.arithmetic_dynamics.projective_ds._multipliermod instead")
        return self.as_dynamical_system()._multipliermod(P, n, p, k)

    def possible_periods(self, **kwds):
        """
        Return the possible periods of a rational periodic point.

        EXAMPLES::

            sage: P.<x,y> = ProjectiveSpace(QQ,1)
            sage: H = End(P)
            sage: f = H([x^2-29/16*y^2, y^2])
            sage: f.possible_periods(ncpus=1)
            doctest:warning
            ...
            [1, 3]
        """
        from sage.misc.superseded import deprecation
        deprecation(23479, "use sage.dynamics.arithmetic_dynamics.projective_ds.possible_periods instead")
        return self.as_dynamical_system().possible_periods(**kwds)

    def _preperiodic_points_to_cyclegraph(self, preper):
        """
        Return the directed graph of the given preperidoic points.

        Examples::

            sage: P.<x,y> = ProjectiveSpace(QQ,1)
            sage: H = End(P)
            sage: f = H([x^2-2*y^2, y^2])
            sage: preper = [P(-2, 1), P(1, 0), P(0, 1), P(1, 1), P(2, 1), P(-1, 1)]
            sage: f._preperiodic_points_to_cyclegraph(preper)
            doctest:warning
            ...
            Looped digraph on 6 vertices
        """
        from sage.misc.superseded import deprecation
        deprecation(23479, "use sage.dynamics.arithmetic_dynamics.projective_ds._preperiodic_points_to_cyclegraph instead")
        return self.as_dynamical_system()._preperiodic_points_to_cyclegraph(preper)

    def is_PGL_minimal(self, prime_list=None):
        """
        Return whether the representation is PGL minimal.

        EXAMPLES::

            sage: PS.<X,Y> = ProjectiveSpace(QQ,1)
            sage: H = End(PS)
            sage: f = H([X^2+3*Y^2, X*Y])
            sage: f.is_PGL_minimal()
            doctest:warning
            ...
            True
        """
        from sage.misc.superseded import deprecation
        deprecation(23479, "use sage.dynamics.arithmetic_dynamics.projective_ds.is_PGL_minimal instead")
        return self.as_dynamical_system().is_PGL_minimal(prime_list)

    def minimal_model(self, return_transformation=False, prime_list=None):
        """
        Return the minimal model.

        EXAMPLES::

            sage: PS.<X,Y> = ProjectiveSpace(QQ,1)
            sage: H = End(PS)
            sage: f = H([X^2+3*Y^2, X*Y])
            sage: f.minimal_model(return_transformation=True)
            doctest:warning
            ...
            (
            Dynamical System of Projective Space of dimension 1 over Rational
            Field
              Defn: Defined on coordinates by sending (X : Y) to
                    (X^2 + 3*Y^2 : X*Y)
            ,
            [1 0]
            [0 1]
            )
        """
        from sage.misc.superseded import deprecation
        deprecation(23479, "use sage.dynamics.arithmetic_dynamics.projective_ds.minimal_model instead")
        return self.as_dynamical_system().minimal_model(return_transformation, prime_list)

    def automorphism_group(self, **kwds):
        """
        Return the automorphism group.

        EXAMPLES::

            sage: R.<x,y> = ProjectiveSpace(QQ,1)
            sage: H = End(R)
            sage: f = H([x^2-y^2, x*y])
            sage: f.automorphism_group(return_functions=True)
            doctest:warning
            ...
            [x, -x]
        """
        from sage.misc.superseded import deprecation
        deprecation(23479, "use sage.dynamics.arithmetic_dynamics.projective_ds.automorphism_group instead")
        return self.as_dynamical_system().automorphism_group(**kwds)

    def wronskian_ideal(self):
        r"""
        Returns the ideal generated by the critical point locus.

        This is the vanishing of the maximal minors of the Jacobian matrix.
        Not implemented for subvarieties.

        OUTPUT: an ideal in the coordinate ring of the domain of this map.

        Examples::

            sage: R.<x> = PolynomialRing(QQ)
            sage: K.<w> = NumberField(x^2+11)
            sage: P.<x,y> = ProjectiveSpace(K,1)
            sage: H = End(P)
            sage: f = H([x^2-w*y^2, w*y^2])
            sage: f.wronskian_ideal()
            Ideal ((4*w)*x*y) of Multivariate Polynomial Ring in x, y over Number
            Field in w with defining polynomial x^2 + 11

        ::

<<<<<<< HEAD
            sage: P.<x,y> = ProjectiveSpace(QQ,1)
            sage: P2.<u,v,t> = ProjectiveSpace(K,2)
            sage: H = Hom(P,P2)
            sage: f = H([x^2-2*y^2, y^2, x*y])
            sage: f.wronskian_ideal()
            Ideal (4*x*y, 2*x^2 + 4*y^2, -2*y^2) of Multivariate Polynomial Ring in
            x, y over Rational Field
        """
        dom = self.domain()
        from sage.schemes.projective.projective_space import is_ProjectiveSpace
        if not (is_ProjectiveSpace(dom) and is_ProjectiveSpace(self.codomain())):
            raise NotImplementedError("not implemented for subschemes")
        N = dom.dimension_relative()+1
        R = dom.coordinate_ring()
        J = jacobian(self.defining_polynomials(),dom.gens())
        return(R.ideal(J.minors(N)))
=======
            sage: w = QQ['w'].0
            sage: K = NumberField(w^6 - 3*w^5 + 5*w^4 - 5*w^3 + 5*w^2 - 3*w + 1,'s')
            sage: P.<x,y,z> = ProjectiveSpace(K,2)
            sage: H = Hom(P,P)
            sage: f = H([x^2+z^2, y^2+x^2, z^2+y^2])
            sage: f.periodic_points(1)
            [(-s^5 + 3*s^4 - 5*s^3 + 4*s^2 - 3*s + 1 : s^5 - 2*s^4 + 3*s^3 - 3*s^2 + 4*s - 1 : 1),
             (-2*s^5 + 4*s^4 - 5*s^3 + 3*s^2 - 4*s : -2*s^5 + 5*s^4 - 7*s^3 + 6*s^2 - 7*s + 3 : 1),
             (-s^5 + 3*s^4 - 4*s^3 + 4*s^2 - 4*s + 2 : -s^5 + 2*s^4 - 2*s^3 + s^2 - s : 1),
             (s^5 - 2*s^4 + 3*s^3 - 3*s^2 + 3*s - 1 : -s^5 + 3*s^4 - 5*s^3 + 4*s^2 - 4*s + 2 : 1),
             (2*s^5 - 6*s^4 + 9*s^3 - 8*s^2 + 7*s - 4 : 2*s^5 - 5*s^4 + 7*s^3 - 5*s^2 + 6*s - 2 : 1),
             (1 : 1 : 1),
             (s^5 - 2*s^4 + 2*s^3 + s : s^5 - 3*s^4 + 4*s^3 - 3*s^2 + 2*s - 1 : 1)]
>>>>>>> f34394d8

    def critical_subscheme(self):
        """
        Return the critical subscheme.

        Examples::

            sage: set_verbose(None)
            sage: P.<x,y> = ProjectiveSpace(QQ,1)
            sage: H = End(P)
            sage: f = H([x^3-2*x*y^2 + 2*y^3, y^3])
            sage: f.critical_subscheme()
            doctest:warning
            ...
            Closed subscheme of Projective Space of dimension 1 over Rational Field
            defined by:
            9*x^2*y^2 - 6*y^4
        """
        from sage.misc.superseded import deprecation
        deprecation(23479, "use sage.dynamics.arithmetic_dynamics.projective_ds.critical_points instead")
        return self.as_dynamical_system().critical_subscheme()

    def critical_points(self, R=None):
        """
        Return the critical points.

        Examples::

            sage: set_verbose(None)
            sage: P.<x,y> = ProjectiveSpace(QQ,1)
            sage: H = End(P)
            sage: f = H([x^3-2*x*y^2 + 2*y^3, y^3])
            sage: f.critical_points()
            doctest:warning
            ...
            [(1 : 0)]
        """
        from sage.misc.superseded import deprecation
        deprecation(23479, "use sage.dynamics.arithmetic_dynamics.projective_ds.critical_subscheme instead")
        return self.as_dynamical_system().critical_points()

    def is_postcritically_finite(self, err=0.01, embedding=None):
        """
        Return whether the map is postcritically finite.

        Examples::

            sage: P.<x,y> = ProjectiveSpace(QQ,1)
            sage: H = End(P)
            sage: f = H([x^2 - y^2, y^2])
            sage: f.is_postcritically_finite()
            doctest:warning
            ...
            True
        """
        from sage.misc.superseded import deprecation
        deprecation(23479, "use sage.dynamics.arithmetic_dynamics.projective_ds.is_postcritically_finite instead")
        return self.as_dynamical_system().is_postcritically_finite(err, embedding)

    def critical_point_portrait(self, check=True, embedding=None):
        """
        Return the directed graph of critical point portrait.

        EXAMPLES::

            sage: R.<z> = QQ[]
            sage: K.<v> = NumberField(z^6 + 2*z^5 + 2*z^4 + 2*z^3 + z^2 + 1)
            sage: PS.<x,y> = ProjectiveSpace(K,1)
            sage: H = End(PS)
            sage: f = H([x^2+v*y^2, y^2])
            sage: f.critical_point_portrait(check=False, embedding=K.embeddings(QQbar)[0]) # long time
            doctest:warning
            ...
            Looped digraph on 6 vertices
        """
        from sage.misc.superseded import deprecation
        deprecation(23479, "use sage.dynamics.arithmetic_dynamics.projective_ds.critical_point_portrait instead")
        return self.as_dynamical_system().critical_point_portrait(check, embedding)

    def critical_height(self, **kwds):
        """
        Return the critical height.

        EXAMPLES::

            sage: P.<x,y> = ProjectiveSpace(QQ,1)
            sage: H = End(P)
            sage: f =H([x^3+7*y^3, 11*y^3])
            sage: f.critical_height()
            doctest:warning
            ...
            1.1989273321156851418802151128
        """
        from sage.misc.superseded import deprecation
        deprecation(23479, "use sage.dynamics.arithmetic_dynamics.projective_ds.critical_height instead")
        return self.as_dynamical_system().critical_height(*kwds)

    def periodic_points(self, n, minimal=True, R=None, algorithm='variety', return_scheme=False):
        """
        Return the periodic points.

        EXAMPLES::

            sage: set_verbose(None)
            sage: P.<x,y> = ProjectiveSpace(QQbar,1)
            sage: H = End(P)
            sage: f = H([x^2-x*y+y^2, x^2-y^2+x*y])
            sage: f.periodic_points(1)
            doctest:warning
            ...
            [(-0.500000000000000? - 0.866025403784439?*I : 1), (-0.500000000000000? + 0.866025403784439?*I : 1),
            (1 : 1)]
        """
        from sage.misc.superseded import deprecation
        deprecation(23479, "use sage.dynamics.arithmetic_dynamics.projective_ds.periodic_points instead")
        return self.as_dynamical_system().periodic_points(n, minimal, R, algorithm, return_scheme)

    def multiplier_spectra(self, n, formal=False, embedding=None, type='point'):
        r"""
        Computes the formal ``n`` multiplier spectra of this map.

        This is the set of multipliers of the periodic points of formal period
        ``n`` included with the appropriate multiplicity.
        User can also specify to compute the ``n`` multiplier spectra instead which includes the
        multipliers of all periodic points of period ``n``.The map must be defined over
        projective space of dimension 1 over a number field.

        The parameter ``type`` determines if the multipliers are computed one per cycle
        (with multiplicity) or one per point (with multiplicity). Note that in the
        ``cycle`` case, a map with a cycle which collapses into multiple smaller cycles
        will have more multipliers than one that does not.

        INPUT:

        - ``n`` - a positive integer, the period.

        - ``formal`` - a Boolean. True specifies to find the formal ``n`` multiplier spectra
            of this map. False specifies to find the ``n`` multiplier spectra
            of this map. Default: False.

        - ``embedding`` - embedding of the base field into `\QQbar`.

        - ``type`` - string - either ``point`` or ``cycle`` depending on whether you
            compute one multiplier per point or one per cycle. Default : ``point``.

        OUTPUT:

        - a list of `\QQbar` elements.

        EXAMPLES::

            sage: P.<x,y> = ProjectiveSpace(QQ,1)
            sage: H = End(P)
            sage: f = H([4608*x^10 - 2910096*x^9*y + 325988068*x^8*y^2 + 31825198932*x^7*y^3 - 4139806626613*x^6*y^4\
            - 44439736715486*x^5*y^5 + 2317935971590902*x^4*y^6 - 15344764859590852*x^3*y^7 + 2561851642765275*x^2*y^8\
            + 113578270285012470*x*y^9 - 150049940203963800*y^10, 4608*y^10])
            sage: f.multiplier_spectra(1)
            doctest:warning
            ...
            [0, -7198147681176255644585/256, 848446157556848459363/19683, -3323781962860268721722583135/35184372088832,
            529278480109921/256, -4290991994944936653/2097152, 1061953534167447403/19683, -3086380435599991/9,
            82911372672808161930567/8192, -119820502365680843999, 3553497751559301575157261317/8192]
        """
        from sage.misc.superseded import deprecation
        deprecation(23479, "use sage.dynamics.arithmetic_dynamics.projective_ds.multiplier_spectra instead")
        return self.as_dynamical_system().multiplier_spectra(n, formal, embedding)

    def sigma_invariants(self, n, formal=False, embedding=None, type='point'):
        r"""
        Computes the values of the elementary symmetric polynomials of the ``n``
        multilpier spectra of this dynamical system.

        EXAMPLES::

            sage: P.<x,y> = ProjectiveSpace(QQ, 1)
            sage: H = End(P)
            sage: f = H([512*x^5 - 378128*x^4*y + 76594292*x^3*y^2 - 4570550136*x^2*y^3\
             - 2630045017*x*y^4 + 28193217129*y^5, 512*y^5])
            sage: f.sigma_invariants(1)
            doctest:warning
            ...
            [19575526074450617/1048576, -9078122048145044298567432325/2147483648,
            -2622661114909099878224381377917540931367/1099511627776,
            -2622661107937102104196133701280271632423/549755813888,
            338523204830161116503153209450763500631714178825448006778305/72057594037927936, 0]
        """
        from sage.misc.superseded import deprecation
        deprecation(23479, "use sage.dynamics.arithmetic_dynamics.projective_ds.sigma_invariants instead")
        return self.as_dynamical_system().sigma_invariants(n, formal, embedding)

    def reduced_form(self, prec=300, return_conjugation=True, error_limit=0.000001):
        """
        Return the reduced form of the map.

        EXAMPLES::

            sage: PS.<x,y> = ProjectiveSpace(QQ, 1)
            sage: H = End(PS)
            sage: f = H([x^3, 10794303*x^3 + 146526*x^2*y + 663*x*y^2 + y^3])
            sage: f.reduced_form()
            doctest:warning
            ...
            (
            Dynamical System of Projective Space of dimension 1 over Rational Field
              Defn: Defined on coordinates by sending (x : y) to
                    (x^3 : 3*x^2*y + y^3)
            ,
            <BLANKLINE>
            [ -1   0]
            [221  -1]
            )
        """
        from sage.misc.superseded import deprecation
        deprecation(23479, "use sage.dynamics.arithmetic_dynamics.projective_ds.reduced_form instead")
        return self.as_dynamical_system().reduced_form(prec, return_conjugation, error_limit)


class SchemeMorphism_polynomial_projective_space_field(SchemeMorphism_polynomial_projective_space):

    def lift_to_rational_periodic(self, points_modp, B=None):
        """
        Return the rational lift of the modp periodic points.

        EXAMPLES::

            sage: P.<x,y> = ProjectiveSpace(QQ,1)
            sage: H = End(P)
            sage: f = H([x^2 - y^2, y^2])
            sage: f.lift_to_rational_periodic([[P(0,1).change_ring(GF(7)), 4]])
            doctest:warning
            ...
            [[(0 : 1), 2]]
        """
        from sage.misc.superseded import deprecation
        deprecation(23479, "use sage.dynamics.arithmetic_dynamics.projective_ds.lift_to_rational_periodic instead")
        return self.as_dynamical_system().lift_to_rational_periodic(points_modp, B)

    def rational_periodic_points(self, **kwds):
        """
        Return the list of all rational periodic points.

        EXAMPLES::

            sage: P.<x,y> = ProjectiveSpace(QQ,1)
            sage: H = End(P)
            sage: f = H([x^2-3/4*y^2, y^2])
            sage: sorted(f.rational_periodic_points(prime_bound=20, lifting_prime=7)) # long time
            doctest_warning
            ...
            [(-1/2 : 1), (1 : 0), (3/2 : 1)]
        """
        from sage.misc.superseded import deprecation
        deprecation(23479, "use sage.dynamics.arithmetic_dynamics.projective_ds.rational_periodic_points instead")
        return self.as_dynamical_system().rational_periodic_points(**kwds)

    def rational_preimages(self, Q, k=1):
        r"""
        Determine all of the rational `k`-th preimages of ``Q`` by this map.

        Given a rational point ``Q`` in the domain of this map, return all the rational points ``P``
        in the domain with `f^k(P)==Q`. In other words, the set of `k`-th preimages of ``Q``.
        The map must be defined over a number field and be an endomorphism for `k > 1`.

        If ``Q`` is a subscheme, then return the subscheme that maps to ``Q`` by this map.
        In particular, `f^{-k}(V(h_1,\ldots,h_t)) = V(h_1 \circ f^k, \ldots, h_t \circ f^k)`.

        INPUT:

        - ``Q`` - a rational point or subscheme in the domain of this map.

        - ``k`` - positive integer.

        OUTPUT:

        - a list of rational points or a subscheme in the domain of this map.

        Examples::

            sage: P.<x,y> = ProjectiveSpace(QQ, 1)
            sage: H = End(P)
            sage: f = H([16*x^2 - 29*y^2, 16*y^2])
            sage: f.rational_preimages(P(-1, 4))
            [(-5/4 : 1), (5/4 : 1)]

        ::

            sage: P.<x,y,z> = ProjectiveSpace(QQ, 2)
            sage: H = End(P)
            sage: f = H([76*x^2 - 180*x*y + 45*y^2 + 14*x*z + 45*y*z\
            - 90*z^2, 67*x^2 - 180*x*y - 157*x*z + 90*y*z, -90*z^2])
            sage: f.rational_preimages(P(-9, -4, 1))
            [(0 : 4 : 1)]

        A non-periodic example ::

            sage: P.<x,y> = ProjectiveSpace(QQ, 1)
            sage: H = End(P)
            sage: f = H([x^2 + y^2, 2*x*y])
            sage: f.rational_preimages(P(17, 15))
            [(3/5 : 1), (5/3 : 1)]

        ::

            sage: P.<x,y,z,w> = ProjectiveSpace(QQ, 3)
            sage: H = End(P)
            sage: f = H([x^2 - 2*y*w - 3*w^2, -2*x^2 + y^2 - 2*x*z\
            + 4*y*w + 3*w^2, x^2 - y^2 + 2*x*z + z^2 - 2*y*w - w^2, w^2])
            sage: f.rational_preimages(P(0, -1, 0, 1))
            []

        ::

            sage: P.<x,y> = ProjectiveSpace(QQ, 1)
            sage: H = End(P)
            sage: f = H([x^2 + y^2, 2*x*y])
            sage: f.rational_preimages([CC.0, 1])
            Traceback (most recent call last):
            ...
            TypeError: point must be in codomain of self

        A number field example ::

            sage: z = QQ['z'].0
            sage: K.<a> = NumberField(z^2 - 2);
            sage: P.<x,y> = ProjectiveSpace(K, 1)
            sage: H = End(P)
            sage: f = H([x^2 + y^2, y^2])
            sage: f.rational_preimages(P(3, 1))
            [(-a : 1), (a : 1)]

        ::

            sage: z = QQ['z'].0
            sage: K.<a> = NumberField(z^2 - 2);
            sage: P.<x,y,z> = ProjectiveSpace(K, 2)
            sage: X = P.subscheme([x^2 - z^2])
            sage: H = End(X)
            sage: f= H([x^2 - z^2, a*y^2, z^2 - x^2])
            sage: f.rational_preimages(X([1, 2, -1]))
            []

        ::

            sage: P.<x,y,z> = ProjectiveSpace(QQ, 2)
            sage: X = P.subscheme([x^2 - z^2])
            sage: H = End(X)
            sage: f= H([x^2-z^2, y^2, z^2-x^2])
            sage: f.rational_preimages(X([0, 1, 0]))
            Traceback (most recent call last):
            ...
            NotImplementedError: subschemes as preimages not implemented

        ::

            sage: P.<x, y> = ProjectiveSpace(QQ, 1)
            sage: H = End(P)
            sage: f = H([x^2-y^2, y^2])
            sage: f.rational_preimages(P.subscheme([x]))
            Closed subscheme of Projective Space of dimension 1 over Rational Field
            defined by:
              x^2 - y^2

        ::

            sage: P.<x,y> = ProjectiveSpace(QQ, 1)
            sage: H = End(P)
            sage: f = H([x^2 - 29/16*y^2, y^2])
            sage: f.rational_preimages(P(5/4, 1), k=4)
            [(-3/4 : 1), (3/4 : 1), (-7/4 : 1), (7/4 : 1)]

        ::

            sage: P.<x,y> = ProjectiveSpace(QQ, 1)
            sage: P2.<u,v,w> = ProjectiveSpace(QQ, 2)
            sage: H = Hom(P, P2)
            sage: f = H([x^2, y^2, x^2-y^2])
            sage: f.rational_preimages(P2(1, 1, 0))
            [(-1 : 1), (1 : 1)]
        """
        k = ZZ(k)
        if k <= 0:
            raise ValueError("k (=%s) must be a positive integer"%(k))
        #first check if subscheme
        from sage.schemes.generic.algebraic_scheme import AlgebraicScheme_subscheme_projective
        if isinstance(Q, AlgebraicScheme_subscheme_projective):
            return(Q.preimage(self, k))

        #else assume a point
        BR = self.base_ring()
        if k > 1 and not self.is_endomorphism():
            raise TypeError("must be an endomorphism of projective space")
        if not Q in self.codomain():
            raise TypeError("point must be in codomain of self")
        if isinstance(BR.base_ring(),(ComplexField_class, RealField_class,RealIntervalField_class, ComplexIntervalField_class)):
            raise NotImplementedError("not implemented over precision fields")
        PS = self.domain().ambient_space()
        N = PS.dimension_relative()
        L = [Q]
        for n in range(k):
            L2 = []
            for P in L:
                I = list(self.domain().defining_polynomials())
                for i in range(N+1):
                    for j in range(i+1, N+1):
                        I.append(P[i]*self[j] - P[j]*self[i])
                X = PS.subscheme(I)
                if X.dimension() > 0:
                    raise NotImplementedError("subschemes as preimages not implemented")
                preimages = []
                for T in X.rational_points():
                    if not all([g(tuple(T)) == 0 for g in self]):
                        preimages.append(PS(T))
                L2 = L2 + preimages
            L = L2
        return L

    def all_rational_preimages(self, points):
        """
        Return the list of all rational preimages.

        EXAMPLES::

            sage: P.<x,y> = ProjectiveSpace(QQ,1)
            sage: H = End(P)
            sage: f = H([16*x^2 - 29*y^2, 16*y^2])
            sage: sorted(f.all_rational_preimages([P(-1,4)]))
            doctest:warning
            ...
            [(-7/4 : 1), (-5/4 : 1), (-3/4 : 1), (-1/4 : 1), (1/4 : 1), (3/4 : 1),
            (5/4 : 1), (7/4 : 1)]
<<<<<<< HEAD
=======

        ::

            sage: P.<x,y,z> = ProjectiveSpace(QQ,2)
            sage: H = End(P)
            sage: f = H([76*x^2 - 180*x*y + 45*y^2 + 14*x*z + 45*y*z - 90*z^2, 67*x^2 - 180*x*y - 157*x*z + 90*y*z, -90*z^2])
            sage: sorted(f.all_rational_preimages([P(-9,-4,1)]))
            [(-9 : -4 : 1), (0 : -1 : 1), (0 : 0 : 1), (0 : 1 : 1), (0 : 4 : 1), (1
            : 0 : 1), (1 : 1 : 1), (1 : 2 : 1), (1 : 3 : 1)]

        A non-periodic example ::

            sage: P.<x,y> = ProjectiveSpace(QQ,1)
            sage: H = End(P)
            sage: f = H([x^2 + y^2, 2*x*y])
            sage: sorted(f.all_rational_preimages([P(17,15)]))
            [(1/3 : 1), (3/5 : 1), (5/3 : 1), (3 : 1)]

        A number field example.::

            sage: z = QQ['z'].0
            sage: K.<w> = NumberField(z^3 + (z^2)/4 - (41/16)*z + 23/64);
            sage: P.<x,y> = ProjectiveSpace(K,1)
            sage: H = End(P)
            sage: f = H([16*x^2 - 29*y^2, 16*y^2])
            sage: f.all_rational_preimages([P(16*w^2 - 29,16)])
            [(-w^2 + 21/16 : 1),
             (w : 1),
             (w + 1/2 : 1),
             (w^2 + w - 33/16 : 1),
             (-w^2 - w + 25/16 : 1),
             (w^2 - 21/16 : 1),
             (-w^2 - w + 33/16 : 1),
             (-w : 1),
             (-w - 1/2 : 1),
             (-w^2 + 29/16 : 1),
             (w^2 - 29/16 : 1),
             (w^2 + w - 25/16 : 1)]

        ::

            sage: K.<w> = QuadraticField(3)
            sage: P.<u,v> = ProjectiveSpace(K,1)
            sage: H = End(P)
            sage: f = H([u^2+v^2, v^2])
            sage: f.all_rational_preimages(P(4))
            [(-w : 1), (w : 1)]
>>>>>>> f34394d8
        """
        from sage.misc.superseded import deprecation
        deprecation(23479, "use sage.dynamics.arithmetic_dynamics.projective_ds.all_rational_preimages instead")
        return self.as_dynamical_system().all_rational_preimages(points)

    def rational_preperiodic_points(self, **kwds):
        """
        Return the list of all rational preperiodic points.

        EXAMPLES::

            sage: PS.<x,y> = ProjectiveSpace(1,QQ)
            sage: H = End(PS)
            sage: f = H([x^2 -y^2, 3*x*y])
            sage: sorted(f.rational_preperiodic_points())
            doctest:warning
            ...
            [(-2 : 1), (-1 : 1), (-1/2 : 1), (0 : 1), (1/2 : 1), (1 : 0), (1 : 1),
            (2 : 1)]
        """
        from sage.misc.superseded import deprecation
        deprecation(23479, "use sage.dynamics.arithmetic_dynamics.projective_ds.rational_preperiodic_points instead")
        return self.as_dynamical_system().rational_preperiodic_points(**kwds)

    def rational_preperiodic_graph(self, **kwds):
        """
        Return the digraph of rational preperiodic points.

        EXAMPLES::

            sage: PS.<x,y> = ProjectiveSpace(1,QQ)
            sage: H = End(PS)
            sage: f = H([7*x^2 - 28*y^2, 24*x*y])
            sage: f.rational_preperiodic_graph()
            doctest:warning
            ...
            Looped digraph on 12 vertices
        """
        from sage.misc.superseded import deprecation
        deprecation(23479, "use sage.dynamics.arithmetic_dynamics.projective_ds.rational_preperiodic_graph instead")
        return self.as_dynamical_system().rational_preperiodic_graph(**kwds)

    def connected_rational_component(self, P, n=0):
        """
        Return the component of all ratioanl preimage and forward images.

        EXAMPLES::

            sage: R.<x> = PolynomialRing(QQ)
            sage: K.<w> = NumberField(x^3+1/4*x^2-41/16*x+23/64)
            sage: PS.<x,y> = ProjectiveSpace(1,K)
            sage: H = End(PS)
            sage: f = H([x^2 - 29/16*y^2, y^2])
            sage: P = PS([w,1])
            sage: f.connected_rational_component(P)
            doctest:warning
            ...
            [(w : 1),
             (w^2 - 29/16 : 1),
             (-w^2 - w + 25/16 : 1),
             (w^2 + w - 25/16 : 1),
             (-w : 1),
             (-w^2 + 29/16 : 1),
             (w + 1/2 : 1),
             (-w - 1/2 : 1),
             (-w^2 + 21/16 : 1),
             (w^2 - 21/16 : 1),
             (w^2 + w - 33/16 : 1),
             (-w^2 - w + 33/16 : 1)]
        """
        from sage.misc.superseded import deprecation
        deprecation(23479, "use sage.dynamics.arithmetic_dynamics.projective_ds.connected_rational_component instead")
        return self.as_dynamical_system().connected_rational_component(P, n)

    def _number_field_from_algebraics(self):
        r"""
        Given a projective map defined over `\QQbar`, return the same map, but defined
        over a number field.

        This is only implemented for maps of projective space.

        OUTPUT: scheme morphism

        EXAMPLES::

            sage: R.<x> = PolynomialRing(QQ)
            sage: P.<x,y> = ProjectiveSpace(QQbar,1)
            sage: H = End(P)
            sage: f = H([QQbar(3^(1/3))*x^2 + QQbar(sqrt(-2))*y^2, y^2])
            sage: f._number_field_from_algebraics()
            Scheme endomorphism of Projective Space of dimension 1 over Number Field
            in a with defining polynomial y^6 + 6*y^4 + 6*y^3 + 12*y^2 - 36*y + 17
              Defn: Defined on coordinates by sending (z0 : z1) to
                    ((48/269*a^5 + 27/269*a^4 + 320/269*a^3 + 468/269*a^2 + 772/269*a
                    - 1092/269)*z0^2 + (48/269*a^5 + 27/269*a^4 + 320/269*a^3 + 468/269*a^2
                    + 1041/269*a - 1092/269)*z1^2 : z1^2)

        ::

            sage: R.<x> = PolynomialRing(QQ)
            sage: K.<a> = NumberField(x^3-x+1)
            sage: P.<x,y> = ProjectiveSpace(QQbar,1)
            sage: P2.<u,v,w> = ProjectiveSpace(QQbar,2)
            sage: H = Hom(P, P2)
            sage: f = H([x^2 + QQbar(I)*x*y + 3*y^2, y^2, QQbar(sqrt(5))*x*y])
            sage: f._number_field_from_algebraics()
            Scheme morphism:
              From: Projective Space of dimension 1 over Number Field in a with defining polynomial y^4 + 3*y^2 + 1
              To:   Projective Space of dimension 2 over Number Field in a with defining polynomial y^4 + 3*y^2 + 1
              Defn: Defined on coordinates by sending (z0 : z1) to
                    (z0^2 + (a^3 + 2*a)*z0*z1 + 3*z1^2 : z1^2 : (2*a^2 + 3)*z0*z1)
        """
        from sage.schemes.projective.projective_space import is_ProjectiveSpace
        if not (is_ProjectiveSpace(self.domain()) and is_ProjectiveSpace(self.domain())):
            raise NotImplementedError("not implemented for subschemes")

        K,C,phi = number_field_elements_from_algebraics([c for f in self for c in f.coefficients()])
        from sage.schemes.projective.projective_space import ProjectiveSpace
        N = self.domain().dimension_relative()
        PS = ProjectiveSpace(K,N,'z')
        if self.is_endomorphism():
            H = End(PS)
        else:
            PS2 = ProjectiveSpace(K,self.codomain().dimension_relative(),'w')
            H = Hom(PS,PS2)
        R = PS.coordinate_ring()
        exps = [f.exponents() for f in self]
        F = []
        j = 0
        for t in exps:
            G = 0
            for e in t:
                G += C[j]*prod([R.gen(i)**e[i] for i in range(N+1)])
                j += 1
            F.append(G)
        return(H(F))

    def conjugating_set(self, other):
        """
        Return the set of PGL element that conjugate this map to ``other``.

        EXAMPLES::

            sage: P.<x,y> = ProjectiveSpace(GF(7),1)
            sage: H = End(P)
            sage: D6 = H([y^2, x^2])
            sage: D6.conjugating_set(D6)
            doctest:warning
            ...
            [
            [1 0]  [0 1]  [0 2]  [4 0]  [2 0]  [0 4]
            [0 1], [1 0], [1 0], [0 1], [0 1], [1 0]
            ]
        """
        from sage.misc.superseded import deprecation
        deprecation(23479, "use sage.dynamics.arithmetic_dynamics.projective_ds.conjugating_set instead")
        return self.as_dynamical_system().conjugating_set(other)

    def is_conjugate(self, other):
        """
        Return if this map and ``other`` are conjugate.

        EXAMPLES::

            sage: K.<w> = CyclotomicField(3)
            sage: P.<x,y> = ProjectiveSpace(K,1)
            sage: H = End(P)
            sage: D8 = H([y^2, x^2])
            sage: D8.is_conjugate(D8)
            doctest:warning
            ...
            True
        """
        from sage.misc.superseded import deprecation
        deprecation(23479, "use sage.dynamics.arithmetic_dynamics.projective_ds.is_conjugate instead")
        return self.as_dynamical_system().is_conjugate(other)

    def is_polynomial(self):
        """
        Return if this map is a polynomial.

        EXAMPLES::

            sage: R.<x> = QQ[]
            sage: K.<w> = QuadraticField(7)
            sage: P.<x,y> = ProjectiveSpace(K, 1)
            sage: H = End(P)
            sage: f = H([x**2 + 2*x*y - 5*y**2, 2*x*y])
            sage: f.is_polynomial()
            doctest:warning
            ...
            False
        """
        from sage.misc.superseded import deprecation
        deprecation(23479, "use sage.dynamics.arithmetic_dynamics.projective_ds.is_polynomial instead")
        return self.as_dynamical_system().is_polynomial()

    def normal_form(self, return_conjugation=False):
        """
        Return a normla form conjugate to this map.

        EXAMPLES::

            sage: R.<x> = QQ[]
            sage: K.<w> = NumberField(x^2 - 5)
            sage: P.<x,y> = ProjectiveSpace(K,1)
            sage: H = End(P)
            sage: f = H([x^2 + w*x*y, y^2])
            sage: g,m,psi = f.normal_form(return_conjugation = True);m
            doctest:warning
            ...
            [     1 -1/2*w]
            [     0      1]
        """
        from sage.misc.superseded import deprecation
        deprecation(23479, "use sage.dynamics.arithmetic_dynamics.projective_ds.normal_form instead")
        return self.as_dynamical_system().normal_form(return_conjugation)

    def indeterminacy_locus(self):
        r"""
        Return the indeterminacy locus of this map.

        Only for rational maps on projective space defined over a field.
        The indeterminacy locus is the set of points in projective space at which all of the defining polynomials of the rational map simultaneously vanish.

        OUTPUT:

        - subscheme of the domain of the map.  The empty subscheme is returned as the vanishing
          of the coordinate functions of the domain.

        EXAMPLES::

            sage: P.<x,y,z> = ProjectiveSpace(QQ,2)
            sage: H = End(P)
            sage: f = H([x*z-y*z, x^2-y^2, z^2])
            sage: f.indeterminacy_locus()
            Closed subscheme of Projective Space of dimension 2 over Rational Field defined by:
                x*z - y*z,
                x^2 - y^2,
                z^2

        ::

            sage: P.<x,y,z> = ProjectiveSpace(QQ,2)
            sage: H = End(P)
            sage: f = H([x^2, y^2, z^2])
            sage: f.indeterminacy_locus()
            Closed subscheme of Projective Space of dimension 2 over Rational Field
            defined by:
                x^2,
                y^2,
                z^2

        ::

            sage: P1.<x,y,z> = ProjectiveSpace(RR,2)
            sage: P2.<t,u,v,w> = ProjectiveSpace(RR,3)
            sage: H = Hom(P1,P2)
            sage: h = H([y^3*z^3, x^3*z^3, y^3*z^3, x^2*y^2*z^2])
            sage: h.indeterminacy_locus()
            Closed subscheme of Projective Space of dimension 2 over Real Field with
            53 bits of precision defined by:
              y^3*z^3,
              x^3*z^3,
              y^3*z^3,
              x^2*y^2*z^2

        If defining polynomials are not normalized, output scheme will not be normalized::

            sage: P.<x,y,z>=ProjectiveSpace(QQ,2)
            sage: H=End(P)
            sage: f=H([x*x^2,x*y^2,x*z^2])
            sage: f.indeterminacy_locus()
            Closed subscheme of Projective Space of dimension 2 over Rational Field
            defined by:
              x^3,
              x*y^2,
              x*z^2

        ::

            sage: P.<x,y,z> = ProjectiveSpace(QQ, 2)
            sage: X = P.subscheme(x-y)
            sage: H = End(X)
            sage: f = H([x^2-4*y^2, y^2-z^2, 4*z^2-x^2])
            sage: Z = f.indeterminacy_locus(); Z
            Closed subscheme of Projective Space of dimension 2 over Rational Field defined by:
              x - y,
              x^2 - 4*y^2,
              y^2 - z^2,
              -x^2 + 4*z^2
            sage: Z.dimension()
            -1
        """
        dom = self.domain()
        AS = dom.ambient_space()
        return AS.subscheme(list(dom.defining_polynomials()) + list(self.defining_polynomials()))

    def indeterminacy_points(self, F=None):
        r"""
        Return the indeterminacy locus of this map defined over ``F``.

        Only for rational maps on projective space. Returns the set of points in projective space at which all of the defining polynomials of the rational map simultaneously vanish.

        INPUT:

        - ``F`` - a field (optional).

        OUTPUT:

        - indeterminacy points of the map defined over ``F``, provided the indeterminacy scheme is 0-dimensional.

        EXAMPLES::

            sage: P.<x,y,z> = ProjectiveSpace(QQ,2)
            sage: H = End(P)
            sage: f = H([x*z-y*z, x^2-y^2, z^2])
            sage: f.indeterminacy_points()
            [(-1 : 1 : 0), (1 : 1 : 0)]

        ::

            sage: P1.<x,y,z> = ProjectiveSpace(RR,2)
            sage: P2.<t,u,v,w> = ProjectiveSpace(RR,3)
            sage: H = Hom(P1,P2)
            sage: h = H([x+y, y, z+y, y])
            sage: h.indeterminacy_points()
            []
            sage: g = H([y^3*z^3, x^3*z^3, y^3*z^3, x^2*y^2*z^2])
            sage: g.indeterminacy_points()
            Traceback (most recent call last):
            ...
            ValueError: indeterminacy scheme is not dimension 0

        ::

            sage: P.<x,y,z> = ProjectiveSpace(QQ,2)
            sage: H = End(P)
            sage: f = H([x^2+y^2, x*z, x^2+y^2])
            sage: f.indeterminacy_points()
            [(0 : 0 : 1)]
            sage: R.<t> = QQ[]
            sage: K.<a> = NumberField(t^2+1)
            sage: f.indeterminacy_points(F=K)
            [(-a : 1 : 0), (0 : 0 : 1), (a : 1 : 0)]
            sage: set_verbose(None)
            sage: f.indeterminacy_points(F=QQbar)
            [(-1*I : 1 : 0), (0 : 0 : 1), (1*I : 1 : 0)]

        ::

            sage: set_verbose(None)
            sage: K.<t>=FunctionField(QQ)
            sage: P.<x,y,z>=ProjectiveSpace(K,2)
            sage: H=End(P)
            sage: f=H([x^2-t^2*y^2,y^2-z^2,x^2-t^2*z^2])
            sage: f.indeterminacy_points()
            [(-t : -1 : 1), (-t : 1 : 1), (t : -1 : 1), (t : 1 : 1)]

        ::

            sage: set_verbose(None)
            sage: P.<x,y,z>=ProjectiveSpace(Qp(3),2)
            sage: H=End(P)
            sage: f=H([x^2-7*y^2,y^2-z^2,x^2-7*z^2])
            sage: f.indeterminacy_points()
            [(2 + 3 + 3^2 + 2*3^3 + 2*3^5 + 2*3^6 + 3^8 + 3^9 + 2*3^11 + 3^15 +
            2*3^16 + 3^18 + O(3^20) : 1 + O(3^20) : 1 + O(3^20)),
            (2 + 3 + 3^2 + 2*3^3 + 2*3^5 + 2*3^6 + 3^8 + 3^9 + 2*3^11 + 3^15 +
            2*3^16 + 3^18 + O(3^20) : 2 + 2*3 + 2*3^2 + 2*3^3 + 2*3^4 + 2*3^5 +
            2*3^6 + 2*3^7 + 2*3^8 + 2*3^9 + 2*3^10 + 2*3^11 + 2*3^12 + 2*3^13 +
            2*3^14 + 2*3^15 + 2*3^16 + 2*3^17 + 2*3^18 + 2*3^19 + O(3^20) : 1 +
            O(3^20)),
             (1 + 3 + 3^2 + 2*3^4 + 2*3^7 + 3^8 + 3^9 + 2*3^10 + 2*3^12 + 2*3^13 +
            2*3^14 + 3^15 + 2*3^17 + 3^18 + 2*3^19 + O(3^20) : 1 + O(3^20) : 1 +
            O(3^20)),
             (1 + 3 + 3^2 + 2*3^4 + 2*3^7 + 3^8 + 3^9 + 2*3^10 + 2*3^12 + 2*3^13 +
            2*3^14 + 3^15 + 2*3^17 + 3^18 + 2*3^19 + O(3^20) : 2 + 2*3 + 2*3^2 +
            2*3^3 + 2*3^4 + 2*3^5 + 2*3^6 + 2*3^7 + 2*3^8 + 2*3^9 + 2*3^10 + 2*3^11
            + 2*3^12 + 2*3^13 + 2*3^14 + 2*3^15 + 2*3^16 + 2*3^17 + 2*3^18 + 2*3^19
            + O(3^20) : 1 + O(3^20))]
        """
        if F is None:
            fcn = self
        else:
            if not F.is_field():
                raise NotImplementedError("indeterminacy points only implemented for fields")
            fcn = self.change_ring(F)
        indScheme = fcn.indeterminacy_locus()
        if indScheme.dimension() > 0:
            raise ValueError("indeterminacy scheme is not dimension 0")
        # Other error checking is in indeterminacy_locus
        indPoints = indScheme.rational_points()
        return indPoints

class SchemeMorphism_polynomial_projective_space_finite_field(SchemeMorphism_polynomial_projective_space_field):

    def _fast_eval(self, x):
        """
        Evaluate projective morphism at point described by x.

        EXAMPLES::

            sage: P.<x,y,z> = ProjectiveSpace(GF(7),2)
            sage: H = Hom(P,P)
            sage: f = H([x^2+y^2, y^2, z^2 + y*z])
            sage: f._fast_eval([1,1,1])
            [2, 1, 2]
        """
        if self._is_prime_finite_field:
            p = self.base_ring().characteristic()
            P = [Integer(f(*x)) % p for f in self._fastpolys]
        else:
            P = [f(*x) for f in self._fastpolys]
        return P

    def orbit_structure(self, P):
        """
        Return the tail and period of the point.

        EXAMPLES::

            sage: P.<x,y,z> = ProjectiveSpace(GF(5),2)
            sage: H = End(P)
            sage: f = H([x^2 + y^2,y^2, z^2 + y*z])
            sage: f.orbit_structure(P(2,1,2))
            doctest:warning
            ...
            [0, 6]
        """
        from sage.misc.superseded import deprecation
        deprecation(23479, "use sage.dynamics.arithmetic_dynamics.projective_ds.orbit_structure instead")
        return self.as_dynamical_system().orbit_structure(P)

    def cyclegraph(self):
        """
        Return the digraph of the map.

        EXAMPLES::

            sage: P.<x,y> = ProjectiveSpace(GF(13),1)
            sage: H = End(P)
            sage: f = H([x^2-y^2, y^2])
            sage: f.cyclegraph()
            doctest:warning
            ...
            Looped digraph on 14 vertices
        """
        from sage.misc.superseded import deprecation
        deprecation(23479, "use sage.dynamics.arithmetic_dynamics.projective_ds.cyclegraph instead")
        return self.as_dynamical_system().cyclegraph()

    def possible_periods(self, return_points=False):
        """
        Return the possible periods of a periodic point of this map.

        EXAMPLES::

            sage: P.<x,y> = ProjectiveSpace(GF(23),1)
            sage: H = End(P)
            sage: f = H([x^2-2*y^2, y^2])
            sage: f.possible_periods()
            doctest:warning
            ...
            [1, 5, 11, 22, 110]
        """
        from sage.misc.superseded import deprecation
        deprecation(23479, "use sage.dynamics.arithmetic_dynamics.projective_ds.possible_periods instead")
        return self.as_dynamical_system().possible_periods(return_points)

    def automorphism_group(self, **kwds):
        """
        return the automorphism group of this map.

        EXAMPLES::

            sage: R.<x,y> = ProjectiveSpace(GF(7^3,'t'),1)
            sage: H = End(R)
            sage: f = H([x^2-y^2, x*y])
            sage: f.automorphism_group()
            doctest:warning
            ...
            [
            [1 0]  [6 0]
            [0 1], [0 1]
            ]
        """
        from sage.misc.superseded import deprecation
        deprecation(23479, "use sage.dynamics.arithmetic_dynamics.projective_ds.automorphism_group instead")
        return self.as_dynamical_system().automorphism_group(**kwds)
    <|MERGE_RESOLUTION|>--- conflicted
+++ resolved
@@ -1489,7 +1489,6 @@
 
         ::
 
-<<<<<<< HEAD
             sage: P.<x,y> = ProjectiveSpace(QQ,1)
             sage: P2.<u,v,t> = ProjectiveSpace(K,2)
             sage: H = Hom(P,P2)
@@ -1506,21 +1505,6 @@
         R = dom.coordinate_ring()
         J = jacobian(self.defining_polynomials(),dom.gens())
         return(R.ideal(J.minors(N)))
-=======
-            sage: w = QQ['w'].0
-            sage: K = NumberField(w^6 - 3*w^5 + 5*w^4 - 5*w^3 + 5*w^2 - 3*w + 1,'s')
-            sage: P.<x,y,z> = ProjectiveSpace(K,2)
-            sage: H = Hom(P,P)
-            sage: f = H([x^2+z^2, y^2+x^2, z^2+y^2])
-            sage: f.periodic_points(1)
-            [(-s^5 + 3*s^4 - 5*s^3 + 4*s^2 - 3*s + 1 : s^5 - 2*s^4 + 3*s^3 - 3*s^2 + 4*s - 1 : 1),
-             (-2*s^5 + 4*s^4 - 5*s^3 + 3*s^2 - 4*s : -2*s^5 + 5*s^4 - 7*s^3 + 6*s^2 - 7*s + 3 : 1),
-             (-s^5 + 3*s^4 - 4*s^3 + 4*s^2 - 4*s + 2 : -s^5 + 2*s^4 - 2*s^3 + s^2 - s : 1),
-             (s^5 - 2*s^4 + 3*s^3 - 3*s^2 + 3*s - 1 : -s^5 + 3*s^4 - 5*s^3 + 4*s^2 - 4*s + 2 : 1),
-             (2*s^5 - 6*s^4 + 9*s^3 - 8*s^2 + 7*s - 4 : 2*s^5 - 5*s^4 + 7*s^3 - 5*s^2 + 6*s - 2 : 1),
-             (1 : 1 : 1),
-             (s^5 - 2*s^4 + 2*s^3 + s : s^5 - 3*s^4 + 4*s^3 - 3*s^2 + 2*s - 1 : 1)]
->>>>>>> f34394d8
 
     def critical_subscheme(self):
         """
@@ -1951,8 +1935,6 @@
             ...
             [(-7/4 : 1), (-5/4 : 1), (-3/4 : 1), (-1/4 : 1), (1/4 : 1), (3/4 : 1),
             (5/4 : 1), (7/4 : 1)]
-<<<<<<< HEAD
-=======
 
         ::
 
@@ -2000,7 +1982,6 @@
             sage: f = H([u^2+v^2, v^2])
             sage: f.all_rational_preimages(P(4))
             [(-w : 1), (w : 1)]
->>>>>>> f34394d8
         """
         from sage.misc.superseded import deprecation
         deprecation(23479, "use sage.dynamics.arithmetic_dynamics.projective_ds.all_rational_preimages instead")
