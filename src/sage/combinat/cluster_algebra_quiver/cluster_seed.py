# -*- coding: utf-8 -*-
r"""
ClusterSeed

A *cluster seed* is a pair `(B,\mathbf{x})` with `B` being a *skew-symmetrizable* `(n+m \times n)` *-matrix*
and with `\mathbf{x}` being an `n`-tuple of *independent elements* in the field of rational functions in `n` variables.

For the compendium on the cluster algebra and quiver package see
:arxiv:`1102.4844`.

AUTHORS:

- Gregg Musiker: Initial Version
- Christian Stump: Initial Version
- Aram Dermenjian (2015-07-01): Updating ability to not rely solely on clusters
- Jesse Levitt (2015-07-01): Updating ability to not rely solely on clusters

REFERENCES:

.. [BDP2013] Thomas Brüstle, Grégoire Dupont, Matthieu Pérotin
   *On Maximal Green Sequences*
   :arxiv:`1205.2050`

.. [FZ2007] Sergey Fomin, Andrei Zelevinsky
   "Cluster Algebras IV: coefficients"
   :arxiv:`0602259`

.. seealso:: For mutation types of cluster seeds, see :meth:`sage.combinat.cluster_algebra_quiver.quiver_mutation_type.QuiverMutationType`. Cluster seeds are closely related to :meth:`sage.combinat.cluster_algebra_quiver.quiver.ClusterQuiver`.
"""

#*****************************************************************************
#       Copyright (C) 2011 Gregg Musiker <musiker@math.mit.edu>
#                          Christian Stump <christian.stump@univie.ac.at>
#
#  Distributed under the terms of the GNU General Public License (GPL)
#                  http://www.gnu.org/licenses/
#*****************************************************************************
import time
from operator import pos
from sage.structure.sage_object import SageObject
from copy import copy
from sage.rings.all import QQ, infinity, factor
from sage.rings.integer_ring import ZZ
from sage.rings.all import FractionField, PolynomialRing
from sage.rings.fraction_field_element import FractionFieldElement
from sage.sets.all import Set
from sage.graphs.digraph import DiGraph
from sage.combinat.cluster_algebra_quiver.quiver_mutation_type import QuiverMutationType_Irreducible, QuiverMutationType_Reducible
from sage.combinat.cluster_algebra_quiver.mutation_type import is_mutation_finite
from sage.misc.misc import exists
from random import randint
from sage.misc.all import prod
from sage.matrix.all import identity_matrix
from sage.matrix.constructor import matrix
from sage.combinat.cluster_algebra_quiver.quiver import ClusterQuiver
from sage.rings.integer import Integer

<<<<<<< HEAD
from sage.misc.decorators import rename_keyword
=======
>>>>>>> cfa4b9fd

class ClusterSeed(SageObject):
    r"""
    The *cluster seed* associated to an *exchange matrix*.

    INPUT:

    - ``data`` -- can be any of the following::

        * QuiverMutationType
        * str - a string representing a QuiverMutationType or a common quiver type (see Examples)
        * ClusterQuiver
        * Matrix - a skew-symmetrizable matrix
        * DiGraph - must be the input data for a quiver
        * List of edges - must be the edge list of a digraph for a quiver

    EXAMPLES::

        sage: S = ClusterSeed(['A',5]); S
        A seed for a cluster algebra of rank 5 of type ['A', 5]

        sage: S = ClusterSeed(['A',[2,5],1]); S
        A seed for a cluster algebra of rank 7 of type ['A', [2, 5], 1]

        sage: T = ClusterSeed( S ); T
        A seed for a cluster algebra of rank 7 of type ['A', [2, 5], 1]

        sage: T = ClusterSeed( S._M ); T
        A seed for a cluster algebra of rank 7

        sage: T = ClusterSeed( S.quiver()._digraph ); T
        A seed for a cluster algebra of rank 7

        sage: T = ClusterSeed( S.quiver()._digraph.edges() ); T
        A seed for a cluster algebra of rank 7

        sage: S = ClusterSeed(['B',2]); S
        A seed for a cluster algebra of rank 2 of type ['B', 2]

        sage: S = ClusterSeed(['C',2]); S
        A seed for a cluster algebra of rank 2 of type ['B', 2]

        sage: S = ClusterSeed(['A', [5,0],1]); S
        A seed for a cluster algebra of rank 5 of type ['D', 5]

        sage: S = ClusterSeed(['GR',[3,7]]); S
        A seed for a cluster algebra of rank 6 of type ['E', 6]

        sage: S = ClusterSeed(['F', 4, [2,1]]); S
        A seed for a cluster algebra of rank 6 of type ['F', 4, [1, 2]]

        sage: S = ClusterSeed(['A',4]); S._use_fpolys
        True

        sage: S._use_d_vec
        True

        sage: S._use_g_vec
        True

        sage: S._use_c_vec
        True

        sage: S = ClusterSeed(['A',4]); S.use_fpolys(False); S._use_fpolys
        False

    """
    def __init__(self, data, frozen=None, is_principal=False, user_labels=None, user_labels_prefix='x'):
        r"""

        Initializes the ClusterSeed ``self`` with the following range of possible attributes:

            * self._n - the number of mutable elements of the cluster seed.
            * self._m - the number of immutable elements of the cluster seed.
            * self._M - the 'n + m' x 'n' exchange matrix associated to the cluster seed.
            * self._B - the mutable part of self._M.
            * self._b_initial - the initial exchange matrix
            * self._description - the description of the ClusterSeed
            * self._frozen - the number of frozen vertices, assumed to be the later vertices, when the input is a ClusterQuiver.
            * self._use_fpolys - a boolean tracking whether F-polynomials and cluster variables will be tracked as part of every mutation.
            * self._cluster - a list tracking the current names of cluster elements.
            * self._user_labels_prefix - the prefix for every named cluster element. Defaults to 'x'.
            * self._user_labels - an optional dictionary or list of user defined names for all cluster elements. Defaults to 'x_i' for mutable elements and 'y_i' for immutable elements.
            * self._init_vars - an internal list for defining ambient the algebraic setting and naming quiver vertices.
            * self._init_exch - the dictionary storing the initial mutable cluster variable names.
            * self._U - the coefficient tuple of the initial cluster seed.
            * self._F - the dictionary of F-polynomials.
            * self._R - the ambient polynomial ring.
            * self._y - the coefficient tuple for the current cluster seed.
            * self._yhat - the mixed coefficient tuple appearing in Proposition 3.9 of [FZ2007]
            * self._use_g_vec - a boolean stating if g-vectors for the cluster seed are being tracked. User input overridden as needed.
            * self._G - the matrix containing all g-vectors.
            * self._use_d_vec - a boolean stating if d-vectors for the cluster seed are being tracked.
            * self._D - the matrix containing all d-vectors.
            * self._bot_is_c - a boolean stating if the c-vectors are stored on the bottom of the exchange matrix M.
            * self._use_c_vec - a boolean stating if c-vectors for the cluster seed are being tracked. User input overridden as needed.
            * self._C - the matrix containing all c-vectors.
            * self._BC - an extended matrix involving the B and C matrices used for simplifying mutation calculations.
            * self._is_principal - a boolean tracking whether the ClusterSeed contains immutable elements coming from a principal extension of the mutable vertices. To be deprecated in future versions.

            * self._quiver - the ClusterQuiver corresponding to the exchange matrix self._M .
            * self._mutation_type - the mutation type of self._quiver .

            * self._track_mut - a boolean tracking whether the a ClusterSeed's mutation path is being recorded.
            * self._mut_path - the list of integers recording the mutation path of a seed - with consecutive repeats deleted since mutations is an involution.

        TESTS::

            sage: S = ClusterSeed(['A',4])
            sage: TestSuite(S).run()
        """
        from sage.matrix.matrix import Matrix

        #initialize a null state ClusterSeed object so all tests run and fail as appropriate.
        # numerous doctests if this null state is not first initialized.
        self._n = 0
        self._m = 0
        self._M = None
        self._B = None
        self._b_initial = None
        self._description = None
        self._frozen = 0
        self._use_fpolys = None
        self._cluster = None
        self._user_labels_prefix = None
        self._user_labels = None
        self._init_vars = None
        self._init_exch = None
        self._U = None
        self._F = None
        self._R = None
        self._y = None
        self._yhat = None

        self._use_g_vec = None
        self._G = None

        self._use_d_vec = None
        self._D = None

        self._bot_is_c = None
        self._use_c_vec = None
        self._C = None
        self._BC = None
        self._is_principal = None

        self._quiver = None
        self._mutation_type = None

        self._track_mut = None
        self._mut_path = None

        # constructs a cluster seed from a cluster seed
        if isinstance(data, ClusterSeed):
            if frozen:
                print "The input \'frozen\' is ignored"

            # Copy the following attributes from data
            self._M = copy( data._M )
            self._M.set_immutable()
            self._B = copy( data._B )
            self._n = data._n
            self._m = data._m

            # initialize matrix of g-vectors if desired and possible
            if data._use_g_vec and (data._G or data._cluster or (data._B.is_skew_symmetric() and data._C) or data._track_mut):
                self._G = data.g_matrix()

            # initialize matrix of c-vectors if desired and possible
            if data._use_c_vec and (data._C or (data._B.is_skew_symmetric() and (data._cluster or (data._use_g_vec and data._G)) or data._track_mut)):
                self._C = data.c_matrix()
                self._BC = copy(self._M).stack(copy(self._C))
            else:
                self._BC = copy(self._M)

            # initialize matrix of d-vectors if desired and possible
            if data._use_d_vec and (data._D or data._cluster or data._track_mut):
                self._D = data.d_matrix()

            self._cluster = copy( data._cluster)

            self._b_initial = copy( data._b_initial)

            self._mutation_type = copy( data._mutation_type)
            self._description = copy( data._description)
            self._quiver = ClusterQuiver( data._quiver ) if data._quiver else None

            # copy all previous booleans
            self._use_fpolys = data._use_fpolys
            self._use_g_vec = data._use_g_vec
            self._use_d_vec = data._use_d_vec
            self._bot_is_c = data._bot_is_c
            self._use_c_vec = data._use_c_vec
            self._track_mut = data._track_mut
            self._is_principal = data._is_principal

            # copy all previous dictionaries, names and data
            self._user_labels = copy( data._user_labels)
            self._user_labels_prefix = copy( data._user_labels_prefix)
            self._init_vars = copy( data._init_vars)
            self._init_exch = copy( data._init_exch)
            self._U = copy( data._U)
            self._F = copy( data._F)
            self._R = copy( data._R)
            self._y = copy( data._y)
            self._yhat = copy( data._yhat)
            self._mut_path = copy( data._mut_path)

        # constructs a cluster seed from a quiver
        elif isinstance(data, ClusterQuiver):
            if frozen:
                print "The input \'frozen\' is ignored"

            quiver = ClusterQuiver( data )

            self._M = copy(quiver._M)    # B-tilde exchange matrix
            self._M.set_immutable()
            self._n = quiver._n
            self._m = quiver._m
            self._B = copy(self._M[:self._n,:self._n])  # Square Part of the B_matrix

            # If initializing from a ClusterQuiver rather than a ClusterSeed, the initial B-matrix is reset to be the input B-matrix.
            self._b_initial = copy(self._M)
            self._mutation_type = copy(quiver._mutation_type)
            self._description = 'A seed for a cluster algebra of rank %d' %(self._n)
            self._quiver = quiver

            # We are now updating labels from user's most recent choice.
            self._is_principal = is_principal
            self._user_labels = user_labels
            self._user_labels_prefix = user_labels_prefix

            # initialize the rest
 
            self._C = matrix.identity(self._n)
            self._use_c_vec = True

            self._G = matrix.identity(self._n)
            self._use_g_vec = True

            self._BC = copy(self._M).stack(self.c_matrix())
            self._bot_is_c=False

            self._D = -matrix.identity(self._n)
            self._use_d_vec = True

            self._mut_path = [ ]
            self._track_mut = True

            if user_labels:
                self._sanitize_init_vars(user_labels, user_labels_prefix)
            else:
                xs = {i:'x%s'%i for i in xrange(self._n)}
                ys = {(i+self._n):'y%s'%i for i in xrange(self._n+self._m)}
                self._init_vars = copy(xs)
                self._init_vars.update(ys)

            self._init_exch = dict(self._init_vars.items()[:self._n])
            self._U = PolynomialRing(QQ,['y%s'%i for i in xrange(self._n)])
            self._F = dict([(i,self._U(1)) for i in self._init_exch.values()])
            self._R = PolynomialRing(QQ,[val for val in self._init_vars.values()])
            self._y = dict([ (self._U.gen(j),prod([self._R.gen(i)**self._M[i,j] for i in xrange(self._n,self._n+self._m)])) for j in xrange(self._n)])
            self._yhat = dict([ (self._U.gen(j),prod([self._R.gen(i)**self._M[i,j] for i in xrange(self._n+self._m)])) for j in xrange(self._n)])
            #self._cluster = None
            self._use_fpolys = True

        # in all other cases, we construct the corresponding ClusterQuiver first
        else:
            quiver = ClusterQuiver( data, frozen=frozen )
            self.__init__( quiver, is_principal=is_principal, user_labels=user_labels, user_labels_prefix=user_labels_prefix)

    def use_c_vectors(self, use=True, bot_is_c=False, force=False):
        r"""
        Reconstruct c vectors from other data or initialize if no usable data exists.

        Warning: Initialization may lead to inconsistent data.

        INPUT:

        - ``use`` -- (default:True) If True, will use c vectors
        - ``bot_is_c`` -- (default:False) If True and ClusterSeed self has self._m == self._n, then will assume bottom half of the extended exchange matrix is the c-matrix. If true, lets the ClusterSeed know c-vectors can be calculated.

        EXAMPLES::

            sage: S = ClusterSeed(['A',4]);
            sage: S.use_c_vectors(False); S.use_g_vectors(False); S.use_fpolys(False); S.track_mutations(False)
            sage: S.use_c_vectors(True)
            Warning: Initializing c-vectors at this point could lead to inconsistent seed data.

            sage: S.use_c_vectors(True, force=True)
            sage: S.c_matrix()
            [1 0 0 0]
            [0 1 0 0]
            [0 0 1 0]
            [0 0 0 1]

            sage: S = ClusterSeed(['A',4]);
            sage: S.use_c_vectors(False); S.use_g_vectors(False); S.use_fpolys(False); S.track_mutations(False)
            sage: S.mutate(1);
            sage: S.use_c_vectors(True, force=True)
            sage: S.c_matrix()
            [1 0 0 0]
            [0 1 0 0]
            [0 0 1 0]
            [0 0 0 1]

        """
        if self._use_c_vec != use:
            self._use_c_vec = use
            if self._use_c_vec:
                #self._C = matrix.identity(self._n)
                try:
                    self._use_c_vec = False   # temporarily turns off c-vectors to see if they can be recovered.
                    self._C = self.c_matrix()    # if not just sets it to be identity matrix, i.e. reinitialized.
                    self._BC = copy(self._M).stack(self.c_matrix())
                    self._use_c_vec = True
                except ValueError:
                    if not force:
                        print("Warning: Initializing c-vectors at this point could lead to inconsistent seed data.")
                    else:
                        self._use_c_vec = True
                        self._C = matrix.identity(self._n)
                        self._BC = copy(self._M).stack(self.c_matrix())
                except AttributeError:
                    if not force:
                        print("Warning: Initializing c-vectors at this point could lead to inconsistent seed data.")
                    else:
                        self._use_c_vec = True
                        self._C = matrix.identity(self._n)
                        self._BC = copy(self._M).stack(self.c_matrix())
            else:
                self._C = None
                self._BC = copy(self._M)
        if self._bot_is_c != bot_is_c: # If we need to do this. It overrides the previous designations.
            self._bot_is_c = bot_is_c
            if self._bot_is_c == True:
                self._use_c_vec = True
                if self._m == self._n: # in this case, the second half of a 2n x n matrix is a c-matrix.
                    self._C = copy(self._M[self._n:(self._n+self._m),:self._n])
                    self._BC = copy(self._M)
                else: # self._n != self._m
                    raise ValueError('There are immutable elements not in the c-matrix. Storing the c-matrix separately.')
                    self._C = copy(self._M[self._m:(self._n+self._m),:self._n])
                    self._BC = copy(self._M)
                    self._M = self._M[:self._m:self._n]
                    self._M.set_immutable()
                    self._bot_is_c = False

    def use_g_vectors(self, use=True, force=False):
        r"""
        Reconstruct g vectors from other data or initialize if no usable data exists.

        Warning: Initialization may lead to inconsistent data.

        INPUT:

        - ``use`` -- (default:True) If True, will use g vectors

        EXAMPLES::

            sage: S = ClusterSeed(['A',4]);
            sage: S.use_g_vectors(False); S.use_fpolys(False)
            sage: S.use_g_vectors(True)
            sage: S.g_matrix()
            [1 0 0 0]
            [0 1 0 0]
            [0 0 1 0]
            [0 0 0 1]

            sage: S = ClusterSeed(['A',4]);
            sage: S.use_g_vectors(False); S.use_fpolys(False)
            sage: S.mutate(1);
            sage: S.use_g_vectors(True)
            sage: S.g_matrix()
            [ 1  0  0  0]
            [ 0 -1  0  0]
            [ 0  0  1  0]
            [ 0  0  0  1]

            sage: S = ClusterSeed(['A',4]);
            sage: S.use_g_vectors(False); S.use_fpolys(False); S.track_mutations(False)
            sage: S.mutate(1);
            sage: S.use_c_vectors(False)
            sage: S.g_matrix()
            Traceback (most recent call last):
            ...
            ValueError: Unable to calculate g-vectors. Need to use g vectors.

            sage: S = ClusterSeed(['A',4]);
            sage: S.use_g_vectors(False); S.use_fpolys(False); S.track_mutations(False)
            sage: S.mutate(1);
            sage: S.use_c_vectors(False)
            sage: S.use_g_vectors(True)
            Warning: Initializing g-vectors at this point could lead to inconsistent seed data.

            sage: S.use_g_vectors(True, force=True)
            sage: S.g_matrix()
            [1 0 0 0]
            [0 1 0 0]
            [0 0 1 0]
            [0 0 0 1]
        """
        if self._use_g_vec != use:
            self._use_g_vec = use
            if self._use_g_vec:
                #self._G = matrix.identity(self._n) if self._use_g_vec else None
                try:
                    self._use_g_vec = False   # temporarily turns off g-vectors to see if they can be recovered.
                    self._G = self.g_matrix()    # if not just sets it to be identity matrix, i.e. reinitialized.
                    self._use_g_vec = True
                except ValueError:
                    if not force:
                        print("Warning: Initializing g-vectors at this point could lead to inconsistent seed data.")
                    else:
                        self._use_g_vec = True
                        self._G = matrix.identity(self._n)
                except AttributeError:
                    if not force:
                        print("Warning: Initializing g-vectors at this point could lead to inconsistent seed data.")
                    else:
                        self._use_g_vec = True
                        self._G = matrix.identity(self._n)
            else:
                self._G = None

            # Initially coded so c_vectors would be turned back on but now each of these boolean flags are independent
            #if self._use_g_vec and not self._use_c_vec:
            #    self.use_c_vectors(True)

    def use_d_vectors(self, use=True, force=False):
        r"""
        Reconstruct d vectors from other data or initialize if no usable data exists.

        Warning: Initialization may lead to inconsistent data.

        INPUT:

        - ``use`` -- (default:True) If True, will use d vectors

        EXAMPLES::

            sage: S = ClusterSeed(['A',4]);
            sage: S.use_d_vectors(True)
            sage: S.d_matrix()
            [-1  0  0  0]
            [ 0 -1  0  0]
            [ 0  0 -1  0]
            [ 0  0  0 -1]

            sage: S = ClusterSeed(['A',4]); S.use_d_vectors(False); S.track_mutations(False); S.mutate(1); S.d_matrix()
            [-1  0  0  0]
            [ 0  1  0  0]
            [ 0  0 -1  0]
            [ 0  0  0 -1]
            sage: S.use_fpolys(False)
            sage: S.d_matrix()
            Traceback (most recent call last):
            ...
            ValueError: Unable to calculate d-vectors. Need to use d vectors.

            sage: S = ClusterSeed(['A',4]); S.use_d_vectors(False); S.track_mutations(False); S.mutate(1); S.d_matrix()
            [-1  0  0  0]
            [ 0  1  0  0]
            [ 0  0 -1  0]
            [ 0  0  0 -1]
            sage: S.use_fpolys(False)
            sage: S.use_d_vectors(True)
            Warning: Initializing d-vectors at this point could lead to inconsistent seed data.

            sage: S.use_d_vectors(True, force=True)
            sage: S.d_matrix()
            [-1  0  0  0]
            [ 0 -1  0  0]
            [ 0  0 -1  0]
            [ 0  0  0 -1]

            sage: S = ClusterSeed(['A',4]); S.mutate(1); S.d_matrix()
            [-1  0  0  0]
            [ 0  1  0  0]
            [ 0  0 -1  0]
            [ 0  0  0 -1]
            sage: S = ClusterSeed(['A',4]); S.use_d_vectors(True); S.mutate(1); S.d_matrix()
            [-1  0  0  0]
            [ 0  1  0  0]
            [ 0  0 -1  0]
            [ 0  0  0 -1]
        """
        if self._use_d_vec != use:
            self._use_d_vec = use
            if self._use_d_vec:
                try:
                    self._use_d_vec = False # temporarily turns off d-vectors to see if they can be recovered.
                    self._D = self.d_matrix()
                    self._use_d_vec = True
                except ValueError:
                    if not force:
                        print("Warning: Initializing d-vectors at this point could lead to inconsistent seed data.")
                    else:
                        self._use_d_vec = True  # if not just sets it to be negative identity matrix, i.e. reinitialized.
                        self._D = -matrix.identity(self._n)
                except AttributeError:
                    if not force:
                        print("Warning: Initializing d-vectors at this point could lead to inconsistent seed data.")
                    else:
                        self._use_d_vec = True  # if not just sets it to be negative identity matrix, i.e. reinitialized.
                        self._D = -matrix.identity(self._n)
            else:
                self._D = None

    def use_fpolys(self, use=True, user_labels=None, user_labels_prefix=None):
        r"""
        Use F-polynomials in our Cluster Seed

        Note: This will automatically try to recompute the cluster variables if possible

        INPUT:

        - ``use`` -- (default:True) If True, will use F-polynomials
        - ``user_labels`` -- (default:None) If set will overwrite the default cluster variable labels
        - ``user_labels_prefix`` -- (default:None) If set will overwrite the default

        EXAMPLES::

            sage: S = ClusterSeed(['A',4]); S.use_fpolys(False); S._cluster
            sage: S.use_fpolys(True)
            sage: S.cluster()
            [x0, x1, x2, x3]

            sage: S = ClusterSeed(['A',4]); S.use_fpolys(False); S.track_mutations(False); S.mutate(1)
            sage: S.use_fpolys(True)
            Traceback (most recent call last):
            ...
            ValueError: F-polynomials and Cluster Variables cannot be reconstructed from given data.
            sage: S.cluster()
            Traceback (most recent call last):
            ...
            ValueError: Clusters not being tracked

        """
        if user_labels:
            self._user_labels = user_labels
        if user_labels_prefix:
            self._user_labels_prefix = user_labels_prefix
        if self._use_fpolys != use:
            self._use_fpolys = use

            if self._use_fpolys:

                if user_labels:
                    self._sanitize_init_vars(user_labels, user_labels_prefix)
                else:
                    xs = {i:'x%s'%i for i in xrange(self._n)}
                    ys = {(i+self._n):'y%s'%i for i in xrange(self._n+self._m)}
                    self._init_vars = copy(xs)
                    self._init_vars.update(ys)

                if self._G == matrix.identity(self._n): # If we are at the root
                    if not self._use_g_vec:
                        self.use_g_vectors(True)
                    self._init_exch = dict(self._init_vars.items()[:self._n])
                    self._U = PolynomialRing(QQ,['y%s'%i for i in xrange(self._n)])
                    self._F = dict([(i,self._U(1)) for i in self._init_exch.values()])
                    self._R = PolynomialRing(QQ,[val for val in self._init_vars.values()])
                    self._y = dict([ (self._U.gen(j),prod([self._R.gen(i)**self._M[i,j] for i in xrange(self._n,self._n+self._m)])) for j in xrange(self._n)])
                    self._yhat = dict([ (self._U.gen(j),prod([self._R.gen(i)**self._M[i,j] for i in xrange(self._n+self._m)])) for j in xrange(self._n)])
                elif self._cluster:
                    raise ValueError("should not be possible to have cluster variables without f-polynomials")    # added this as a sanity check.  This error should never appear however.
                elif self._track_mut == True: # If we can navigate from the root to where we are
                    if not self._use_g_vec:
                        self.use_g_vectors(True)
                    catchup = ClusterSeed(self._b_initial, user_labels=user_labels, user_labels_prefix=user_labels_prefix)
                    catchup.use_c_vectors(use=self._use_c_vec,bot_is_c=self._bot_is_c)
                    catchup.mutate(self.mutations())

                    self._init_exch = catchup._init_exch
                    self._U = catchup._U
                    self._F = catchup._F
                    self._R = catchup._R
                    self._y = catchup._y
                    self._yhat = catchup._yhat
                else:
                    self._use_fpolys = False
                    self._cluster = None
                    raise ValueError("F-polynomials and Cluster Variables cannot be reconstructed from given data.")

                # since we have F polynomials, set up clusters properly
                self._cluster = None
                self.cluster()
            else:
                if user_labels:
                    print("Warning: since 'use_fpolys' is False, the parameter 'user_labels' is ignored.")
                self._init_vars = None
                self._init_exch = None
                self._U = None
                self._F = None
                self._R = None
                self._y = None
                self._yhat = None
                self._cluster = None

    def track_mutations(self, use=True):
        r"""
        Begins tracking the mutation path.

        Warning: May initialize all other data to ensure that all c, d, and g vectors agree on the start of mutations.

        INPUT:

        - ``use`` -- (default:True) If True, will begin filling the mutation path

        EXAMPLES::

            sage: S = ClusterSeed(['A',4]); S.track_mutations(False)
            sage: S.mutate(0)
            sage: S.mutations()
            Traceback (most recent call last):
            ...
            ValueError: Not recording mutation sequence.  Need to track mutations.
            sage: S.track_mutations(True)
            sage: S.g_matrix()
            [1 0 0 0]
            [0 1 0 0]
            [0 0 1 0]
            [0 0 0 1]

            sage: S.mutate([0,1])
            sage: S.mutations()
            [0, 1]
        """

        if self._track_mut != use:
            self._track_mut = use
            if self._track_mut:
                self._b_initial = self.b_matrix()
                self._mut_path = []
                use_c = self._use_c_vec
                use_d = self._use_d_vec
                use_g = self._use_g_vec
                # use_f = self._use_fpolys    #### also reinitialize F polynomials? -J
                # if use_f:
                #    self.use_fpolys(False)
                if use_g:
                    self.use_g_vectors(False)
                if use_c:
                    self.use_c_vectors(False)
                if use_d:
                    self.use_d_vectors(False)
                if use_g:
                    self.use_g_vectors()
                if use_c:
                    self.use_c_vectors()
                if use_d:
                    self.use_d_vectors()
                # if use_f:
                #    self.use_fpolys()
            else:
                self._mut_path = None

    def _sanitize_init_vars(self, user_labels, user_labels_prefix = 'x'):
        r"""
        Warning: This is an internal method that rewrites a user-given set of cluster variable names into a format that Sage can utilize.

        INPUT:

        - ``user_labels`` -- The labels that need sanitizing
        - ``user_labels_prefix`` -- (default:'x') The prefix to use for labels if integers given for labels
 
        EXAMPLES::

        sage: S = ClusterSeed(['A',4]); S._init_vars
        {0: 'x0', 1: 'x1', 2: 'x2', 3: 'x3', 4: 'y0', 5: 'y1', 6: 'y2', 7: 'y3'}
        sage: S._sanitize_init_vars([1,2,3,4],'z')
        sage: S._init_vars
        {0: 'z1', 1: 'z2', 2: 'z3', 3: 'z4'}

        sage: S = ClusterSeed(['A',4]); S._init_vars
        {0: 'x0', 1: 'x1', 2: 'x2', 3: 'x3', 4: 'y0', 5: 'y1', 6: 'y2', 7: 'y3'}
        sage: S._sanitize_init_vars(['a', 'b', 'c', 'd'])
        sage: S._init_vars
        {0: 'a', 1: 'b', 2: 'c', 3: 'd'}


        """
        if isinstance(user_labels,list):
            self._init_vars = {}
            for i in xrange(len(user_labels)):
                if isinstance(user_labels[i], Integer):
                    self._init_vars[i] = user_labels_prefix+user_labels[i].str()
                elif isinstance(user_labels[i], list):
                    self._user_labels_prefix = user_labels_prefix
                    strng = self._user_labels_prefix
                    for j in user_labels[i]:
                        if isinstance(j, Integer):
                            strng = strng+"_"+j.str()
                        else:
                            strng = strng+"_"+j
                    self._init_vars[i] = strng
                else:
                    self._init_vars[i] = user_labels[i]
        elif isinstance(user_labels,dict):
            self._init_vars = user_labels
        else:
            raise ValueError("The input 'user_labels' must be a dictionary or a list.")
        if len(self._init_vars.keys()) != self._n+self._m:
            raise ValueError("The number of user-defined labels is not the number of exchangeable and frozen variables.")

    def set_c_matrix(self, data):
        r"""
        Will force set the c matrix according to a matrix, a quiver, or a seed.

        INPUT:

        - ``data`` -- The matrix to set the c matrix to.  Also allowed
          to be a quiver or cluster seed, in which case the b_matrix
          is used.

        EXAMPLES::

            sage: S = ClusterSeed(['A',3]);
            sage: X = matrix([[0,0,1],[0,1,0],[1,0,0]])
            sage: S.set_c_matrix(X)
            sage: S.c_matrix()
            [0 0 1]
            [0 1 0]
            [1 0 0]

            sage: Y = matrix([[-1,0,1],[0,1,0],[1,0,0]])
            sage: S.set_c_matrix(Y)
            C matrix does not look to be valid - there exists a column containing positive and negative entries.
            Continuing...

            sage: Z = matrix([[1,0,1],[0,1,0],[2,0,2]])
            sage: S.set_c_matrix(Z)
            C matrix does not look to be valid - not a linearly independent set.
            Continuing...
        """
        if isinstance(data, ClusterQuiver):
            data = data.b_matrix()
        if isinstance(matrix, ClusterSeed):
            data=data.b_matrix()

        if data.determinant() == 0:
            print "C matrix does not look to be valid - not a linearly independent set."
            print "Continuing..."

        # Do a quick check to make sure that each column is either all positive or all negative.
        # Can do this through green/red vertices
        greens = Set(get_green_vertices(data))
        reds = Set(get_red_vertices(data))
        if greens.intersection(reds).cardinality() > 0 or greens.union(reds).cardinality() < data.ncols():
            print "C matrix does not look to be valid - there exists a column containing positive and negative entries."
            print "Continuing..."

        self._C = data
        self._BC = copy(self._M.stack(self._C))

    def __eq__(self, other):
        r"""
        Returns True iff ``self`` represent the same cluster seed as ``other`` and all tracked data agrees.

        EXAMPLES::

            sage: S = ClusterSeed(['A',5])
            sage: T = S.mutate( 2, inplace=False )
            sage: S.__eq__( T )
            False

            sage: T.mutate( 2 )
            sage: S.__eq__( T )
            True

            sage: S = ClusterSeed(['A',2])
            sage: T = ClusterSeed(S)
            sage: S.__eq__( T )
            True

            sage: S.mutate([0,1,0,1,0])
            sage: S.__eq__( T )
            False
            sage: S.cluster()
            [x1, x0]
            sage: T.cluster()
            [x0, x1]

            sage: S.mutate([0,1,0,1,0])
            sage: S.__eq__( T )
            True
            sage: S.cluster()
            [x0, x1]
        """
        if not isinstance(other, ClusterSeed):
            return False
        g_vec = True
        c_vec = True
        d_vec = True
        clusters = True
        ExMat = self._M == other._M
        if self._use_fpolys and other._use_fpolys:
            clusters = self.cluster() == other.cluster() and self.ground_field() == other.ground_field()
        elif self._use_g_vec and other._use_g_vec:
            g_vec = self.g_matrix() == other.g_matrix()
        if self._use_c_vec and other._use_c_vec:
            c_vec = self.c_matrix() == other.c_matrix()
        if self._use_d_vec and other._use_d_vec:
            d_vec = self.d_matrix() == other.d_matrix()
        return g_vec and c_vec and d_vec and clusters and ExMat

    def __hash__(self):
        """
        Return a hash of ``self``.

        EXAMPLES::

            sage: Q = ClusterSeed(['A',5])
            sage: hash(Q)  # indirect doctest
            -5649412990944896369  # 64-bit
            222337679  # 32-bit
        """
        # mat_hash = self._M.__hash__()
        if self._use_fpolys:
            return hash(tuple(self.cluster()))
        elif self._use_g_vec:
            return hash(self.g_matrix())
        elif self._use_c_vec:
            return hash(self.c_matrix())
        elif self._use_d_vec:
            return hash(self.d_matrix())

    def _repr_(self):
        r"""
        Returns the description of ``self``.

        EXAMPLES::

            sage: S = ClusterSeed(['A',5])
            sage: S._repr_()
            "A seed for a cluster algebra of rank 5 of type ['A', 5]"

            sage: S=ClusterSeed(['B',2])
            sage: T=S.principal_extension()
            sage: T._repr_()
            "A seed for a cluster algebra of rank 2 of type ['B', 2] with principal coefficients"
        """
        name = self._description
        if self._mutation_type:
            if type( self._mutation_type ) in [QuiverMutationType_Irreducible,QuiverMutationType_Reducible]:
                name += ' of type ' + str(self._mutation_type)
            # the following case allows description of 'undetermined finite mutation type'
            else:
                name += ' of ' + self._mutation_type
        if self._is_principal:
            name += ' with principal coefficients'
        elif self._m == 1:
            name += ' with %s frozen variable'%self._m
        elif self._m > 1:
            name += ' with %s frozen variables'%self._m
        return name

    def plot(self, circular=False, mark=None, save_pos=False, force_c =False, with_greens=False, add_labels = False):
        r"""
        Returns the plot of the quiver of ``self``.

        INPUT:

        - ``circular`` -- (default:False) if True, the circular plot is chosen, otherwise >>spring<< is used.
        - ``mark`` -- (default: None) if set to i, the vertex i is highlighted.
        - ``save_pos`` -- (default:False) if True, the positions of the vertices are saved.
        - ``force_c`` -- (default:False) if True, will show the frozen vertices even if they were never initialized
        - ``with_greens`` -- (default:False) if True, will display the green vertices in green
        - ``add_labels`` -- (default:False) if True, will use the initial variables as labels

        EXAMPLES::

            sage: S = ClusterSeed(['A',5])
            sage: pl = S.plot()
            sage: pl = S.plot(circular=True)
        """

        greens = []
        if with_greens:
            greens = self.green_vertices()

        if force_c:
            quiver = ClusterQuiver(self._BC)
        elif add_labels:
            # relabelling multiple times causes errors, so we need to always do it in place
            quiver = self.quiver().relabel(self._init_vars, inplace=True)
        else:
            quiver = self.quiver()

        return quiver.plot(circular=circular,mark=mark,save_pos=save_pos, greens=greens)

    def show(self, fig_size=1, circular=False, mark=None, save_pos=False, force_c = False, with_greens= False, add_labels = False):
        r"""
        Shows the plot of the quiver of ``self``.

        INPUT:

        - ``fig_size`` -- (default: 1) factor by which the size of the plot is multiplied.
        - ``circular`` -- (default: False) if True, the circular plot is chosen, otherwise >>spring<< is used.
        - ``mark`` -- (default: None) if set to i, the vertex i is highlighted.
        - ``save_pos`` -- (default:False) if True, the positions of the vertices are saved.
        - ``force_c`` -- (default:False) if True, will show the frozen vertices even if they were never initialized
        - ``with_greens`` -- (default:False) if True, will display the green vertices in green
        - ``add_labels`` -- (default:False) if True, will use the initial variables as labels

        TESTS::

            sage: S = ClusterSeed(['A',5])
            sage: S.show() # long time
        """

        greens = []
        if with_greens:
            greens = self.green_vertices()

        if force_c:
            quiver = ClusterQuiver(self._BC)
        elif add_labels:
            # relabelling multiple times causes errors, so we need to always do it in place
            quiver = self.quiver().relabel(self._init_vars, inplace=True)
        else:
            quiver = self.quiver()

        quiver.show(fig_size=fig_size, circular=circular,mark=mark,save_pos=save_pos, greens=greens)

    def interact(self, fig_size=1, circular=True):
        r"""
        Only in *notebook mode*. Starts an interactive window for cluster seed mutations.

        INPUT:

        - ``fig_size`` -- (default: 1) factor by which the size of the plot is multiplied.
        - ``circular`` -- (default: True) if True, the circular plot is chosen, otherwise >>spring<< is used.

        TESTS::

            sage: S = ClusterSeed(['A',4])
            sage: S.interact() # long time
            'The interactive mode only runs in the Sage notebook.'
        """
        ## Also update so works in cloud and not just notebook
        from sage.plot.plot import EMBEDDED_MODE
        from sagenb.notebook.interact import interact, selector
        from sage.misc.all import html,latex
        from sage.repl.rich_output.pretty_print import pretty_print

        if not EMBEDDED_MODE:
            return "The interactive mode only runs in the Sage notebook."
        else:
            seq = []
            sft = [True]
            sss = [True]
            ssv = [True]
            ssm = [True]
            ssl = [True]
            @interact
            def player(k=selector(values=range(self._n), nrows = 1,
                                  label='Mutate at: '),
                       show_seq=("Mutation sequence:", True),
                       show_vars=("Cluster variables:", True),
                       show_matrix=("B-Matrix:", True),
                       show_lastmutation=("Show last mutation:", True)):
                ft, ss, sv, sm, sl = sft.pop(), sss.pop(), ssv.pop(), ssm.pop(), ssl.pop()
                if ft:
                    self.show(fig_size=fig_size, circular=circular)
                elif show_seq is not ss or show_vars is not sv or show_matrix is not sm or show_lastmutation is not sl:
                    if seq and show_lastmutation:
                        self.show(fig_size=fig_size, circular=circular,
                                  mark=seq[len(seq) - 1])
                    else:
                        self.show(fig_size=fig_size, circular=circular )
                else:
                    self.mutate(k)
                    seq.append(k)
                    if not show_lastmutation:
                        self.show(fig_size=fig_size, circular=circular)
                    else:
                        self.show(fig_size=fig_size, circular=circular, mark=k)
                sft.append(False)
                sss.append(show_seq)
                ssv.append(show_vars)
                ssm.append(show_matrix)
                ssl.append(show_lastmutation)
                if show_seq:
                    pretty_print(html("Mutation sequence: $" + str( [ seq[i] for i in xrange(len(seq)) ] ).strip('[]') + "$"))
                if show_vars:
                    pretty_print(html("Cluster variables:"))
                    table = "$\\begin{align*}\n"
                    for i in xrange(self._n):
                        table += "\tv_{%s} &= " % i + latex(self.cluster_variable(i)) + "\\\\ \\\\\n"
                    table += "\\end{align*}$"
                    pretty_print(html("$ $"))
                    pretty_print(html(table))
                    pretty_print(html("$ $"))
                if show_matrix:
                    pretty_print(html("B-Matrix:"))
                    pretty_print(html(self._M))
                    pretty_print(html("$ $"))

    def save_image(self, filename, circular=False, mark=None, save_pos=False):
        r"""
        Saves the plot of the underlying digraph of the quiver of ``self``.

        INPUT:

        - ``filename`` -- the filename the image is saved to.
        - ``circular`` -- (default: False) if True, the circular plot is chosen, otherwise >>spring<< is used.
        - ``mark`` -- (default: None) if set to i, the vertex i is highlighted.
        - ``save_pos`` -- (default:False) if True, the positions of the vertices are saved.

        EXAMPLES::

            sage: S = ClusterSeed(['F',4,[1,2]])
            sage: S.save_image(os.path.join(SAGE_TMP, 'sage.png'))
        """
        graph_plot = self.plot( circular=circular, mark=mark, save_pos=save_pos)
        graph_plot.save( filename=filename )

    def b_matrix(self):
        r"""
        Returns the `B` *-matrix* of ``self``.

        EXAMPLES::

            sage: ClusterSeed(['A',4]).b_matrix()
            [ 0  1  0  0]
            [-1  0 -1  0]
            [ 0  1  0  1]
            [ 0  0 -1  0]

            sage: ClusterSeed(['B',4]).b_matrix()
            [ 0  1  0  0]
            [-1  0 -1  0]
            [ 0  1  0  1]
            [ 0  0 -2  0]

            sage: ClusterSeed(['D',4]).b_matrix()
            [ 0  1  0  0]
            [-1  0 -1 -1]
            [ 0  1  0  0]
            [ 0  1  0  0]

            sage: ClusterSeed(QuiverMutationType([['A',2],['B',2]])).b_matrix()
            [ 0  1  0  0]
            [-1  0  0  0]
            [ 0  0  0  1]
            [ 0  0 -2  0]
        """
        return copy(self._M)

    def ground_field(self):
        r"""
        Returns the *ground field* of the cluster of ``self``.

        EXAMPLES::

            sage: S = ClusterSeed(['A',3])
            sage: S.ground_field()
            Multivariate Polynomial Ring in x0, x1, x2, y0, y1, y2 over Rational Field
        """
        return self._R

    def x(self,k):
        r"""
        Returns the `k` *-th initial cluster variable* for the associated cluster seed.

        EXAMPLES::

            sage: S = ClusterSeed(['A',3])
            sage: S.mutate([2,1])
            sage: S.x(0)
            x0

            sage: S.x(1)
            x1

            sage: S.x(2)
            x2
        """

        if self._use_fpolys and k in range(self._n):
            x = self._R.gens()[k]
            return ClusterVariable(FractionField(self._R), x.numerator(), x.denominator(), mutation_type=self._mutation_type, variable_type='cluster variable' ,xdim=self._n)
        else:
            raise ValueError("The input is not in an index of a cluster variable.")

    def y(self,k):
        r"""
        Returns the `k` *-th initial coefficient (frozen variable)* for the associated cluster seed.

        EXAMPLES::

            sage: S = ClusterSeed(['A',3]).principal_extension()
            sage: S.mutate([2,1])
            sage: S.y(0)
            y0

            sage: S.y(1)
            y1

            sage: S.y(2)
            y2
        """

        if self._use_fpolys and k in range(self._m):
            x = self._R.gens()[self._n+k]
            return ClusterVariable( FractionField(self._R), x.numerator(), x.denominator(), mutation_type=self._mutation_type, variable_type='frozen variable',xdim=self._n )
        else:
            raise ValueError("The input is not in an index of a frozen variable.")

    def n(self):
        r"""
        Returns the number of *exchangeable variables* of ``self``.

        EXAMPLES::

            sage: S = ClusterSeed(['A',3])
            sage: S.n()
            3
        """
        return self._n

    def m(self):
        r"""
        Returns the number of *frozen variables* of ``self``.

        EXAMPLES::

            sage: S = ClusterSeed(['A',3])
            sage: S.n()
            3

            sage: S.m()
            0

            sage: S = S.principal_extension()
            sage: S.m()
            3
        """
        return self._m

    def mutations(self):
        r"""
        Returns the list of mutations ``self`` has undergone if they are being tracked.

        Examples::

            sage: S = ClusterSeed(['A',3])
            sage: S.mutations()
            []

            sage: S.mutate([0,1,0,2])
            sage: S.mutations()
            [0, 1, 0, 2]

            sage: S.track_mutations(False)
            sage: S.mutations()
            Traceback (most recent call last):
            ...
            ValueError: Not recording mutation sequence.  Need to track mutations.
        """
        if self._track_mut:
            return copy(self._mut_path)
        else:
            raise ValueError("Not recording mutation sequence.  Need to track mutations.")

    def cluster_variable(self, k):
        r"""
        Generates a cluster variable using F-polynomials

        EXAMPLES::

            sage: S = ClusterSeed(['A',3])
            sage: S.mutate([0,1])
            sage: S.cluster_variable(0)
            (x1 + 1)/x0
            sage: S.cluster_variable(1)
            (x0*x2 + x1 + 1)/(x0*x1)
        """
        if self._use_fpolys:
            IE = self._init_exch.values()
            if (k in xrange(self._n)) or (k in IE):
                if k in xrange(self._n):
                    pass
                elif k in IE:
                    k = IE.index(k)

                g_mon = prod([self._R.gen(i)**self._G[i,k] for i in xrange(self._n)])
                F_num = self._F[IE[k]].subs(self._yhat)
                F_den = self._R(self._F[IE[k]].subs(self._y).denominator())
                cluster_variable = g_mon*F_num*F_den

                return ClusterVariable(FractionField(self._R), cluster_variable.numerator(), cluster_variable.denominator(), mutation_type=self._mutation_type,  variable_type='cluster variable',xdim=self._n)
            else:
                raise ValueError('No cluster variable with index or label ' + str(k) + '.')
        elif self._track_mut: # if we can recreate the clusters
            catchup = ClusterSeed(self._b_initial, user_labels=self._user_labels, user_labels_prefix=self._user_labels_prefix)
            catchup.use_c_vectors(use=self._use_c_vec, bot_is_c=self._bot_is_c)
            catchup.mutate(self.mutations())
            return catchup.cluster_variable(k)
        else:
            raise ValueError('Clusters not being tracked')
            return None

    def cluster(self):
        r"""
        Returns a copy of the *cluster* of ``self``.

        EXAMPLES::

            sage: S = ClusterSeed(['A',3])
            sage: S.cluster()
            [x0, x1, x2]

            sage: S.mutate(1)
            sage: S.cluster()
            [x0, (x0*x2 + 1)/x1, x2]

            sage: S.mutate(2)
            sage: S.cluster()
            [x0, (x0*x2 + 1)/x1, (x0*x2 + x1 + 1)/(x1*x2)]

            sage: S.mutate([2,1])
            sage: S.cluster()
            [x0, x1, x2]
        """

        if not self._use_fpolys:
            if self._track_mut: # if we can recreate the clusters
                catchup = ClusterSeed(self._b_initial, user_labels=self._user_labels, user_labels_prefix=self._user_labels_prefix)
                catchup.use_c_vectors(use=self._use_c_vec, bot_is_c=self._bot_is_c)
                catchup.mutate(self.mutations())
                return catchup.cluster()
            else:
                raise ValueError('Clusters not being tracked')
        elif self._cluster is None:
            self._cluster = [self.cluster_variable(k) for k in range(self._n)]
        return copy(self._cluster)

    def _f_mutate( self, k):
        r"""
        An internal procedure that returns ``self`` with F-polynomials mutated at k.

        WARNING: This function assumes you are sending it good data

        EXAMPLES::

            sage: S = ClusterSeed(['A',3])
            sage: S._f_mutate(0)
            sage: S.f_polynomial(0)
            y0 + 1
        """
        if self._use_fpolys:
            IE = self._init_exch.values()
        else:
            IE = []

        F = self._F
        B = self.b_matrix()
        C = self.c_matrix()

        # F-polynomials
        pos = self._U(1)
        neg = self._U(1)

        for j in xrange(self._n):
            if C[j,k] > 0:
                pos *= self._U.gen(j)**C[j,k]
            else:
                neg *= self._U.gen(j)**(-C[j,k])
            if B[j,k] > 0:
                pos *= F[IE[j]]**B[j,k]
            else:
                neg *= F[IE[j]]**(-B[j,k])

        # can the following be improved?
        self._F[IE[k]] = (pos+neg)//F[IE[k]]

    def f_polynomial(self,k):
        r"""
        Returns the ``k``-th *F-polynomial* of ``self``. It is obtained from the
        ``k``-th cluster variable by setting all `x_i` to `1`.

        Warning: this method assumes the sign-coherence conjecture and that the
        input seed is sign-coherent (has an exchange matrix with columns of like signs).
        Otherwise, computational errors might arise.

        EXAMPLES::

            sage: S = ClusterSeed(['A',3]).principal_extension()
            sage: S.mutate([2,1,2])
            sage: [S.f_polynomial(k) for k in range(3)]
            [1, y1*y2 + y2 + 1, y1 + 1]

            sage: S = ClusterSeed(Matrix([[0,1],[-1,0],[1,0],[-1,1]])); S.use_c_vectors(bot_is_c=True); S
            A seed for a cluster algebra of rank 2 with 2 frozen variables
            sage: T = ClusterSeed(Matrix([[0,1],[-1,0]])).principal_extension(); T
            A seed for a cluster algebra of rank 2 with principal coefficients
            sage: S.mutate(0)
            sage: T.mutate(0)
            sage: S.f_polynomials()
            [y0 + y1, 1]
            sage: T.f_polynomials()
            [y0 + 1, 1]
        """
        if self._use_fpolys:
            IE = self._init_exch.values()
            if k in xrange(self._n):
                pass
            elif k in IE:
                k = IE.index(k)
            else:
                raise ValueError("The cluster seed does not have a cluster variable of index %s."%k)

            return self._F[IE[k]]
        elif self._track_mut:
            catchup = ClusterSeed(self._b_initial, user_labels=self._user_labels, user_labels_prefix=self._user_labels_prefix)
            catchup.use_c_vectors(use=self._use_c_vec, bot_is_c=self._bot_is_c)
            catchup.mutate(self.mutations())

            return catchup.f_polynomial(k)
        else:
            raise ValueError("Turn on use_fpolys to get F polynomial %s."%k)

    def f_polynomials(self):
        r"""
        Returns all *F-polynomials* of ``self``. These are obtained from the
        cluster variables by setting all `x_i`'s to `1`.

        Warning: this method assumes the sign-coherence conjecture and that the
        input seed is sign-coherent (has an exchange matrix with columns of like signs).
        Otherwise, computational errors might arise.

        EXAMPLES::

            sage: S = ClusterSeed(['A',3]).principal_extension()
            sage: S.mutate([2,1,2])
            sage: S.f_polynomials()
            [1, y1*y2 + y2 + 1, y1 + 1]
        """

        return [self.f_polynomial(i) for i in xrange(self._n)]

    def g_vector(self,k):
        r"""
        Returns the ``k``-th *g-vector* of ``self``. This is the degree vector
        of the ``k``-th cluster variable after setting all `y_i`'s to `0`.

        Warning: this method assumes the sign-coherence conjecture and that the
        input seed is sign-coherent (has an exchange matrix with columns of like signs).
        Otherwise, computational errors might arise.

        EXAMPLES::

            sage: S = ClusterSeed(['A',3]).principal_extension()
            sage: S.mutate([2,1,2])
            sage: [ S.g_vector(k) for k in range(3) ]
            [(1, 0, 0), (0, 0, -1), (0, -1, 0)]
        """

        if not (self._is_principal or self._use_g_vec or (self._use_fpolys and self._cluster)):
            raise ValueError("Unable to calculate g-vectors. Need to use g vectors.")
        if k not in range(self._n):
            raise ValueError("The cluster seed does not have a cluster variable of index %s."%k)

        if self._use_g_vec: # This implies the g-matrix is maintained by the mutate function and will always be up to date
            return copy(self._G.column(k))
        elif self._use_fpolys and self._cluster:
            f = copy(self.cluster_variable(k))
            eval_dict = dict( [ ( self.y(i), 0 ) for i in range(self._m) ] )
            f0 = f.subs(eval_dict)
            d1 = f0.numerator().degrees()
            d2 = f0.denominator().degrees()
            return tuple( d1[i] - d2[i] for i in range(self._n) )
        else: # in the is_principal=True case
            try:
                # ensure that we cannot create a loop by calling g_matrix() here by filtering out loop causing conditions in the previous if-elif sections
                return self.g_matrix().column(k)
            except ValueError:
                raise ValueError("Unable to calculate g-vectors. Need to use g vectors.")

    def g_matrix(self, show_warnings=True):
        r"""
        Returns the matrix of all *g-vectors* of ``self``. These are the degree vectors
        of the cluster variables after setting all `y_i`'s to `0`.

        Warning: this method assumes the sign-coherence conjecture and that the
        input seed is sign-coherent (has an exchange matrix with columns of like signs).
        Otherwise, computational errors might arise.

        EXAMPLES::

            sage: S = ClusterSeed(['A',3]).principal_extension()
            sage: S.mutate([2,1,2])
            sage: S.g_matrix()
            [ 1  0  0]
            [ 0  0 -1]
            [ 0 -1  0]

            sage: S = ClusterSeed(['A',3])
            sage: S.mutate([0,1])
            sage: S.g_matrix()
            [-1 -1  0]
            [ 1  0  0]
            [ 0  0  1]

            sage: S = ClusterSeed(['A',4]); S.use_g_vectors(False); S.use_fpolys(False); S.g_matrix()
            [1 0 0 0]
            [0 1 0 0]
            [0 0 1 0]
            [0 0 0 1]

            sage: S = ClusterSeed(['A',4])
            sage: S.use_g_vectors(False); S.use_c_vectors(False); S.use_fpolys(False); S.track_mutations(False); S.g_matrix()
            Traceback (most recent call last):
            ...
            ValueError: Unable to calculate g-vectors. Need to use g vectors.
        """

        from sage.matrix.all import matrix
        if self._use_g_vec:
            return copy(self._G)
        elif self._use_fpolys and self._cluster: # This only calls g_vector when it will not create a loop.
            return matrix( [ self.g_vector(k) for k in range(self._n) ] ).transpose()
        elif self._use_c_vec:
            if self.b_matrix().is_skew_symmetric():
                return copy(self._C).inverse().transpose()
            elif self._track_mut:
                BC1 = copy(self._b_initial[0:self._n])
                BC1 = -BC1.transpose()
                BC1 = BC1.stack(matrix.identity(self._n))
                seq = iter(self.mutations())
                for k in seq:
                    BC1.mutate(k)
                return copy(BC1[self._n:2*self._n]).inverse().transpose()
            else:
                raise ValueError("Unable to calculate g-vectors. Need to use g vectors.")
        elif self._track_mut:
            catchup = ClusterSeed(self._b_initial)
            catchup.use_fpolys(False)
            catchup.mutate(self.mutations())
            return catchup.g_matrix()
        elif show_warnings:
            raise ValueError("Unable to calculate g-vectors. Need to use g vectors.")
        else:
            return None

    def _g_mutate(self, k):
        r"""
        An internal procedure that returns ``self`` with g-vectors mutated at k.

        WARNING: This function assumes you are sending it good data

        EXAMPLES::

            sage: S = ClusterSeed(['A',3])
            sage: S._g_mutate(0)
            sage: S.g_vector(0)
            (-1, 1, 0)

        REFERENCES:

        .. [NaZe2011] Tomoki Nakanishi and Andrei Zelevinsky
           *On Tropical Dualities In Cluster Algebras*
           :arxiv:`1101.3736v3`
        """
        from sage.matrix.all import identity_matrix

        if self._use_fpolys:
            IE = self._init_exch.values()
        else:
            IE = []

        B = self.b_matrix()
        C = self.c_matrix()

        # G-matrix
        J = identity_matrix(self._n)
        if any(x > 0 for x in C.column(k)):
            eps = +1
        else:
            eps = -1
        for j in xrange(self._n):
            J[j,k] += max(0, -eps*B[j,k])
        J[k,k] = -1
        self._G = self._G*J

    def c_vector(self,k):
        r"""
        Returns the ``k``-th *c-vector* of ``self``. It is obtained as the
        ``k``-th column vector of the bottom part of the ``B``-matrix of ``self``.

        Warning: this method assumes the sign-coherence conjecture and that the
        input seed is sign-coherent (has an exchange matrix with columns of like signs).
        Otherwise, computational errors might arise.

        EXAMPLES::

            sage: S = ClusterSeed(['A',3]).principal_extension()
            sage: S.mutate([2,1,2])
            sage: [ S.c_vector(k) for k in range(3) ]
            [(1, 0, 0), (0, 0, -1), (0, -1, 0)]

            sage: S = ClusterSeed(Matrix([[0,1],[-1,0],[1,0],[-1,1]])); S
            A seed for a cluster algebra of rank 2 with 2 frozen variables
            sage: S.c_vector(0)
            (1, 0)

            sage: S = ClusterSeed(Matrix([[0,1],[-1,0],[1,0],[-1,1]])); S.use_c_vectors(bot_is_c=True); S
            A seed for a cluster algebra of rank 2 with 2 frozen variables
            sage: S.c_vector(0)
            (1, -1)

        """
        if k not in range(self._n):
            raise ValueError("The cluster seed does not have a c-vector of index %s."%k)
        if not (self._is_principal or self._use_c_vec):
            raise ValueError("Requires C vectors to use.")
        if self._use_c_vec:
            return self.c_matrix().column(k)
        else:
            return tuple( self._M[i,k] for i in range(self._n,self._n+self._m) )

    def c_matrix(self,show_warnings=True):
        r"""
        Returns all *c-vectors* of ``self``.

        Warning: this method assumes the sign-coherence conjecture and that the
        input seed is sign-coherent (has an exchange matrix with columns of like signs).
        Otherwise, computational errors might arise.

        EXAMPLES::

            sage: S = ClusterSeed(['A',3]).principal_extension()
            sage: S.mutate([2,1,2])
            sage: S.c_matrix()
            [ 1  0  0]
            [ 0  0 -1]
            [ 0 -1  0]

            sage: S = ClusterSeed(['A',4]);
            sage: S.use_g_vectors(False); S.use_fpolys(False);  S.use_c_vectors(False);  S.use_d_vectors(False); S.track_mutations(False); 
            sage: S.c_matrix()
            Traceback (most recent call last):
            ...
            ValueError: Unable to calculate c-vectors. Need to use c vectors.
        """

        if self._bot_is_c:
            return copy(self._M[self._m:(self._n+self._m),:self._n])
        elif self._use_c_vec:
            return copy(self._C)
        elif self._use_g_vec or self._use_fpolys: #both of these will populate g_matrix() successfully
            if self.b_matrix().is_skew_symmetric():
                return self.g_matrix().inverse().transpose()
            elif self._track_mut:
                BC1 = copy(self._b_initial[0:self._n])
                BC1 = BC1.stack(matrix.identity(self._n))
                seq = iter(self.mutations())
                for k in seq:
                    BC1.mutate(k)
                return copy(BC1[self._n:2*self._n])
            else:
                raise ValueError("Unable to calculate c-vectors. Need to use c vectors.")
        elif self._track_mut:
            BC1 = copy(self._b_initial[0:self._n])
            BC1 = BC1.stack(matrix.identity(self._n))
            seq = iter(self.mutations())
            for k in seq:
                BC1.mutate(k)
            return copy(BC1[self._n:2*self._n])
        elif show_warnings:
            raise ValueError("Unable to calculate c-vectors. Need to use c vectors.")
        else:
            return None

    def d_vector(self, k):
        r"""
        Returns the ``k``-th *d-vector* of ``self``. This is the exponent vector
        of the denominator of the ``k``-th cluster variable.

        EXAMPLES::

            sage: S = ClusterSeed(['A',3])
            sage: S.mutate([2,1,2])
            sage: [ S.d_vector(k) for k in range(3) ]
            [(-1, 0, 0), (0, 1, 1), (0, 1, 0)]
        """
        from sage.modules.free_module_element import vector

        if self._use_d_vec:
            return copy(self._D).column(k)
        elif self._use_fpolys:
            f = self.cluster_variable(k)
            if f in self._R.gens():
                return -vector(f.numerator().monomials()[0].exponents()[0][:self._n])
            return vector(f.denominator().monomials()[0].exponents()[0][:self._n])
        elif self._track_mut:
            catchup = ClusterSeed(self._b_initial)
            catchup.use_fpolys(False)
            catchup.use_g_vectors(False)
            catchup.use_c_vectors(False)

            catchup.mutate(self.mutations())
            return copy(catchup._D).column(k)
        else:
            raise ValueError("Unable to calculate d-vector %s. Need to use d vectors."%k)

    def d_matrix(self, show_warnings=True):
        r"""
        Returns the matrix of *d-vectors* of ``self``.

        EXAMPLES::
            sage: S = ClusterSeed(['A',4]); S.d_matrix()
            [-1  0  0  0]
            [ 0 -1  0  0]
            [ 0  0 -1  0]
            [ 0  0  0 -1]
            sage: S.mutate([1,2,1,0,1,3]); S.d_matrix()
            [1 1 0 1]
            [1 1 1 1]
            [1 0 1 1]
            [0 0 0 1]


        """
        if not (self._use_d_vec or self._use_fpolys or self._track_mut):
            #raise ValueError("No d-vectors initialized.")
            raise ValueError("Unable to calculate d-vectors. Need to use d vectors.")
        if self._use_d_vec:
            return copy(self._D)
        elif self._use_fpolys:
            return matrix( [ self.d_vector(k) for k in range(self._n) ] ).transpose()
        elif self._track_mut:
            catchup = ClusterSeed(self._b_initial)
            catchup.use_fpolys(False)
            catchup.use_g_vectors(False)
            catchup.use_c_vectors(False)
            catchup.track_mutations(False)

            catchup.mutate(self.mutations())
            return catchup.d_matrix()
        elif show_warnings:
            raise ValueError("No valid way to calculate d-vectors")

    def _d_mutate(self, k):
        r"""
        An internal procedure that returns ``self`` with d-vectors mutated at k.

        WARNING: This function assumes you are sending it good data (does not check for sanitized inputs)

        EXAMPLES::

            sage: S = ClusterSeed(['A',3])
            sage: S._d_mutate(0)
            sage: S.d_matrix()
            [ 1  0  0]
            [ 0 -1  0]
            [ 0  0 -1]
            sage: S.d_vector(0)
            (1, 0, 0)

        """
        if self._use_fpolys:
            IE = self._init_exch.values()
        else:
            IE = []

        B = self.b_matrix()
        D = copy(self._D)
        dnew = copy(-D.column(k))
        dp = copy( dnew.parent().zero() )
        dn = copy( dnew.parent().zero() )
        dmax = copy( dnew.parent().zero() )

        for j in xrange(self._n):
            if B[j,k] >0:
                dp += B[j,k]*D.column(j)
            elif B[j,k] <0:
                dn -= B[j,k]*D.column(j)
        for i in xrange(self._n):
            dmax[i] = max(dp[i],dn[i])
        self._D.set_column(k,dnew+dmax)

    def coefficient(self,k):
        r"""
        Returns the *coefficient* of ``self`` at index ``k``.

        EXAMPLES::

            sage: S = ClusterSeed(['A',3]).principal_extension()
            sage: S.mutate([2,1,2])
            sage: [ S.coefficient(k) for k in range(3) ]
            [y0, 1/y2, 1/y1]
        """
        from sage.misc.all import prod

        if k not in range(self._n):
            raise ValueError("The cluster seed does not have a coefficient of index %s."%k)
        if self._m == 0:
            return self.x(0)**0
        else:
            try:    # are c vectors being tracked?
                exp = self.c_vector(k)
            except:    # if not try and reconstruct them
                try:
                    exp = self.c_matrix().column(k)
                except:
                    raise ValueError("Unable to calculate coefficients without c vectors enabled.")

            return prod( self.y(i)**exp[i] for i in xrange(self._m) )

    def coefficients(self):
        r"""
        Returns all *coefficients* of ``self``.

        EXAMPLES::

            sage: S = ClusterSeed(['A',3]).principal_extension()
            sage: S.mutate([2,1,2])
            sage: S.coefficients()
            [y0, 1/y2, 1/y1]
        """
        # exceptions are caught in the subroutine.
        return [ self.coefficient(k) for k in range(self._n) ]

    def quiver(self):
        r"""
        Returns the *quiver* associated to ``self``.

        EXAMPLES::

            sage: S = ClusterSeed(['A',3])
            sage: S.quiver()
            Quiver on 3 vertices of type ['A', 3]
        """
        from sage.combinat.cluster_algebra_quiver.quiver import ClusterQuiver
        if self._quiver is None:
            self._quiver = ClusterQuiver( self._M )
        return self._quiver

    def is_acyclic(self):
        r"""
        Returns True iff self is acyclic (i.e., if the underlying quiver is acyclic).

        EXAMPLES::

            sage: ClusterSeed(['A',4]).is_acyclic()
            True

            sage: ClusterSeed(['A',[2,1],1]).is_acyclic()
            True

            sage: ClusterSeed([[0,1],[1,2],[2,0]]).is_acyclic()
            False
        """

        return self.quiver()._digraph.is_directed_acyclic()

    def is_bipartite(self,return_bipartition=False):
        r"""
        Returns True iff self is bipartite (i.e., if the underlying quiver is bipartite).

        INPUT:

        - return_bipartition -- (default:False) if True, the bipartition is returned in the case of ``self`` being bipartite.

        EXAMPLES::

            sage: ClusterSeed(['A',[3,3],1]).is_bipartite()
            True

            sage: ClusterSeed(['A',[4,3],1]).is_bipartite()
            False
        """

        return self.quiver().is_bipartite(return_bipartition=return_bipartition)

    def green_vertices(self):
        r"""
        Return the list of green vertices of ``self``.

        A vertex is defined to be green if its c-vector has all non-positive
        entries. More information on green vertices can be found at [BDP2013]_

        OUTPUT:

        The green vertices as a list of integers.

        EXAMPLES::

            sage: ClusterSeed(['A',3]).principal_extension().green_vertices()
            [0, 1, 2]

            sage: ClusterSeed(['A',[3,3],1]).principal_extension().green_vertices()
            [0, 1, 2, 3, 4, 5]
        """

        # Make sure we have c vectors
        if not self._use_c_vec:
            raise ValueError("Must use c vectors to grab the vertices.")

        return get_green_vertices(self._C)

    def first_green_vertex(self):
        r"""
        Return the first green vertex of ``self``.

        A vertex is defined to be green if its c-vector has all non-positive entries.
        More information on green vertices can be found at [BDP2013]_

        EXAMPLES::

            sage: ClusterSeed(['A',3]).principal_extension().first_green_vertex()
            0

            sage: ClusterSeed(['A',[3,3],1]).principal_extension().first_green_vertex()
            0
        """
        # Make sure we have c vectors
        if not self._use_c_vec:
            raise ValueError("Must use c vectors to grab the vertices.")

        greens = self.green_vertices()
        if len(greens) > 0:
            return greens[0]

        return None

    def red_vertices(self):
        r"""
        Return the list of red vertices of ``self``.

        A vertex is defined to be red if its c-vector has all non-negative entries.
        More information on red vertices can be found at [BDP2013]_.

        OUTPUT:

        The red vertices as a list of integers.

        EXAMPLES::

            sage: ClusterSeed(['A',3]).principal_extension().red_vertices()
            []

            sage: ClusterSeed(['A',[3,3],1]).principal_extension().red_vertices()
            []

            sage: Q = ClusterSeed(['A',[3,3],1]).principal_extension();
            sage: Q.mutate(1);
            sage: Q.red_vertices()
            [1]

        """
        # Make sure we have c vectors on
        if not self._use_c_vec:
            raise ValueError("Must use c vectors to grab the vertices.")

        return get_red_vertices(self._C)

    def first_red_vertex(self):
        r"""
        Return the first red vertex of ``self``.

        A vertex is defined to be red if its c-vector has all non-negative entries.
        More information on red vertices can be found at [BDP2013]_.

        EXAMPLES::

            sage: ClusterSeed(['A',3]).principal_extension().first_red_vertex()

            sage: ClusterSeed(['A',[3,3],1]).principal_extension().first_red_vertex()

            sage: Q = ClusterSeed(['A',[3,3],1]).principal_extension();
            sage: Q.mutate(1);
            sage: Q.first_red_vertex()
            1

        """
        # Make sure we have c vectors
        if not self._use_c_vec:
            raise ValueError("Must use c vectors to grab the vertices.")

        reds = self.red_vertices()
        if len(reds) > 0:
            return reds[0]

        return None

    def urban_renewals(self, return_first=False):
        r"""
        Return the list of the urban renewal vertices of ``self``.

        An urban renewal vertex is one in which there are two arrows pointing
        toward the vertex and two arrows pointing away.

        INPUT:

        - ``return_first`` -- (default:False) if True, will return the first urban renewal

        OUTPUT:

        A list of vertices (as integers)

        EXAMPLES::

            sage: G = ClusterSeed(['GR',[4,9]]); G.urban_renewals()
            [5, 6]
        """
        vertices = []
        for i in range(self._n):
            if self.quiver().digraph().in_degree(i) == 2 and self.quiver().digraph().out_degree(i) == 2:
                if return_first:
                    return i
                vertices.append(i)

        if return_first:
            return None
        return vertices

    def first_urban_renewal(self):
        r"""
        Return the first urban renewal vertex.

        An urban renewal vertex is one in which there are two arrows pointing
        toward the vertex and two arrows pointing away.

        EXAMPLES::

            sage: G = ClusterSeed(['GR',[4,9]]); G.first_urban_renewal()
            5
        """
        return self.urban_renewals(return_first=True)

    def highest_degree_denominator(self, filter=None):
        r"""
        Return the vertex of the cluster polynomial with highest degree in the denominator.

        INPUT:

        - ``filter`` - Filter should be a list or iterable

        OUTPUT:

        Returns an integer.

        EXAMPLES::

            sage: B = matrix([[0,-1,0,-1,1,1],[1,0,1,0,-1,-1],[0,-1,0,-1,1,1],[1,0,1,0,-1,-1],[-1,1,-1,1,0,0],[-1,1,-1,1,0,0]])
            sage: C = ClusterSeed(B).principal_extension(); C.mutate([0,1,2,4,3,2,5,4,3])
            sage: C.highest_degree_denominator()
            5
        """
        if filter is None:
            filter = xrange(len(self.cluster()))
        degree = 0
        vertex_to_mutate = []

        # if we have d vectors use those, else see if we have clusters
        if self._use_d_vec:
            for i in list(enumerate(self.d_matrix().columns())):
                if i[0] not in filter:
                    continue
                col = i[1]
                vertex = i[0]
                cur_vertex_degree = sum(col)
                if degree == cur_vertex_degree:
                    vertex_to_mutate.append(vertex)
                if degree < cur_vertex_degree:
                    degree = cur_vertex_degree
                    vertex_to_mutate = [vertex]
        elif self._use_fpolys:
            for i in list(enumerate(self.cluster())):
                if i[0] not in filter:
                    continue
                vari = i[1]
                vertex = i[0]
                denom = vari.denominator()
                cur_vertex_degree = denom.degree()
                if degree == cur_vertex_degree:
                    vertex_to_mutate.append(vertex)
                if degree < cur_vertex_degree:
                    degree = cur_vertex_degree
                    vertex_to_mutate = [vertex]


        return_key = randint(0,len(vertex_to_mutate) - 1)
        return vertex_to_mutate[return_key]

    def smallest_c_vector(self):
        r"""
        Return the vertex with the smallest c vector

        OUTPUT:

        Returns an integer.

        EXAMPLES::
            sage: B = matrix([[0,2],[-2,0]])
            sage: C = ClusterSeed(B).principal_extension();
            sage: C.mutate(0)
            sage: C.smallest_c_vector()
            0

        """
        min_sum = infinity
        vertex_to_mutate = []

        for i in list(enumerate(self.c_matrix().columns())):
            col = i[1]
            vertex=i[0]
            cur_vertex_sum = abs(sum(col))
            if min_sum == cur_vertex_sum:
                vertex_to_mutate.append(vertex)
            if min_sum > cur_vertex_sum:
                min_sum = cur_vertex_sum
                vertex_to_mutate = [vertex]

        return_key = randint(0,len(vertex_to_mutate) - 1)
        return vertex_to_mutate[return_key]

    def most_decreased_edge_after_mutation(self):
        r"""

        Return the vertex that will produce the least degrees after mutation

        EXAMPLES::

            sage: S = ClusterSeed(['A',5])
            sage: S.mutate([0,2,3,1,2,3,1,2,0,2,3])
            sage: S.most_decreased_edge_after_mutation()
            2

        """
        analysis = self.mutation_analysis(['edge_diff'])
        least_edge = infinity
        least_vertex = []
        for edge,edge_analysis in analysis.items():
            if least_edge == edge_analysis['edge_diff']:
                least_vertex.append(edge)
            if least_edge > edge_analysis['edge_diff']:
                least_edge = edge_analysis['edge_diff']
                least_vertex = [edge]

        # if we have one vertex, return it
        if len(least_vertex) == 1:
            return least_vertex[0]

        # if not then do a test based on which one currently has the highest degree
        return self.highest_degree_denominator(least_vertex)

    def most_decreased_denominator_after_mutation(self):
        r"""

        Return the vertex that will produce the most decrease in denominator degrees after mutation

        EXAMPLES::

            sage: S = ClusterSeed(['A',5])
            sage: S.mutate([0,2,3,1,2,3,1,2,0,2,3])
            sage: S.most_decreased_denominator_after_mutation()
            2

        """
        analysis = self.mutation_analysis(['d_matrix'])
        least_change = infinity
        least_vertex = []
        current_columns = [sum(i) for i in self.d_matrix().columns()]
        for vertex,edge_analysis in analysis.items():
            mutated_column = sum(edge_analysis['d_matrix'].column(vertex))

            diff = mutated_column - current_columns[vertex]
            if least_change == diff:
                least_vertex.append(vertex)
            if diff < least_change:
                least_change = diff
                least_vertex = [vertex]

        return_key = randint(0,len(least_vertex) - 1)
        return least_vertex[return_key]

    def mutate(self, sequence, inplace=True):
        r"""
        Mutates ``self`` at a vertex or a sequence of vertices.

        INPUT:

        - ``sequence`` -- a vertex of ``self``, an iterator of vertices of ``self``,
          a function which takes in the ClusterSeed and returns a vertex or an iterator of vertices,
          or a string representing a type of vertices to mutate.
        - ``inplace`` -- (default: True) if False, the result is returned, otherwise ``self`` is modified.

        Possible values for vertex types in ``sequence`` are:

        - ``"first_source"``: mutates at first found source vertex,
        - ``"sources"``: mutates at all sources,
        - ``"first_sink"``: mutates at first sink,
        - ``"sinks"``: mutates at all sink vertices,
        - ``"green"``: mutates at the first green vertex,
        - ``"red"``: mutates at the first red vertex,
        - ``"urban_renewal"`` or ``"urban"``: mutates at first urban renewal vertex,
        - ``"all_urban_renewals"`` or ``"all_urban"``: mutates at all urban renewal vertices.

        EXAMPLES::

            sage: S = ClusterSeed(['A',4]); S.b_matrix()
            [ 0  1  0  0]
            [-1  0 -1  0]
            [ 0  1  0  1]
            [ 0  0 -1  0]

            sage: S.mutate(0); S.b_matrix()
            [ 0 -1  0  0]
            [ 1  0 -1  0]
            [ 0  1  0  1]
            [ 0  0 -1  0]

            sage: T = S.mutate(0, inplace=False); T
            A seed for a cluster algebra of rank 4 of type ['A', 4]

            sage: S.mutate(0)
            sage: S == T
            True

            sage: S.mutate([0,1,0])
            sage: S.b_matrix()
            [ 0 -1  1  0]
            [ 1  0  0  0]
            [-1  0  0  1]
            [ 0  0 -1  0]

            sage: S = ClusterSeed(QuiverMutationType([['A',1],['A',3]]))
            sage: S.b_matrix()
            [ 0  0  0  0]
            [ 0  0  1  0]
            [ 0 -1  0 -1]
            [ 0  0  1  0]

            sage: T = S.mutate(0,inplace=False)
            sage: S == T
            False

            sage: Q = ClusterSeed(['A',3]);Q.b_matrix()
            [ 0  1  0]
            [-1  0 -1]
            [ 0  1  0]

            sage: Q.mutate('first_sink');Q.b_matrix()
            [ 0 -1  0]
            [ 1  0  1]
            [ 0 -1  0]

            sage: def last_vertex(self): return self._n - 1
            sage: Q.mutate(last_vertex); Q.b_matrix()
            [ 0 -1  0]
            [ 1  0 -1]
            [ 0  1  0]

            sage: S = ClusterSeed(['A',4], user_labels=['a','b','c','d']);
            sage: S.mutate('a'); S.mutate('(b+1)/a')
            sage: S.cluster()
            [a, b, c, d]

            sage: S = ClusterSeed(['A',4], user_labels=['a','b','c']);
            Traceback (most recent call last):
            ...
            ValueError: The number of user-defined labels is not the number of exchangeable and frozen variables.

            sage: S = ClusterSeed(['A',4],user_labels=['x','y','w','z'])
            sage: S.mutate('x')
            sage: S.cluster()
            [(y + 1)/x, y, w, z]
            sage: S.mutate('(y+1)/x')
            sage: S.cluster()
            [x, y, w, z]
            sage: S.mutate('y')
            sage: S.cluster()
            [x, (x*w + 1)/y, w, z]
            sage: S.mutate('(x*w+1)/y')
            sage: S.cluster()
            [x, y, w, z]

            sage: S = ClusterSeed(['A',4], user_labels=[[1,2],[2,3],[4,5],[5,6]]);
            sage: S.cluster()
            [x_1_2, x_2_3, x_4_5, x_5_6]
            sage: S.mutate('[1,2]');
            sage: S.cluster()
            [(x_2_3 + 1)/x_1_2, x_2_3, x_4_5, x_5_6]

            sage: S = ClusterSeed(['A',4], user_labels=[[1,2],[2,3],[4,5],[5,6]],user_labels_prefix='P');
            sage: S.cluster()
            [P_1_2, P_2_3, P_4_5, P_5_6]
            sage: S.mutate('[1,2]')
            sage: S.cluster()
            [(P_2_3 + 1)/P_1_2, P_2_3, P_4_5, P_5_6]
            sage: S.mutate('P_4_5')
            sage: S.cluster()
            [(P_2_3 + 1)/P_1_2, P_2_3, (P_2_3*P_5_6 + 1)/P_4_5, P_5_6]

            sage: S = ClusterSeed(['A',4])
            sage: S.mutate([0,1,0,1,0,2,1])
            sage: T = ClusterSeed(S)
            sage: S.use_fpolys(False)
            sage: S.use_g_vectors(False)
            sage: S.use_c_vectors(False)
            sage: S._C
            sage: S._G
            sage: S._F
            sage: S.g_matrix()
            [ 0 -1  0  0]
            [ 1  1  1  0]
            [ 0  0 -1  0]
            [ 0  0  1  1]
            sage: S.c_matrix()
            [ 1 -1  0  0]
            [ 1  0  0  0]
            [ 1  0 -1  1]
            [ 0  0  0  1]
            sage: S.f_polynomials() == T.f_polynomials()
            True

            sage: S.cluster() == T.cluster()
            True

            sage: S._mut_path
            [0, 1, 0, 1, 0, 2, 1]

        """

        # check for sanitizable data
        if not isinstance(inplace, bool):
            raise ValueError('The second parameter must be boolean.  To mutate at a sequence of length 2, input it as a list.')

        if inplace:
            seed = self
        else:
            seed = ClusterSeed( self)

        # If we get a string, execute as a function
        if isinstance(sequence, str) and len(sequence) > 1 and sequence[0] is not '_':
            if sequence is 'green':
                sequence = self.first_green_vertex()
            elif sequence is 'red':
                sequence = self.first_red_vertex()
            elif sequence is 'urban' or sequence is 'urban_renewal':
                sequence = self.first_urban_renewal()
            elif sequence is 'all_urbans' or sequence is 'all_urban_renewals':
                sequence = self.urban_renewals()
            elif hasattr(self, sequence):
                sequence = getattr(self, sequence)()
            elif hasattr(self.quiver(), sequence):
                sequence = getattr(self.quiver(), sequence)()
            # If we are given a list in string format
            elif sequence[0] == '[' and sequence[-1] == ']':
                # convert to list
                from ast import literal_eval
                temp_list = literal_eval(sequence)

                sequence = self._user_labels_prefix
                for j in temp_list:
                    if isinstance(j, Integer):
                        sequence = sequence+"_"+j.str()
                    elif isinstance(j, int):
                        sequence = sequence+"_"+`j`
                    else:
                        sequence = sequence+"_"+j

        # If we get a function, execute it
        if hasattr(sequence, '__call__'):
            # function should return either integer or sequence
            sequence = sequence(seed)


        if sequence is None:
            raise ValueError('Not mutating: No vertices given.')

        if seed._use_fpolys:
            IE = seed._init_exch.values()
        else:
            IE = []

        n, m = seed.n(), seed.m()
        V = range(n)+IE

        if seed._use_fpolys and isinstance(sequence, str):
            sequence = seed.cluster_index(sequence)
            if sequence is None:
                raise ValueError("Variable provided is not in our cluster")

        if (sequence in xrange(n)) or (sequence in IE):
            seqq = [sequence]
        else:
            seqq = sequence



        if isinstance(seqq, tuple):
            seqq = list( seqq )
        if not isinstance(seqq, list):
            raise ValueError('The quiver can only be mutated at a vertex or at a sequence of vertices')

        # remove ineligible vertices
        #if any( v not in V for v in seqq ):
            #v = filter( lambda v: v not in V, seqq )[0]
            #raise ValueError('The quiver cannot be mutated at the vertex ' + str( v ))

        seq = iter(seqq)

        for k in seq:

            if k in xrange(n):
                pass
            elif seed._use_fpolys:
                k = seed.cluster_index(k)
                if k is None:
                    raise ValueError("Variable provided is not in our cluster")
            else:
                raise ValueError('Why wasnt this caught earlier? Cannot mutate in direction ' + str(k) + '.')

            if seed._use_fpolys:
                seed._f_mutate(k)

            if seed._use_g_vec:
                seed._g_mutate(k)

            if seed._use_d_vec:
                seed._d_mutate(k)

            seed._BC.mutate(k)
            seed._M = copy(seed._BC[:n+m,:n])
            self._M.set_immutable()

            if seed._use_c_vec:
                seed._C = seed._BC[n+m:2*n+m,:n+m]

            if seed._track_mut:
                # delete involutive mutations
                if len(seed._mut_path) == 0 or seed._mut_path[len(self._mut_path)-1] != k:
                    seed._mut_path.append(k)
                else:
                    seed._mut_path.pop()

            # a mutation invalidates the cluster although it can be recomputed by F-polys and g-vectors
            # moving this into the for loop in case it does some mutations in 'seq' before finding a ValueError
            seed._cluster = None

            seed._quiver = None

        if not inplace:
            return seed

    def cluster_index(self, cluster_str):
        r"""
        Returns the index of a cluster if use_fpolys is on
        
        INPUT:

        - ``cluster_str`` -- The string to look for in the cluster

        OUTPUT:

        Returns an integer or None if the string is not a cluster variable
 
        EXAMPLES::

            sage: S = ClusterSeed(['A',4],user_labels=['x','y','z','w']); S.mutate('x')
            sage: S.cluster_index('x')
            sage: S.cluster_index('(y+1)/x')
            0

        """
        if self._use_fpolys and isinstance(cluster_str, str):
            c = FractionField(self._R)(cluster_str)
            cluster_str = ClusterVariable( FractionField(self._R), c.numerator(), c.denominator(), mutation_type=self._mutation_type, variable_type='cluster variable',xdim=self._n )
            if cluster_str in self.cluster():
                return self.cluster().index(cluster_str)

        return None

    def mutation_sequence(self, sequence, show_sequence=False, fig_size=1.2,return_output='seed'):
        r"""
        Returns the seeds obtained by mutating ``self`` at all vertices in ``sequence``.

        INPUT:

        - ``sequence`` -- an iterable of vertices of self.
        - ``show_sequence`` -- (default: False) if True, a png containing the associated quivers is shown.
        - ``fig_size`` -- (default: 1.2) factor by which the size of the plot is multiplied.
        - ``return_output`` -- (default: 'seed') determines what output is to be returned::

            * if 'seed', outputs all the cluster seeds obtained by the ``sequence`` of mutations.
            * if 'matrix', outputs a list of exchange matrices.
            * if 'var', outputs a list of new cluster variables obtained at each step.

        EXAMPLES::

            sage: S = ClusterSeed(['A',2])
            sage: for T in S.mutation_sequence([0,1,0]):
            ...     print T.b_matrix()
            [ 0 -1]
            [ 1  0]
            [ 0  1]
            [-1  0]
            [ 0 -1]
            [ 1  0]

            sage: S=ClusterSeed(['A',2])
            sage: S.mutation_sequence([0,1,0,1],return_output='var')
            [(x1 + 1)/x0, (x0 + x1 + 1)/(x0*x1), (x0 + 1)/x1, x0]
        """
        seed = ClusterSeed(self)

        new_clust_var = []
        seed_sequence = []

        for v in sequence:
            seed = seed.mutate(v, inplace=False)
            new_clust_var.append(seed.cluster()[v])
            seed_sequence.append(seed)

        if show_sequence:
            self.quiver().mutation_sequence2(sequence=sequence, show_sequence=True, fig_size=fig_size )

        if return_output=='seed':
            return seed_sequence
        elif return_output=='matrix':
            return [ seed._M for seed in seed_sequence ]
        elif return_output=='var':
            return new_clust_var
        else:
            raise ValueError('The parameter `return_output` can only be `seed`, `matrix`, or `var`.')

    def mutation_analysis(self, options=['all'], filter=None):
        r"""
        Runs an analysis of all potential mutation options. Note that this might take a long time on large seeds.

        Notes: Edges are only returned if we have a non-valued quiver. Green and red vertices are only returned if the cluster is principal.

        INPUT:

        - ``options`` -- (default: ['all']) a list of mutation options.
        - ``filter`` -- (default: None) A vertex or interval of vertices to limit our search to

        Possible options are:

        - ``"all"`` - All options below
        - ``"edges"`` - Number of edges (works with skew-symmetric quivers)
        - ``"edge_diff"`` - Edges added/deleted (works with skew-symmetric quivers)
        - ``"green_vertices"`` - List of green vertices (works with principals)
        - ``"green_vertices_diff"`` - Green vertices added/removed (works with principals)
        - ``"red_vertices"`` - List of red vertices (works with principals)
        - ``"red_vertices_diff"`` - Red vertices added/removed (works with principals)
        - ``"urban_renewals"`` - List of urban renewal vertices
        - ``"urban_renewals_diff"`` - Urban renewal vertices added/removed
        - ``"sources"`` - List of source vertices
        - ``"sources_diff"`` - Source vertices added/removed
        - ``"sinks"`` - List of sink vertices
        - ``"sinks_diff"`` - Sink vertices added/removed
        - ``"denominators"`` - List of all denominators of the cluster variables

        OUTPUT:

        Outputs a dictionary indexed by the vertex numbers. Each vertex will itself also be a
        dictionary with each desired option included as a key in the dictionary. As an example
        you would get something similar to: {0: {'edges': 1}, 1: {'edges': 2}}. This represents
        that if you were to do a mutation at the current seed then mutating at vertex 0 would result
        in a quiver with 1 edge and mutating at vertex 0 would result in a quiver with 2 edges.

        EXAMPLES::

            sage: B = [[0, 4, 0, -1],[-4,0, 3, 0],[0, -3, 0, 1],[1, 0, -1, 0]]
            sage: S = ClusterSeed(matrix(B)); S.mutate([2,3,1,2,1,3,0,2])
            sage: S.mutation_analysis()
            {0: {'d_matrix': [ 0  0  1  0]
              [ 0 -1  0  0]
              [ 0  0  0 -1]
              [-1  0  0  0],
              'denominators': [1, 1, x0, 1],
              'edge_diff': 6,
              'edges': 13,
              'green_vertices': [0, 1, 3],
              'green_vertices_diff': {'added': [0], 'removed': []},
              'red_vertices': [2],
              'red_vertices_diff': {'added': [], 'removed': [0]},
              'sinks': [],
              'sinks_diff': {'added': [], 'removed': [2]},
              'sources': [],
              'sources_diff': {'added': [], 'removed': []},
              'urban_renewals': [],
              'urban_renewals_diff': {'added': [], 'removed': []}},
             1: {'d_matrix': [ 1  4  1  0]
              [ 0  1  0  0]
              [ 0  0  0 -1]
              [ 1  4  0  0],
              'denominators': [x0*x3, x0^4*x1*x3^4, x0, 1],
              'edge_diff': 2,
              'edges': 9,
              'green_vertices': [0, 3],
              'green_vertices_diff': {'added': [0], 'removed': [1]},
              'red_vertices': [1, 2],
              'red_vertices_diff': {'added': [1], 'removed': [0]},
              'sinks': [2],
              'sinks_diff': {'added': [], 'removed': []},
              'sources': [],
              'sources_diff': {'added': [], 'removed': []},
              'urban_renewals': [],
              'urban_renewals_diff': {'added': [], 'removed': []}},
             2: {'d_matrix': [ 1  0  0  0]
              [ 0 -1  0  0]
              [ 0  0  0 -1]
              [ 1  0  1  0],
              'denominators': [x0*x3, 1, x3, 1],
              'edge_diff': 0,
              'edges': 7,
              'green_vertices': [1, 2, 3],
              'green_vertices_diff': {'added': [2], 'removed': []},
              'red_vertices': [0],
              'red_vertices_diff': {'added': [], 'removed': [2]},
              'sinks': [],
              'sinks_diff': {'added': [], 'removed': [2]},
              'sources': [2],
              'sources_diff': {'added': [2], 'removed': []},
              'urban_renewals': [],
              'urban_renewals_diff': {'added': [], 'removed': []}},
             3: {'d_matrix': [ 1  0  1  1]
              [ 0 -1  0  0]
              [ 0  0  0  1]
              [ 1  0  0  1],
              'denominators': [x0*x3, 1, x0, x0*x2*x3],
              'edge_diff': -1,
              'edges': 6,
              'green_vertices': [1],
              'green_vertices_diff': {'added': [], 'removed': [3]},
              'red_vertices': [0, 2, 3],
              'red_vertices_diff': {'added': [3], 'removed': []},
              'sinks': [2],
              'sinks_diff': {'added': [], 'removed': []},
              'sources': [1],
              'sources_diff': {'added': [1], 'removed': []},
              'urban_renewals': [],
              'urban_renewals_diff': {'added': [], 'removed': []}}}

            sage: S = ClusterSeed(['A',3]).principal_extension()
            sage: S.mutation_analysis()
            {0: {'d_matrix': [ 1  0  0]
              [ 0 -1  0]
              [ 0  0 -1],
              'denominators': [x0, 1, 1],
              'green_vertices': [1, 2],
              'green_vertices_diff': {'added': [], 'removed': [0]},
              'red_vertices': [0],
              'red_vertices_diff': {'added': [0], 'removed': []},
              'sinks': [],
              'sinks_diff': {'added': [], 'removed': [1]},
              'sources': [4, 5],
              'sources_diff': {'added': [], 'removed': [3]},
              'urban_renewals': [],
              'urban_renewals_diff': {'added': [], 'removed': []}},
             1: {'d_matrix': [-1  0  0]
              [ 0  1  0]
              [ 0  0 -1],
              'denominators': [1, x1, 1],
              'green_vertices': [0, 2],
              'green_vertices_diff': {'added': [], 'removed': [1]},
              'red_vertices': [1],
              'red_vertices_diff': {'added': [1], 'removed': []},
              'sinks': [0, 2, 4],
              'sinks_diff': {'added': [0, 2, 4], 'removed': [1]},
              'sources': [1, 3, 5],
              'sources_diff': {'added': [1], 'removed': [4]},
              'urban_renewals': [],
              'urban_renewals_diff': {'added': [], 'removed': []}},
             2: {'d_matrix': [-1  0  0]
              [ 0 -1  0]
              [ 0  0  1],
              'denominators': [1, 1, x2],
              'green_vertices': [0, 1],
              'green_vertices_diff': {'added': [], 'removed': [2]},
              'red_vertices': [2],
              'red_vertices_diff': {'added': [2], 'removed': []},
              'sinks': [],
              'sinks_diff': {'added': [], 'removed': [1]},
              'sources': [3, 4],
              'sources_diff': {'added': [], 'removed': [5]},
              'urban_renewals': [],
              'urban_renewals_diff': {'added': [], 'removed': []}}}

        """

        V = xrange(self._n)

        if filter is None:
            filter = V
        if filter in V:
            filter = [filter]

        # setup our initial information for differences later on
        if 'edge_diff' in options or ('all' in options and self._M.is_skew_symmetric()):
            initial_edges = self.quiver().number_of_edges()
        if 'green_vertices_diff' in options or ('all' in options and self._use_c_vec):
            initial_green_vertices = self.green_vertices()
        if 'red_vertices_diff' in options or ('all' in options and self._use_c_vec):
            initial_red_vertices = self.red_vertices()
        if 'urban_renewals_diff' in options or 'all' in options:
            initial_urban_renewals= self.urban_renewals()
        if 'sources_diff' in options or 'all' in options:
            initial_sources = self.quiver().sources()
        if 'sinks_diff' in options or 'all' in options:
            initial_sinks = self.quiver().sinks()

        #instantiate our dictionary
        analysis = {}
        for i in filter:
            #instantiate our dictionary
            analysis[i] = {}

            #run mutations not in place as we just want an analysis
            current_mutation = self.mutate(i,inplace=False)

            if ('edges' in options or 'all' in options) and self._M.is_skew_symmetric():
                analysis[i]['edges'] = current_mutation.quiver().number_of_edges()
            if ('edge_diff' in options or 'all' in options) and self._M.is_skew_symmetric():
                analysis[i]['edge_diff'] = current_mutation.quiver().number_of_edges() - initial_edges

            if ('green_vertices' in options or 'all' in options) and self._use_c_vec:
                analysis[i]['green_vertices'] = current_mutation.green_vertices()
            if ('green_vertices_diff' in options or 'all' in options) and self._use_c_vec:
                analysis[i]['green_vertices_diff'] = {}
                new_green_vertices = current_mutation.green_vertices()
                analysis[i]['green_vertices_diff']['added'] = list(set(new_green_vertices) - set(initial_green_vertices))
                analysis[i]['green_vertices_diff']['removed'] = list(set(initial_green_vertices) - set(new_green_vertices))

            if ('red_vertices' in options or 'all' in options) and self._use_c_vec:
                analysis[i]['red_vertices'] = current_mutation.red_vertices()
            if ('red_vertices_diff' in options or 'all' in options) and self._use_c_vec:
                analysis[i]['red_vertices_diff'] = {}
                new_red_vertices = current_mutation.red_vertices()
                analysis[i]['red_vertices_diff']['added'] = list(set(new_red_vertices) - set(initial_red_vertices))
                analysis[i]['red_vertices_diff']['removed'] = list(set(initial_red_vertices) - set(new_red_vertices))

            if 'urban_renewals' in options or 'all' in options:
                analysis[i]['urban_renewals'] = current_mutation.urban_renewals()
            if 'urban_renewals_diff' in options or 'all' in options:
                analysis[i]['urban_renewals_diff'] = {}
                new_urban_renewals = current_mutation.urban_renewals()
                analysis[i]['urban_renewals_diff']['added'] = list(set(new_urban_renewals) - set(initial_urban_renewals))
                analysis[i]['urban_renewals_diff']['removed'] = list(set(initial_urban_renewals) - set(new_urban_renewals))

            if 'sources' in options or 'all' in options:
                analysis[i]['sources'] = current_mutation.quiver().sources()
            if 'sources_diff' in options or 'all' in options:
                analysis[i]['sources_diff'] = {}
                new_sources = current_mutation.quiver().sources()
                analysis[i]['sources_diff']['added'] = list(set(new_sources) - set(initial_sources))
                analysis[i]['sources_diff']['removed'] = list(set(initial_sources) - set(new_sources))

            if 'sinks' in options or 'all' in options:
                analysis[i]['sinks'] = current_mutation.quiver().sinks()
            if 'sinks_diff' in options or 'all' in options:
                analysis[i]['sinks_diff'] = {}
                new_sinks = current_mutation.quiver().sinks()
                analysis[i]['sinks_diff']['added'] = list(set(new_sinks) - set(initial_sinks))
                analysis[i]['sinks_diff']['removed'] = list(set(initial_sinks) - set(new_sinks))

            if ('denominators' in options or 'all' in options) and self._use_fpolys:
                analysis[i]['denominators'] = []
                for vari in current_mutation.cluster():
                    analysis[i]['denominators'].append(vari.denominator())

            if ('d_matrix' in options or 'all' in options) and (self._use_d_vec or self._use_fpolys):
                analysis[i]['d_matrix'] = current_mutation.d_matrix()

        return analysis

    def exchangeable_part(self):
        r"""
        Returns the restriction to the principal part (i.e. the exchangeable variables) of ``self``.

        EXAMPLES::

            sage: S = ClusterSeed(['A',4])
            sage: T = ClusterSeed( S.quiver().digraph().edges(), frozen=1 )
            sage: T.quiver().digraph().edges()
            [(0, 1, (1, -1)), (2, 1, (1, -1)), (2, 3, (1, -1))]

            sage: T.exchangeable_part().quiver().digraph().edges()
            [(0, 1, (1, -1)), (2, 1, (1, -1))]

        """
        from sage.combinat.cluster_algebra_quiver.mutation_class import _principal_part
        eval_dict = dict( [ ( self.y(i), 1 ) for i in xrange(self._m) ] )

        seed = ClusterSeed( _principal_part( self._M ), is_principal = True, user_labels=self._user_labels, user_labels_prefix=self._user_labels_prefix, frozen=None) 
        seed.use_c_vectors(self._use_c_vec)
        seed.use_fpolys(self._use_fpolys)
        seed.use_g_vectors(self._use_g_vec)
        seed.use_d_vectors(self._use_d_vec)
        seed.track_mutations(self._track_mut)
        if self._use_fpolys:
            self.cluster()
            seed._cluster = [self._cluster[k].subs(eval_dict)
                             for k in xrange(self._n)]
        seed._mutation_type = self._mutation_type
        return seed

    def universal_extension(self):
        r"""
        Returns the universal extension of ``self``.

        This is the initial seed of the associated cluster algebra
        with universal coefficients, as defined in section 12 of
        :arxiv:`math/0602259`.

        This method works only if ``self`` is a bipartite, finite-type seed.

        Due to some limitations in the current implementation of
        ``CartanType``, we need to construct the set of almost positive
        coroots by hand. As a consequence their ordering is not the
        standard one (the rows of the bottom part of the exchange
        matrix might be a shuffling of those you would expect).

        EXAMPLES::

            sage: S = ClusterSeed(['A',2])
            sage: T = S.universal_extension()
            sage: T.b_matrix()
            [ 0  1]
            [-1  0]
            [-1  0]
            [ 1  0]
            [ 1 -1]
            [ 0  1]
            [ 0 -1]

            sage: S = ClusterSeed(['A',3])
            sage: T = S.universal_extension()
            sage: T.b_matrix()
            [ 0  1  0]
            [-1  0 -1]
            [ 0  1  0]
            [-1  0  0]
            [ 1  0  0]
            [ 1 -1  0]
            [ 1 -1  1]
            [ 0  1  0]
            [ 0 -1  0]
            [ 0 -1  1]
            [ 0  0 -1]
            [ 0  0  1]

            sage: S = ClusterSeed(['B',2])
            sage: T = S.universal_extension()
            sage: T.b_matrix()
            [ 0  1]
            [-2  0]
            [-1  0]
            [ 1  0]
            [ 1 -1]
            [ 2 -1]
            [ 0  1]
            [ 0 -1]

        """
        if self._m != 0:
            raise ValueError("To have universal coefficients we need "
                             "to start from a coefficient-free seed")
        if not self.is_bipartite() or not self.is_finite():
            raise ValueError("Universal coefficients are defined only "
                             "for finite type cluster algebras at a "
                             "bipartite initial cluster")

        from sage.matrix.all import matrix
        from sage.combinat.root_system.cartan_matrix import CartanMatrix

        A = 2 - self.b_matrix().apply_map(abs).transpose()

        # We give the indexing set of the Cartan matrix to be [1, 2, ..., n]
        rs = CartanMatrix(A, index_set=range(1,A.ncols()+1)).root_space()
        almost_positive_coroots = rs.almost_positive_roots()

        sign = [-1 if all(x <= 0 for x in self.b_matrix()[i]) else 1
                for i in range(self._n)]
        C = matrix([[sign[j] * alpha[j + 1] for j in range(self._n)]
                    for alpha in almost_positive_coroots])

        M = self._M.stack(C)
        seed = ClusterSeed(M, is_principal = False, user_labels=self._user_labels, user_labels_prefix=self._user_labels_prefix, frozen=None) 
        seed.use_c_vectors(self._use_c_vec)
        seed.use_fpolys(self._use_fpolys)
        seed.use_g_vectors(self._use_g_vec)
        seed.use_d_vectors(self._use_d_vec)
        seed.track_mutations(self._track_mut)

        seed._mutation_type = self._mutation_type
        return seed

    def principal_extension(self):
        r"""
        Returns the principal extension of self, yielding a 2n-by-n matrix.  Raises an error if the input seed has a non-square exchange matrix.  In this case, the method instead adds n frozen variables to any previously frozen variables.
        I.e., the seed obtained by adding a frozen variable to every exchangeable variable of ``self``.

        EXAMPLES::

            sage: S = ClusterSeed([[0,1],[1,2],[2,3],[2,4]]); S
            A seed for a cluster algebra of rank 5

            sage: T = S.principal_extension(); T
            A seed for a cluster algebra of rank 5 with principal coefficients

            sage: T.b_matrix()
            [ 0  1  0  0  0]
            [-1  0  1  0  0]
            [ 0 -1  0  1  1]
            [ 0  0 -1  0  0]
            [ 0  0 -1  0  0]
            [ 1  0  0  0  0]
            [ 0  1  0  0  0]
            [ 0  0  1  0  0]
            [ 0  0  0  1  0]
            [ 0  0  0  0  1]
 
            sage: S = ClusterSeed(['A',4],user_labels=['a','b','c','d'])
            sage: T= S.principal_extension()
            sage: T.cluster()
            [a, b, c, d]
            sage: T.coefficients()
            [y0, y1, y2, y3]
            sage: S2 = ClusterSeed(['A',4],user_labels={0:'a',1:'b',2:'c',3:'d'})
            sage: S2 == S
            True
            sage: T2 = S2.principal_extension()
            sage: T2 == T
            True
            """
        from sage.matrix.all import identity_matrix
        if self._m != 0:
            raise ValueError("The b-matrix is not square.")
        M = self._M.stack(identity_matrix(self._n))
        is_principal = (self._m == 0)
        if self._user_labels:
            if isinstance(self._user_labels,list):
                self._user_labels = self._user_labels + ['y%s'%i for i in xrange(self._n)]
            elif isinstance(self._user_labels,dict):
                self._user_labels.update( {(i+self._n):'y%s'%i for i in xrange(self._n)}  )
        seed = ClusterSeed(M, is_principal = is_principal, user_labels=self._user_labels, user_labels_prefix=self._user_labels_prefix, frozen=None) 
        seed.use_c_vectors(self._use_c_vec)
        seed.use_fpolys(self._use_fpolys)
        seed.use_g_vectors(self._use_g_vec)
        seed.use_d_vectors(self._use_d_vec)
        seed.track_mutations(self._track_mut)

        #### This should fix principal_extension resetting boolean flags.  Might need to update user labels to include new principals with y's.    -G
        seed._mutation_type = self._mutation_type
        return seed

    def reorient( self, data ):
        r"""
        Reorients ``self`` with respect to the given total order,
        or with respect to an iterator of ordered pairs.

        WARNING:

        - This operation might change the mutation type of ``self``.
        - Ignores ordered pairs `(i,j)` for which neither `(i,j)` nor `(j,i)` is an edge of ``self``.

        INPUT:

        - ``data`` -- an iterator defining a total order on ``self.vertices()``, or an iterator of ordered pairs in ``self`` defining the new orientation of these edges.

        EXAMPLES::

            sage: S = ClusterSeed(['A',[2,3],1])
            sage: S.mutation_type()
            ['A', [2, 3], 1]

            sage: S.reorient([(0,1),(2,3)])
            sage: S.mutation_type()
            ['D', 5]

            sage: S.reorient([(1,0),(2,3)])
            sage: S.mutation_type()
            ['A', [1, 4], 1]

            sage: S.reorient([0,1,2,3,4])
            sage: S.mutation_type()
            ['A', [1, 4], 1]
        """
        if not self._quiver:
            self.quiver()
        self._quiver.reorient( data )
        self._M = self._quiver._M
        self.reset_cluster()
        self._mutation_type = None

    def set_cluster( self, cluster, force=False ):
        r"""
        Sets the cluster for ``self`` to ``cluster``.

        Warning: Initialization may lead to inconsistent data.

        INPUT:

        - ``cluster`` -- an iterable defining a cluster for ``self``.

        EXAMPLES::

            sage: S = ClusterSeed(['A',3])
            sage: cluster = S.cluster()
            sage: S.mutate([1,2,1])
            sage: S.cluster()
            [x0, (x1 + 1)/x2, (x0*x2 + x1 + 1)/(x1*x2)]
            sage: cluster2 = S.cluster()

            sage: S.set_cluster(cluster)
            Warning: using set_cluster at this point could lead to inconsistent seed data.

            sage: S.set_cluster(cluster, force=True)
            sage: S.cluster()
            [x0, x1, x2]
            sage: S.set_cluster(cluster2, force=True)
            sage: S.cluster()
            [x0, (x1 + 1)/x2, (x0*x2 + x1 + 1)/(x1*x2)]

            sage: S = ClusterSeed(['A',3]); S.use_fpolys(False)
            sage: S.set_cluster([1,1,1])
            Warning: clusters not being tracked so this command is ignored.
        """

        if len(cluster) < self._n+self._m:
            raise ValueError('The number of given cluster variables is wrong')
        if self._use_fpolys:        
            if any(c not in FractionField(self._R) for c in cluster):
                raise ValueError('The cluster variables are not all contained in %s'%FractionField(self._R))
            if not force:  # if already have f_polynomials, using set_cluster might yield data inconsistent with them.
                print("Warning: using set_cluster at this point could lead to inconsistent seed data.")
            else:
                self._cluster = [FractionField(self._R)(x)
                                 for x in cluster][0:self._n]
                self._is_principal = None
        else:
             print("Warning: clusters not being tracked so this command is ignored.") 

    def reset_cluster( self ):
        r"""
        Resets the cluster of ``self`` to the initial cluster.

        EXAMPLES::

            sage: S = ClusterSeed(['A',3])
            sage: S.mutate([1,2,1])
            sage: S.cluster()
            [x0, (x1 + 1)/x2, (x0*x2 + x1 + 1)/(x1*x2)]

            sage: S.reset_cluster()
            sage: S.cluster()
            [x0, x1, x2]

            sage: T = S.principal_extension()
            sage: T.cluster()
            [x0, x1, x2]
            sage: T.mutate([1,2,1])
            sage: T.cluster()
            [x0, (x1*y2 + x0)/x2, (x1*y1*y2 + x0*y1 + x2)/(x1*x2)]

            sage: T.reset_cluster()
            sage: T.cluster()
            [x0, x1, x2]
 
            sage: S = ClusterSeed(['B',3],user_labels=[[1,2],[2,3],[3,4]],user_labels_prefix='p')
            sage: S.mutate([0,1])
            sage: S.cluster()
            [(p_2_3 + 1)/p_1_2, (p_1_2*p_3_4^2 + p_2_3 + 1)/(p_1_2*p_2_3), p_3_4]
 
            sage: S.reset_cluster()
            sage: S.cluster()
            [p_1_2, p_2_3, p_3_4]
            sage: S.g_matrix()
            [1 0 0]
            [0 1 0]
            [0 0 1]
            sage: S.f_polynomials()
            [1, 1, 1]
        """
        if self._use_g_vec:
            self._G = matrix.identity(self._n)
        if self._use_fpolys:
            self._F = dict([(i,self._U(1)) for i in self._init_exch.values()])
        if self._use_fpolys:
            self.set_cluster(self._R.gens(), force=True)
 
    def reset_coefficients( self ):
        r"""
        Resets the coefficients of ``self`` to the frozen variables but keeps the current cluster.
        Raises an error if the number of frozen variables is different than the number of exchangeable variables.

        WARNING: This command to be phased out since 'use_c_vectors() does this more effectively.

        EXAMPLES::

            sage: S = ClusterSeed(['A',3]).principal_extension()
            sage: S.b_matrix()
            [ 0  1  0]
            [-1  0 -1]
            [ 0  1  0]
            [ 1  0  0]
            [ 0  1  0]
            [ 0  0  1]
            sage: S.mutate([1,2,1])
            sage: S.b_matrix()
            [ 0  1 -1]
            [-1  0  1]
            [ 1 -1  0]
            [ 1  0  0]
            [ 0  1 -1]
            [ 0  0 -1]
            sage: S.reset_coefficients()
            sage: S.b_matrix()
            [ 0  1 -1]
            [-1  0  1]
            [ 1 -1  0]
            [ 1  0  0]
            [ 0  1  0]
            [ 0  0  1]
        """
        n, m = self._n, self._m
        if not n == m:
            raise ValueError("The numbers of cluster variables "
                             "and of frozen variables do not coincide.")
        newM = copy(self._M)
        for i in xrange(m):
            for j in xrange(n):
                if i == j:
                    newM[i + n, j] = 1
                else:
                    newM[i + n, j] = 0
        self._M = newM
        self._M.set_immutable()
        self._quiver = None
        self._is_principal = None

    def mutation_class_iter( self, depth=infinity, show_depth=False, return_paths=False, up_to_equivalence=True, only_sink_source=False ):
        r"""
        Returns an iterator for the mutation class of ``self`` with respect to certain constrains.

        INPUT:

        - ``depth`` -- (default: infinity) integer or infinity, only seeds with distance at most ``depth`` from ``self`` are returned.
        - ``show_depth`` -- (default: False) if True, the current depth of the mutation is shown while computing.
        - ``return_paths`` -- (default: False) if True, a shortest path of mutations from ``self`` to the given quiver is returned as well.
        - ``up_to_equivalence`` -- (default: True) if True, only one seed up to simultaneous permutation of rows and columns of the exchange matrix is recorded.
        - ``sink_source`` -- (default: False) if True, only mutations at sinks and sources are applied.

        EXAMPLES:

        A standard finite type example::

            sage: S = ClusterSeed(['A',3])
            sage: it = S.mutation_class_iter()
            sage: for T in it: print T
            A seed for a cluster algebra of rank 3 of type ['A', 3]
            A seed for a cluster algebra of rank 3 of type ['A', 3]
            A seed for a cluster algebra of rank 3 of type ['A', 3]
            A seed for a cluster algebra of rank 3 of type ['A', 3]
            A seed for a cluster algebra of rank 3 of type ['A', 3]
            A seed for a cluster algebra of rank 3 of type ['A', 3]
            A seed for a cluster algebra of rank 3 of type ['A', 3]
            A seed for a cluster algebra of rank 3 of type ['A', 3]
            A seed for a cluster algebra of rank 3 of type ['A', 3]
            A seed for a cluster algebra of rank 3 of type ['A', 3]
            A seed for a cluster algebra of rank 3 of type ['A', 3]
            A seed for a cluster algebra of rank 3 of type ['A', 3]
            A seed for a cluster algebra of rank 3 of type ['A', 3]
            A seed for a cluster algebra of rank 3 of type ['A', 3]

        A finite type example with given depth::

            sage: it = S.mutation_class_iter(depth=1)
            sage: for T in it: print T
            A seed for a cluster algebra of rank 3 of type ['A', 3]
            A seed for a cluster algebra of rank 3 of type ['A', 3]
            A seed for a cluster algebra of rank 3 of type ['A', 3]
            A seed for a cluster algebra of rank 3 of type ['A', 3]

        A finite type example where the depth is shown while computing::

            sage: it = S.mutation_class_iter(show_depth=True)
            sage: for T in it: pass
            Depth: 0     found: 1          Time: ... s
            Depth: 1     found: 4          Time: ... s
            Depth: 2     found: 9          Time: ... s
            Depth: 3     found: 13         Time: ... s
            Depth: 4     found: 14         Time: ... s

        A finite type example with shortest paths returned::

            sage: it = S.mutation_class_iter(return_paths=True)
            sage: for T in it: print T
            (A seed for a cluster algebra of rank 3 of type ['A', 3], [])
            (A seed for a cluster algebra of rank 3 of type ['A', 3], [2])
            (A seed for a cluster algebra of rank 3 of type ['A', 3], [1])
            (A seed for a cluster algebra of rank 3 of type ['A', 3], [0])
            (A seed for a cluster algebra of rank 3 of type ['A', 3], [2, 1])
            (A seed for a cluster algebra of rank 3 of type ['A', 3], [0, 2])
            (A seed for a cluster algebra of rank 3 of type ['A', 3], [0, 1])
            (A seed for a cluster algebra of rank 3 of type ['A', 3], [1, 2])
            (A seed for a cluster algebra of rank 3 of type ['A', 3], [1, 0])
            (A seed for a cluster algebra of rank 3 of type ['A', 3], [0, 2, 1])
            (A seed for a cluster algebra of rank 3 of type ['A', 3], [0, 1, 2])
            (A seed for a cluster algebra of rank 3 of type ['A', 3], [2, 1, 0])
            (A seed for a cluster algebra of rank 3 of type ['A', 3], [1, 0, 2])
            (A seed for a cluster algebra of rank 3 of type ['A', 3], [0, 1, 2, 0])

        Finite type examples not considered up to equivalence::

            sage: it = S.mutation_class_iter(up_to_equivalence=False)
            sage: len( [ T for T in it ] )
            84

            sage: it = ClusterSeed(['A',2]).mutation_class_iter(return_paths=True,up_to_equivalence=False)
            sage: for T in it: print T
            (A seed for a cluster algebra of rank 2 of type ['A', 2], [])
            (A seed for a cluster algebra of rank 2 of type ['A', 2], [1])
            (A seed for a cluster algebra of rank 2 of type ['A', 2], [0])
            (A seed for a cluster algebra of rank 2 of type ['A', 2], [0, 1])
            (A seed for a cluster algebra of rank 2 of type ['A', 2], [1, 0])
            (A seed for a cluster algebra of rank 2 of type ['A', 2], [1, 0, 1])
            (A seed for a cluster algebra of rank 2 of type ['A', 2], [0, 1, 0])
            (A seed for a cluster algebra of rank 2 of type ['A', 2], [1, 0, 1, 0])
            (A seed for a cluster algebra of rank 2 of type ['A', 2], [0, 1, 0, 1])
            (A seed for a cluster algebra of rank 2 of type ['A', 2], [1, 0, 1, 0, 1])

        Check that :trac:`14638` is fixed::

            sage: S = ClusterSeed(['E',6])
            sage: MC = S.mutation_class(depth=7); len(MC)
            534

        Infinite type examples::

            sage: S = ClusterSeed(['A',[1,1],1])
            sage: it = S.mutation_class_iter()
            sage: next(it)
            A seed for a cluster algebra of rank 2 of type ['A', [1, 1], 1]
            sage: next(it)
            A seed for a cluster algebra of rank 2 of type ['A', [1, 1], 1]
            sage: next(it)
            A seed for a cluster algebra of rank 2 of type ['A', [1, 1], 1]
            sage: next(it)
            A seed for a cluster algebra of rank 2 of type ['A', [1, 1], 1]

            sage: it = S.mutation_class_iter(depth=3, return_paths=True)
            sage: for T in it: print T
            (A seed for a cluster algebra of rank 2 of type ['A', [1, 1], 1], [])
            (A seed for a cluster algebra of rank 2 of type ['A', [1, 1], 1], [1])
            (A seed for a cluster algebra of rank 2 of type ['A', [1, 1], 1], [0])
            (A seed for a cluster algebra of rank 2 of type ['A', [1, 1], 1], [1, 0])
            (A seed for a cluster algebra of rank 2 of type ['A', [1, 1], 1], [0, 1])
            (A seed for a cluster algebra of rank 2 of type ['A', [1, 1], 1], [1, 0, 1])
            (A seed for a cluster algebra of rank 2 of type ['A', [1, 1], 1], [0, 1, 0])
        """

        # Variable to track the depth
        depth_counter = 0
        n = self._n
        timer = time.time()

        #print self.cluster()

        # set up our initial cluster and grab variables
        if up_to_equivalence:
            cl = Set( self.cluster() )
        else:
            cl = tuple( self.cluster() )

        # If we are tracking return paths
        if return_paths:
            yield (self,[])
        else:
            yield self


        # instantiate the variables
        clusters = {}
        clusters[ cl ] = [ self, range(n), [] ]
        #print clusters

        # we get bigger the first time
        gets_bigger = True

        # If we are showing depth, show some statistics
        if show_depth:
            timer2 = time.time()
            dc = str(depth_counter)
            dc += ' ' * (5-len(dc))
            nr = str(len(clusters))
            nr += ' ' * (10-len(nr))
            print "Depth: %s found: %s Time: %.2f s"%(dc,nr,timer2-timer)

        # Each time we get bigger and we haven't hit the full depth
        while gets_bigger and depth_counter < depth:
            gets_bigger = False

            # set the keys
            keys = clusters.keys()

            # Our keys are cluster variables, so for each cluster:
            for key in keys:
                # sd is the cluster data
                sd = clusters[key]

                # another way to do a for loop for each item
                while sd[1]:
                    i = sd[1].pop()
                    #print i

                    # If we aren't only sinking the source
                    if not only_sink_source or all( entry >= 0 for entry in sd[0]._M.row( i ) ) or all( entry <= 0 for entry in sd[0]._M.row( i ) ):
                        # do an inplace mutation on our cluster (sd[0])
                        sd2  = sd[0].mutate( i, inplace=False )

                        # set up our new cluster variables
                        if up_to_equivalence:
                            cl2 = Set(sd2.cluster())
                        else:
                            cl2 = tuple(sd2.cluster())
                        if cl2 in clusters:
                            if not up_to_equivalence and i in clusters[cl2][1]:
                                clusters[cl2][1].remove(i)
                        else:
                            gets_bigger = True
                            if only_sink_source:
                                orbits = range(n)
                            else:
                                orbits = [ index for index in xrange(n) if index > i or sd2._M[index,i] != 0 ]

                            clusters[ cl2 ] = [ sd2, orbits, clusters[key][2]+[i] ]
                            if return_paths:
                                yield (sd2,clusters[cl2][2])
                            else:
                                yield sd2
            depth_counter += 1
            if show_depth and gets_bigger:
                timer2 = time.time()
                dc = str(depth_counter)
                dc += ' ' * (5-len(dc))
                nr = str(len(clusters))
                nr += ' ' * (10-len(nr))
                print "Depth: %s found: %s Time: %.2f s"%(dc,nr,timer2-timer)

    def mutation_class( self, depth=infinity, show_depth=False, return_paths=False, up_to_equivalence=True, only_sink_source=False ):
        r"""
        Returns the mutation class of ``self`` with respect to certain constraints.

        INPUT:

        - ``depth`` -- (default: infinity) integer, only seeds with distance at most depth from self are returned.
        - ``show_depth`` -- (default: False) if True, the actual depth of the mutation is shown.
        - ``return_paths`` -- (default: False) if True, a shortest path of mutation sequences from self to the given quiver is returned as well.
        - ``up_to_equivalence`` -- (default: True) if True, only seeds up to equivalence are considered.
        - ``sink_source`` -- (default: False) if True, only mutations at sinks and sources are applied.

        EXAMPLES:

        - for examples see :meth:`mutation_class_iter`

        TESTS::

            sage: A = ClusterSeed(['A',3]).mutation_class()
        """
        if depth is infinity and not self.is_finite():
            raise ValueError('The mutation class can - for infinite types - only be computed up to a given depth')
        return list( S for S in self.mutation_class_iter( depth=depth, show_depth=show_depth, return_paths=return_paths, up_to_equivalence=up_to_equivalence, only_sink_source=only_sink_source ) )

    def cluster_class_iter(self, depth=infinity, show_depth=False, up_to_equivalence=True):
        r"""
        Returns an iterator through all clusters in the mutation class of ``self``.

        INPUT:

        - ``depth`` -- (default: infinity) integer or infinity, only seeds with distance at most depth from self are returned
        - ``show_depth`` -- (default False) - if True, ignored if depth is set; returns the depth of the mutation class, i.e., the maximal distance from self of an element in the mutation class
        - ``up_to_equivalence`` -- (default: True) if True, only clusters up to equivalence are considered.

        EXAMPLES:

        A standard finite type example::

            sage: S = ClusterSeed(['A',3])
            sage: it = S.cluster_class_iter()
            sage: for T in it: print T
            [x0, x1, x2]
            [x0, x1, (x1 + 1)/x2]
            [x0, (x0*x2 + 1)/x1, x2]
            [(x1 + 1)/x0, x1, x2]
            [x0, (x0*x2 + x1 + 1)/(x1*x2), (x1 + 1)/x2]
            [(x1 + 1)/x0, x1, (x1 + 1)/x2]
            [(x1 + 1)/x0, (x0*x2 + x1 + 1)/(x0*x1), x2]
            [x0, (x0*x2 + 1)/x1, (x0*x2 + x1 + 1)/(x1*x2)]
            [(x0*x2 + x1 + 1)/(x0*x1), (x0*x2 + 1)/x1, x2]
            [(x1 + 1)/x0, (x1^2 + x0*x2 + 2*x1 + 1)/(x0*x1*x2), (x1 + 1)/x2]
            [(x1 + 1)/x0, (x0*x2 + x1 + 1)/(x0*x1), (x1^2 + x0*x2 + 2*x1 + 1)/(x0*x1*x2)]
            [(x1^2 + x0*x2 + 2*x1 + 1)/(x0*x1*x2), (x0*x2 + x1 + 1)/(x1*x2), (x1 + 1)/x2]
            [(x0*x2 + x1 + 1)/(x0*x1), (x0*x2 + 1)/x1, (x0*x2 + x1 + 1)/(x1*x2)]
            [(x0*x2 + x1 + 1)/(x1*x2), (x0*x2 + x1 + 1)/(x0*x1), (x1^2 + x0*x2 + 2*x1 + 1)/(x0*x1*x2)]

        A finite type example with given depth::

            sage: it = S.cluster_class_iter(depth=1)
            sage: for T in it: print T
            [x0, x1, x2]
            [x0, x1, (x1 + 1)/x2]
            [x0, (x0*x2 + 1)/x1, x2]
            [(x1 + 1)/x0, x1, x2]

        A finite type example where the depth is returned while computing::

            sage: it = S.cluster_class_iter(show_depth=True)
            sage: for T in it: print T
            [x0, x1, x2]
            Depth: 0     found: 1          Time: ... s
            [x0, x1, (x1 + 1)/x2]
            [x0, (x0*x2 + 1)/x1, x2]
            [(x1 + 1)/x0, x1, x2]
            Depth: 1     found: 4          Time: ... s
            [x0, (x0*x2 + x1 + 1)/(x1*x2), (x1 + 1)/x2]
            [(x1 + 1)/x0, x1, (x1 + 1)/x2]
            [(x1 + 1)/x0, (x0*x2 + x1 + 1)/(x0*x1), x2]
            [x0, (x0*x2 + 1)/x1, (x0*x2 + x1 + 1)/(x1*x2)]
            [(x0*x2 + x1 + 1)/(x0*x1), (x0*x2 + 1)/x1, x2]
            Depth: 2     found: 9          Time: ... s
            [(x1 + 1)/x0, (x1^2 + x0*x2 + 2*x1 + 1)/(x0*x1*x2), (x1 + 1)/x2]
            [(x1 + 1)/x0, (x0*x2 + x1 + 1)/(x0*x1), (x1^2 + x0*x2 + 2*x1 + 1)/(x0*x1*x2)]
            [(x1^2 + x0*x2 + 2*x1 + 1)/(x0*x1*x2), (x0*x2 + x1 + 1)/(x1*x2), (x1 + 1)/x2]
            [(x0*x2 + x1 + 1)/(x0*x1), (x0*x2 + 1)/x1, (x0*x2 + x1 + 1)/(x1*x2)]
            Depth: 3     found: 13         Time: ... s
            [(x0*x2 + x1 + 1)/(x1*x2), (x0*x2 + x1 + 1)/(x0*x1), (x1^2 + x0*x2 + 2*x1 + 1)/(x0*x1*x2)]
            Depth: 4     found: 14         Time: ... s

        Finite type examples not considered up to equivalence::

            sage: it = S.cluster_class_iter(up_to_equivalence=False)
            sage: len( [ T for T in it ] )
            84

            sage: it = ClusterSeed(['A',2]).cluster_class_iter(up_to_equivalence=False)
            sage: for T in it: print T
            [x0, x1]
            [x0, (x0 + 1)/x1]
            [(x1 + 1)/x0, x1]
            [(x1 + 1)/x0, (x0 + x1 + 1)/(x0*x1)]
            [(x0 + x1 + 1)/(x0*x1), (x0 + 1)/x1]
            [(x0 + x1 + 1)/(x0*x1), (x1 + 1)/x0]
            [(x0 + 1)/x1, (x0 + x1 + 1)/(x0*x1)]
            [x1, (x1 + 1)/x0]
            [(x0 + 1)/x1, x0]
            [x1, x0]

        Infinite type examples::

            sage: S = ClusterSeed(['A',[1,1],1])
            sage: it = S.cluster_class_iter()
            sage: next(it)
            [x0, x1]
            sage: next(it)
            [x0, (x0^2 + 1)/x1]
            sage: next(it)
            [(x1^2 + 1)/x0, x1]
            sage: next(it)
            [(x0^4 + 2*x0^2 + x1^2 + 1)/(x0*x1^2), (x0^2 + 1)/x1]
            sage: next(it)
            [(x1^2 + 1)/x0, (x1^4 + x0^2 + 2*x1^2 + 1)/(x0^2*x1)]

            sage: it = S.cluster_class_iter(depth=3)
            sage: for T in it: print T
            [x0, x1]
            [x0, (x0^2 + 1)/x1]
            [(x1^2 + 1)/x0, x1]
            [(x0^4 + 2*x0^2 + x1^2 + 1)/(x0*x1^2), (x0^2 + 1)/x1]
            [(x1^2 + 1)/x0, (x1^4 + x0^2 + 2*x1^2 + 1)/(x0^2*x1)]
            [(x0^4 + 2*x0^2 + x1^2 + 1)/(x0*x1^2), (x0^6 + 3*x0^4 + 2*x0^2*x1^2 + x1^4 + 3*x0^2 + 2*x1^2 + 1)/(x0^2*x1^3)]
            [(x1^6 + x0^4 + 2*x0^2*x1^2 + 3*x1^4 + 2*x0^2 + 3*x1^2 + 1)/(x0^3*x1^2), (x1^4 + x0^2 + 2*x1^2 + 1)/(x0^2*x1)]
        """
        mc_iter = self.mutation_class_iter( depth=depth, show_depth=show_depth, up_to_equivalence=up_to_equivalence )
        for c in mc_iter:
            yield c.cluster()

    def cluster_class(self, depth=infinity, show_depth=False, up_to_equivalence=True):
        r"""
        Returns the cluster class of ``self`` with respect to certain constraints.

        INPUT:

        - ``depth`` -- (default: infinity) integer, only seeds with distance at most depth from self are returned
        - ``return_depth`` -- (default False) - if True, ignored if depth is set; returns the depth of the mutation class, i.e., the maximal distance from self of an element in the mutation class
        - ``up_to_equivalence`` -- (default: True) if True, only clusters up to equivalence are considered.

        EXAMPLES:

        - for examples see :meth:`cluster_class_iter`

        TESTS::

            sage: A = ClusterSeed(['A',3]).cluster_class()
        """
        if depth is infinity and not self.is_finite():
            raise ValueError('The variable class can - for infinite types - only be computed up to a given depth')

        return [ c for c in self.cluster_class_iter(depth=depth, show_depth=show_depth, up_to_equivalence=up_to_equivalence) ]

    def b_matrix_class_iter(self, depth=infinity, up_to_equivalence=True):
        r"""
        Returns an iterator through all `B`-matrices in the mutation class of ``self``.

        INPUT:

        - ``depth`` -- (default:infinity) integer or infinity, only seeds with distance at most depth from self are returned
        - ``up_to_equivalence`` -- (default: True) if True, only 'B'-matrices up to equivalence are considered.

        EXAMPLES:

        A standard finite type example::

            sage: S = ClusterSeed(['A',4])
            sage: it = S.b_matrix_class_iter()
            sage: for T in it: print T
            [ 0  0  0  1]
            [ 0  0  1  1]
            [ 0 -1  0  0]
            [-1 -1  0  0]
            [ 0  0  0  1]
            [ 0  0  1  0]
            [ 0 -1  0  1]
            [-1  0 -1  0]
            [ 0  0  1  1]
            [ 0  0  0 -1]
            [-1  0  0  0]
            [-1  1  0  0]
            [ 0  0  0  1]
            [ 0  0 -1  1]
            [ 0  1  0 -1]
            [-1 -1  1  0]
            [ 0  0  0  1]
            [ 0  0 -1  0]
            [ 0  1  0 -1]
            [-1  0  1  0]
            [ 0  0  0 -1]
            [ 0  0 -1  1]
            [ 0  1  0 -1]
            [ 1 -1  1  0]

        A finite type example with given depth::

            sage: it = S.b_matrix_class_iter(depth=1)
            sage: for T in it: print T
            [ 0  0  0  1]
            [ 0  0  1  1]
            [ 0 -1  0  0]
            [-1 -1  0  0]
            [ 0  0  0  1]
            [ 0  0  1  0]
            [ 0 -1  0  1]
            [-1  0 -1  0]
            [ 0  0  1  1]
            [ 0  0  0 -1]
            [-1  0  0  0]
            [-1  1  0  0]

        Finite type example not considered up to equivalence::

            sage: S = ClusterSeed(['A',3])
            sage: it = S.b_matrix_class_iter(up_to_equivalence=False)
            sage: for T in it: print T
            [ 0  1  0]
            [-1  0 -1]
            [ 0  1  0]
            [ 0  1  0]
            [-1  0  1]
            [ 0 -1  0]
            [ 0 -1  0]
            [ 1  0  1]
            [ 0 -1  0]
            [ 0 -1  0]
            [ 1  0 -1]
            [ 0  1  0]
            [ 0 -1  1]
            [ 1  0 -1]
            [-1  1  0]
            [ 0  1 -1]
            [-1  0  1]
            [ 1 -1  0]
            [ 0  0  1]
            [ 0  0 -1]
            [-1  1  0]
            [ 0 -1  1]
            [ 1  0  0]
            [-1  0  0]
            [ 0  0 -1]
            [ 0  0  1]
            [ 1 -1  0]
            [ 0  1 -1]
            [-1  0  0]
            [ 1  0  0]
            [ 0  1  1]
            [-1  0  0]
            [-1  0  0]
            [ 0 -1 -1]
            [ 1  0  0]
            [ 1  0  0]
            [ 0  0 -1]
            [ 0  0 -1]
            [ 1  1  0]
            [ 0  0  1]
            [ 0  0  1]
            [-1 -1  0]

        Infinite (but finite mutation) type example::

            sage: S = ClusterSeed(['A',[1,2],1])
            sage: it = S.b_matrix_class_iter()
            sage: for T in it: print T
            [ 0  1  1]
            [-1  0  1]
            [-1 -1  0]
            [ 0 -2  1]
            [ 2  0 -1]
            [-1  1  0]

        Infinite mutation type example::

            sage: S = ClusterSeed(['E',10])
            sage: it = S.b_matrix_class_iter(depth=3)
            sage: len ( [T for T in it] )
            266
        """
        Q = self.quiver()
        for M in Q.mutation_class_iter( depth=depth, up_to_equivalence=up_to_equivalence, data_type='matrix' ):
            yield M

    def b_matrix_class(self, depth=infinity, up_to_equivalence=True):
        r"""
        Returns all `B`-matrices in the mutation class of ``self``.

        INPUT:

        - ``depth`` -- (default:infinity) integer or infinity, only seeds with distance at most depth from self are returned
        - ``up_to_equivalence`` -- (default: True) if True, only 'B'-matrices up to equivalence are considered.

        EXAMPLES:

        - for examples see :meth:`b_matrix_class_iter`

        TESTS::

            sage: A = ClusterSeed(['A',3]).b_matrix_class()
            sage: A = ClusterSeed(['A',[2,1],1]).b_matrix_class()
        """
        if depth is infinity and not self.is_mutation_finite():
            raise ValueError('The B-matrix class can - for infinite mutation types - only be computed up to a given depth')

        return [ M for M in self.b_matrix_class_iter( depth=depth, up_to_equivalence=up_to_equivalence ) ]

    def variable_class_iter(self, depth=infinity, ignore_bipartite_belt=False):
        r"""
        Returns an iterator for all cluster variables in the mutation class of ``self``.

        INPUT:

            - ``depth`` -- (default:infinity) integer, only seeds with distance at most depth from self are returned
            - ``ignore_bipartite_belt`` -- (default:False) if True, the algorithms does not use the bipartite belt

        EXAMPLES:

        A standard finite type example::

            sage: S = ClusterSeed(['A',3])
            sage: it = S.variable_class_iter()
            sage: for T in it: print T
            x0
            x1
            x2
            (x1 + 1)/x0
            (x1^2 + x0*x2 + 2*x1 + 1)/(x0*x1*x2)
            (x1 + 1)/x2
            (x0*x2 + x1 + 1)/(x0*x1)
            (x0*x2 + 1)/x1
            (x0*x2 + x1 + 1)/(x1*x2)

        Finite type examples with given depth::

            sage: it = S.variable_class_iter(depth=1)
            sage: for T in it: print T
            Found a bipartite seed - restarting the depth counter at zero and constructing the variable class using its bipartite belt.
            x0
            x1
            x2
            (x1 + 1)/x0
            (x1^2 + x0*x2 + 2*x1 + 1)/(x0*x1*x2)
            (x1 + 1)/x2
            (x0*x2 + x1 + 1)/(x0*x1)
            (x0*x2 + 1)/x1
            (x0*x2 + x1 + 1)/(x1*x2)

        Note that the notion of *depth* depends on whether a bipartite seed is found or not, or if it is manually ignored::

            sage: it = S.variable_class_iter(depth=1,ignore_bipartite_belt=True)
            sage: for T in it: print T
            x0
            x1
            x2
            (x1 + 1)/x2
            (x0*x2 + 1)/x1
            (x1 + 1)/x0

            sage: S.mutate([0,1])
            sage: it2 = S.variable_class_iter(depth=1)
            sage: for T in it2: print T
            (x1 + 1)/x0
            (x0*x2 + x1 + 1)/(x0*x1)
            x2
            (x1^2 + x0*x2 + 2*x1 + 1)/(x0*x1*x2)
            x1
            (x0*x2 + 1)/x1

        Infinite type examples::

            sage: S = ClusterSeed(['A',[1,1],1])
            sage: it = S.variable_class_iter(depth=2)
            sage: for T in it: print T
            Found a bipartite seed - restarting the depth counter at zero and constructing the variable class using its bipartite belt.
            x0
            x1
            (x1^2 + 1)/x0
            (x1^4 + x0^2 + 2*x1^2 + 1)/(x0^2*x1)
            (x0^4 + 2*x0^2 + x1^2 + 1)/(x0*x1^2)
            (x0^2 + 1)/x1
            (x1^6 + x0^4 + 2*x0^2*x1^2 + 3*x1^4 + 2*x0^2 + 3*x1^2 + 1)/(x0^3*x1^2)
            (x1^8 + x0^6 + 2*x0^4*x1^2 + 3*x0^2*x1^4 + 4*x1^6 + 3*x0^4 + 6*x0^2*x1^2 + 6*x1^4 + 3*x0^2 + 4*x1^2 + 1)/(x0^4*x1^3)
            (x0^8 + 4*x0^6 + 3*x0^4*x1^2 + 2*x0^2*x1^4 + x1^6 + 6*x0^4 + 6*x0^2*x1^2 + 3*x1^4 + 4*x0^2 + 3*x1^2 + 1)/(x0^3*x1^4)
            (x0^6 + 3*x0^4 + 2*x0^2*x1^2 + x1^4 + 3*x0^2 + 2*x1^2 + 1)/(x0^2*x1^3)
        """
        mut_iter = self.mutation_class_iter( depth=depth,show_depth=False )
        var_class = set()

        for seed in mut_iter:
            if seed is self:
                seed = ClusterSeed(seed)
            if not ignore_bipartite_belt and seed.is_bipartite():
                bipartition = seed.is_bipartite(return_bipartition=True)
                bipartition = (list(bipartition[0]),list(bipartition[1]))
                if depth is not infinity:
                    print "Found a bipartite seed - restarting the depth counter at zero and constructing the variable class using its bipartite belt."
                depth_counter = 0
                end = False
                seed2 = ClusterSeed(seed)
                for c in seed.cluster():
                    if c not in var_class:
                        yield ClusterVariable( FractionField(seed._R), c.numerator(), c.denominator(), mutation_type=self._mutation_type, variable_type='cluster variable',xdim=seed._n )
                var_class = var_class.union( seed.cluster())

                init_cluster = set(seed.cluster())
                while not end and depth_counter < depth:
                    depth_counter += 1
                    seed.mutate(bipartition[0])
                    seed.mutate(bipartition[1])
                    if set(seed.cluster()) in [set(seed2.cluster()),init_cluster]:
                        end = True
                    if not end:
                        for c in seed.cluster():
                            if c not in var_class:
                                yield ClusterVariable( FractionField(seed._R), c.numerator(), c.denominator(), mutation_type=self._mutation_type, variable_type='cluster variable',xdim=seed._n )
                        var_class = var_class.union( seed.cluster() )
                        seed2.mutate(bipartition[1])
                        seed2.mutate(bipartition[0])
                        if set(seed2.cluster()) in [set(seed.cluster()),init_cluster]:
                            end = True
                        if not end:
                            for c in seed2.cluster():
                                if c not in var_class:
                                    yield ClusterVariable(FractionField(seed._R), c.numerator(), c.denominator(), mutation_type=self._mutation_type, variable_type='cluster variable',xdim=seed._n )
                            var_class = var_class.union(seed2.cluster())
                return
            else:
                for c in seed.cluster():
                    if c not in var_class:
                        yield ClusterVariable( FractionField(seed._R), c.numerator(), c.denominator(), mutation_type=self._mutation_type, variable_type='cluster variable',xdim=seed._n)
                var_class = var_class.union(seed.cluster())

    def variable_class(self, depth=infinity, ignore_bipartite_belt=False):
        r"""
        Returns all cluster variables in the mutation class of ``self``.

        INPUT:

            - ``depth`` -- (default:infinity) integer, only seeds with distance at most depth from self are returned
            - ``ignore_bipartite_belt`` -- (default:False) if True, the algorithms does not use the bipartite belt

        EXAMPLES:

        - for examples see :meth:`variable_class_iter`

        TESTS::

            sage: A = ClusterSeed(['A',3]).variable_class()
        """
        if depth is infinity and not self.is_finite():
            raise ValueError('The variable class can - for infinite types - only be computed up to a given depth')

        var_iter = self.variable_class_iter( depth=depth, ignore_bipartite_belt=ignore_bipartite_belt )
        return sorted(var_iter)

    def is_finite(self):
        r"""
        Returns True if ``self`` is of finite type.

        EXAMPLES::

            sage: S = ClusterSeed(['A',3])
            sage: S.is_finite()
            True

            sage: S = ClusterSeed(['A',[2,2],1])
            sage: S.is_finite()
            False
        """
        mt = self.mutation_type()
        if isinstance(mt, str):
            return False
        else:
            return mt.is_finite()

    def is_mutation_finite( self, nr_of_checks=None, return_path=False ):
        r"""
        Returns True if ``self`` is of finite mutation type.

        INPUT:

        - ``nr_of_checks`` -- (default: None) number of mutations applied. Standard is 500*(number of vertices of self).
        - ``return_path`` -- (default: False) if True, in case of self not being mutation finite, a path from self to a quiver with an edge label (a,-b) and a*b > 4 is returned.

        ALGORITHM:

        - A cluster seed is mutation infinite if and only if every `b_{ij}*b_{ji} > -4`. Thus, we apply random mutations in random directions

        WARNING:

        - Uses a non-deterministic method by random mutations in various directions.
        - In theory, it can return a wrong True.

        EXAMPLES::

            sage: S = ClusterSeed(['A',10])
            sage: S._mutation_type = None
            sage: S.is_mutation_finite()
            True

            sage: S = ClusterSeed([(0,1),(1,2),(2,3),(3,4),(4,5),(5,6),(6,7),(7,8),(2,9)])
            sage: S.is_mutation_finite()
            False
        """
        is_finite, path = is_mutation_finite(copy(self._M),nr_of_checks=nr_of_checks)
        if return_path:
            return is_finite, path
        else:
            return is_finite

    def mutation_type(self):
        r"""
        Returns the mutation_type of each connected component of ``self``, if it can be determined.
        Otherwise, the mutation type of this component is set to be unknown.

        The mutation types of the components are ordered by vertex labels.

        WARNING:

        - All finite types can be detected,
        - All affine types can be detected, EXCEPT affine type D (the algorithm is not yet implemented)
        - All exceptional types can be detected.

        - Might fail to work if it is used within different Sage processes simultaneously (that happened in the doctesting).

        EXAMPLES:

        - finite types::

            sage: S = ClusterSeed(['A',5])
            sage: S._mutation_type = S._quiver._mutation_type = None
            sage: S.mutation_type()
            ['A', 5]

            sage: S = ClusterSeed([(0,1),(1,2),(2,3),(3,4)])
            sage: S.mutation_type()
            ['A', 5]

        - affine types::

            sage: S = ClusterSeed(['E',8,[1,1]]); S
            A seed for a cluster algebra of rank 10 of type ['E', 8, [1, 1]]
            sage: S._mutation_type = S._quiver._mutation_type = None; S
            A seed for a cluster algebra of rank 10
            sage: S.mutation_type() # long time
            ['E', 8, [1, 1]]

        - the not yet working affine type D::

            sage: S = ClusterSeed(['D',4,1])
            sage: S._mutation_type = S._quiver._mutation_type = None
            sage: S.mutation_type() # todo: not implemented
            ['D', 4, 1]

        - the exceptional types::

            sage: S = ClusterSeed(['X',6])
            sage: S._mutation_type = S._quiver._mutation_type = None
            sage: S.mutation_type() # long time
            ['X', 6]

        -  infinite types::

            sage: S = ClusterSeed(['GR',[4,9]])
            sage: S._mutation_type = S._quiver._mutation_type = None
            sage: S.mutation_type()
            'undetermined infinite mutation type'
        """
        if self._mutation_type is None:
            if self._quiver is None:
                self.quiver()
            self._mutation_type = self._quiver.mutation_type()
        return self._mutation_type

    @rename_keyword(deprecation=19572, method='algorithm')
    def greedy(self, a1, a2, algorithm='by_recursion'):
        r"""
        Returns the greedy element `x[a_1,a_2]` assuming that self is rank two.

        The third input can be 'by_recursion', 'by_combinatorics', or
        'just_numbers' to specify if the user wants the element
        computed by the recurrence, combinatorial formula, or wants to
        set `x_1` and `x_2` to be one.

        See [LeeLiZe]_ for more details.

        EXAMPLES::

            sage: S = ClusterSeed(['R2', [3, 3]])
            sage: S.greedy(4, 4)
            (x0^12 + x1^12 + 4*x0^9 + 4*x1^9 + 6*x0^6 + 4*x0^3*x1^3 + 6*x1^6 + 4*x0^3 + 4*x1^3 + 1)/(x0^4*x1^4)
            sage: S.greedy(4, 4, 'by_combinatorics')
            (x0^12 + x1^12 + 4*x0^9 + 4*x1^9 + 6*x0^6 + 4*x0^3*x1^3 + 6*x1^6 + 4*x0^3 + 4*x1^3 + 1)/(x0^4*x1^4)
            sage: S.greedy(4, 4, 'just_numbers')
            35
            sage: S = ClusterSeed(['R2', [2, 2]])
            sage: S.greedy(1, 2)
            (x0^4 + 2*x0^2 + x1^2 + 1)/(x0*x1^2)
            sage: S.greedy(1, 2, 'by_combinatorics')
            (x0^4 + 2*x0^2 + x1^2 + 1)/(x0*x1^2)

        REFERENCES:

        .. [LeeLiZe] Lee-Li-Zelevinsky, Greedy elements in rank 2
           cluster algebras, :arxiv:`1208.2391`
        """
        if self.b_matrix().dimensions() == (2, 2):
            b = abs(self.b_matrix()[0, 1])
            c = abs(self.b_matrix()[1, 0])
            if algorithm == 'by_recursion':
                ans = self.x(0)**(-a1)*self.x(1)**(-a2)
                for p in range(max(a2, 0)+1):
                    for q in range(max(a1, 0)+1):
                        if p != 0 or q != 0:
                            ans += self._R(coeff_recurs(p, q, a1, a2, b, c))*self.x(0)**(b*p-a1)*self.x(1)**(c*q-a2)
                return(ans)
            elif algorithm == 'by_combinatorics':
                if b == 0:
                    S = ClusterSeed([['A', 1], ['A', 1]])
                else:
                    S = ClusterSeed(['R2', [b, b]])
                ans = 0
                if a1 >= a2:
                    PS = PathSubset(a1, a2)
                elif a1 < a2:
                    PS = PathSubset(a2, a1)
                from sage.combinat.subset import Subsets
                for T in Subsets(PS):
                    if a1 >= a2:
                        if is_LeeLiZel_allowable(T, a1, a2, b, c):
                            oddT = set(T).intersection(PathSubset(a1, 0))
                            evenT = set(T).symmetric_difference(oddT)
                            ans = ans + S.x(0)**(b*len(evenT)) * S.x(1)**(c*len(oddT))
                    elif a1 < a2:
                        if is_LeeLiZel_allowable(T, a2, a1, b, c):
                            oddT = set(T).intersection(PathSubset(a2, 0))
                            evenT = set(T).symmetric_difference(oddT)
                            ans = ans + S.x(0)**(b*len(oddT)) * S.x(1)**(c*len(evenT))
                ans = ans*S.x(0)**(-a1)*S.x(1)**(-a2)
                return ans
            elif algorithm == 'just_numbers':
                ans = 1
                for p in range(max(a2, 0)+1):
                    for q in range(max(a1, 0)+1):
                        if p != 0 or q != 0:
                            ans += coeff_recurs(p, q, a1, a2, b, c)
                return(ans)
            else:
                raise ValueError("The third input should be 'by_recursion', "
                                 "'by_combinatorics', or 'just_numbers'.")
        else:
            raise ValueError("Greedy elements are only currently "
                             "defined for cluster seeds of rank two.")

    def oriented_exchange_graph(self):
        """
        Return the oriented exchange graph of ``self`` as a directed
        graph.

        The seed must be a cluster seed for a cluster algebra of
        finite type with principal coefficients (the corresponding
        quiver must have mutable vertices 0,1,...,n-1).

        EXAMPLES::

            sage: S = ClusterSeed(['A', 2]).principal_extension()
            sage: G = S.oriented_exchange_graph(); G
            Digraph on 5 vertices
            sage: G.out_degree_sequence()
            [2, 1, 1, 1, 0]

            sage: S = ClusterSeed(['B', 2]).principal_extension()
            sage: G = S.oriented_exchange_graph(); G
            Digraph on 6 vertices
            sage: G.out_degree_sequence()
            [2, 1, 1, 1, 1, 0]

        TESTS::

            sage: S = ClusterSeed(['A',[2,2],1])
            sage: S.oriented_exchange_graph()
            Traceback (most recent call last):
            ...
            TypeError: only works for finite mutation type

            sage: S = ClusterSeed(['A', 2])
            sage: S.oriented_exchange_graph()
            Traceback (most recent call last):
            ...
            TypeError: only works for principal coefficients
        """
        if not self._mutation_type.is_finite():
            raise TypeError('only works for finite mutation type')

        if not self._is_principal:
            raise TypeError('only works for principal coefficients')

        covers = []
        n = self.n()
        stack = [self]
        known_clusters = []
        while stack:
            i = stack.pop()
            Vari = tuple(sorted(i.cluster()))
            B = i.b_matrix()
            for k in range(n):
                # check if green
                if all(B[i2][k] >= 0 for i2 in range(n, 2 * n)):
                    j = i.mutate(k, inplace=False)
                    Varj = tuple(sorted(j.cluster()))
                    covers.append((Vari, Varj))
                    if not(Varj in known_clusters):
                        known_clusters += [Varj]
                        stack.append(j)

        return DiGraph(covers)

    def get_upper_cluster_algebra_element(self,a):
        r"""
        Computes an element in the upper cluster algebra of `B` corresponding to the vector `a \in \mathbb{Z}^n`.

        See [LeeLiM]_ for more details. 

        INPUT:

        - `B` -- a skew-symmetric matrix. Must have the same number of columns as the length of the vectors in `vd`.
        - `a` -- a vector in `\mathbb{Z}^n` where `n` is the number of columns in `B`.

        OUTPUT:

        Returns an element in the upper cluster algebra. Depending on the input it may or may not be irreducible.

        EXAMPLES::

            sage: B=matrix([[0,3,-3],[-3,0,3],[3,-3,0],[1,0,0],[0,1,0],[0,0,1]])
            sage: C=ClusterSeed(B)
            sage: C.get_upper_cluster_algebra_element([1,1,0])
            x1^-1 * x0^-1 * x2^3 * (x0^3*x3*x4 + x2^3*x3 + x1^3)
            sage: C.get_upper_cluster_algebra_element([1,1,1])
            x2^2 * x1^2 * x0^2 * (x3*x4*x5 + 1)
    
            sage: B=matrix([[0,3,0],[-3,0,3],[0,-3,0]])
            sage: C=ClusterSeed(B)
            sage: C.get_upper_cluster_algebra_element([1,1,0])
            x1^-1 * x0^-1 * (x1^3*x2^3 + x0^3 + x2^3)
            sage: C.get_upper_cluster_algebra_element([1,1,1])
            x2^-1 * x1^-1 * x0^-1 * (x1 + 1) * (x0 + x2) * (x1^2 - x1 + 1) * (x0^2 - x0*x2 + x2^2)
        
        REFERENCES:

        .. [LeeLiM] Lee-Li-Mills, A combinatorial formula for certain elements in the upper cluster algebra, :arxiv:`1409.8177`

        """
        B=self.b_matrix()
        #Checks if the length of the
        if len(a) != B.ncols():
            raise ValueError('The length of the input vector must be the same as the number of columns of B.')
        #Runs helper functions.
        v=_vector_decomposition(a,B.nrows())
        c=self._compute_compatible_vectors(v)
        return self._produce_upper_cluster_algebra_element(v,c)

    def LLM_gen_set(self,size_limit=-1):
        r"""
        Produce a list of upper cluster algebra elements corresponding to all
        vectors in `\{0,1\}^n`. 

        INPUT:

        - `B` -- a skew-symmetric matrigitx.
        - `size_limit` -- a limit on how many vectors you want the function to return. 

        OUTPUT:

        An array of elements in the upper cluster algebra. 

        EXAMPLES::

            sage: B = matrix([[0,1,0],[-1,0,1],[0,-1,0],[1,0,0],[0,1,0],[0,0,1]])
            sage: C = ClusterSeed(B)
            sage: C.LLM_gen_set()
            [1,
             x2^-1 * (x1*x5 + 1),
             x1^-1 * (x0*x4 + x2),
             x2^-1 * x1^-1 * (x0*x1*x4*x5 + x0*x4 + x2),
             x0^-1 * (x1 + x3),
             x2^-1 * x0^-1 * (x1 + x3) * (x1*x5 + 1),
             x1^-1 * x0^-1 * (x0*x3*x4 + x1*x2 + x2*x3),
             x2^-1 * x1^-1 * x0^-1 * (x0*x1*x3*x4*x5 + x0*x3*x4 + x1*x2 + x2*x3)]
        """
        B = self.b_matrix()
        aSet = VectorSpace(GF(2), B.ncols()).list()
        genSet = []
        for i in xrange(len(aSet)):
            if i == size_limit:
                break
            a = aSet[i]
            genSet.append(self.get_upper_cluster_algebra_element(a))
        return (genSet)

    def _compute_compatible_vectors(self,vd):
        r"""
        Returns a list of compatible vectors of each vector in the vector decomposition `vd`.
        Compatibility is defined as in [LLM] with respect to the matrix `B`.

        INPUT:

        - `B` -- a skew-symmetric matrix. Must have the same number of columns as the length of the vectors in `vd`.
        - `vd` -- a collection of tuples `(v,z)` with `v \in \{0,1\}^n` and `z \in \mathbb{Z}`.
                    `n` must be the number of columns in `B`. Taken from the output of vector_decomposition.

        OUTPUT:

        Returns an a 2-dimensional array containing all the vectors compatible with each vector in `vd.` 

        NOTE:

        If the vector in `vd` is negative it will not have any compatible vectors, so it does not contribute to the list.

        EXAMPLES::

            sage: from sage.combinat.cluster_algebra_quiver.cluster_seed import _vector_decomposition

            sage: B=matrix([[0,1,0,0],[-1,0,1,0],[0,-1,0,1],[0,0,-1,0]])
            sage: C=ClusterSeed(B)
            sage: v=_vector_decomposition([3,2,3,4],4)
            sage: C._compute_compatible_vectors(v)
            [[[0, 0, 0, 0], [0, 0, 0, 1], [0, 0, 1, 1], [0, 1, 1, 1], [1, 1, 1, 1]],
            [[0, 0, 0, 0],
            [0, 0, 0, 1],
            [0, 0, 1, 1],
            [1, 0, 0, 0],
            [1, 0, 0, 1],
            [1, 0, 1, 1]],
            [[0, 0, 0, 0], [0, 0, 0, 1]]]

        
            sage: B=matrix([[0,1,1,0],[-1,0,1,1],[-1,-1,0,0],[0,-1,0,0]])
            sage: C=ClusterSeed(B)
            sage: v=_vector_decomposition([2,-1,3,-2],4)
            sage: C._compute_compatible_vectors(v)
            [[[0, 0, 0, 0], [0, 0, 1, 0], [1, 0, 1, 0]], [[0, 0, 0, 0], [0, 0, 1, 0]]]  
        """
        B = self.b_matrix()
        # E is the set of 'edges' in the quiver. It records the tuple
        # of indices `(i,j)` if `b_{ij} > 0`.
        E = []
        # Checks the upper triangular part of the exchange graph.
        num_cols = B.ncols()
        num_rows = B.nrows()
        for j in range(num_cols):
            for i in range(j, num_rows):
                if B[i][j] > 0:
                    E.append([i, j])
                elif B[i][j] < 0:
                    E.append([j, i])
        # Checks for edges to frozen vertices. 
        num_frozens = num_rows - num_cols
        for k in range(num_frozens):
            for j in range(i, num_cols):
                if B[k + num_cols][j] > 0:
                    E.append([i, j])
                elif B[i][j] < 0:
                    E.append([j, i])

        # For each vector a in vd. check if a vector s in {0,1}^n is compatible.
        compatibleList = []
        psetvect = VectorSpace(GF(2), num_cols).list()
        for p in psetvect:
            while len(p) < len(vd[0][0]):
                p.append(0)
        for a in vd:
            negative = False
            for m in xrange(len(a)):
        # If the vector a in vd is non-positive it is not compatible
        # with any vector. 0 vector will pass this check but will be
        # handled later.
                if a[m] < 0:
                    negative = True
                    break
            if negative:
                continue
            clist = []
            for s in psetvect:
                pass1 = True
        #The first possible failure for compatibility is if any entry in s is larger than the corresponding entry of a.
        #Only checks for the mutable verices since all entries in a_i i>num_cols are zero. 
                for k in xrange(num_cols):
                    if s[k] > a[0][k]:
                        pass1 = False
                        break
        #The second possible failure is if (s_i,a_j-s_j) = (1,1).
                if pass1:
                    for e in E:
                        if s[e[0]] == 1 and (a[0][e[1]]-s[e[1]]) == 1:
                            pass1 = False
                            break
                if pass1:
                    clist.append(s)
            compatibleList.append(clist)
        return compatibleList

    def _produce_upper_cluster_algebra_element(self, vd, cList):
        r"""
        Takes the compatible vectors and uses them to produce a Laurent polynomial in the upper cluster algebra. 

        EXAMPLES::

            sage: from sage.combinat.cluster_algebra_quiver.cluster_seed import _vector_decomposition

            sage: B = matrix([[0,1,0,0],[-1,0,1,1],[0,-1,0,0],[0,-1,0,0],[1,0,0,0],[0,1,0,0],[0,0,1,0],[0,0,0,1]])
            sage: C = ClusterSeed(B)
            sage: v = _vector_decomposition([1,2,1,2],8)
            sage: c = C._compute_compatible_vectors(v)
            sage: C._produce_upper_cluster_algebra_element(v,c)
            x3^-2 * x1^-2 * x2^-1 * x0^-1 * (x0*x1*x5*x7 + x2*x3 + x0*x5) * (x0*x1^2*x4*x5*x6*x7 + x0*x1*x4*x5*x6 + x0*x1*x4*x5*x7 + x1*x2*x3 + x2*x3*x4 + x0*x4*x5)

            sage: B = matrix([[0,1,1,0],[-1,0,1,1],[-1,-1,0,0],[0,-1,0,0]])   
            sage: C = ClusterSeed(B)
            sage: v = _vector_decomposition([2,-1,3,-2],4)
            sage: c = C._compute_compatible_vectors(v)
            sage: C._produce_upper_cluster_algebra_element(v,c)
            x2^-3 * x0^-2 * x1 * x3^2 * (x0*x1 + 1) * (x0*x1 + x1*x2 + 1)^2
        """
        B = self.b_matrix()
        #Creates a the fraction field of a polynomial ring in which to build the Laurent polynomials.
        num_cols = B.ncols()
        num_rows = B.nrows()
        R = PolynomialRing(QQ, num_rows, 'x')
        #Computes the Laurent Polynomial for each vector in the decomposition.
        finalP = []
        #Laurent polynomial for each vector in {0,1}^n
        for i in range(len(vd)):  
            final = 1
            numerator = 0
            #If the vector in vd is negative then it did not contribute any compatible vectors. It will only contribute a Laurent monomial.
            if len(cList) > i:
            #Each compatible sequence gives a term in the numerator of the Laurent polynomial.
                for s in cList[i]:  
                    term = 1
                    #Calulates the monomial in the term. 
                    for j in range(num_rows): 
                        x = R.gen(j)
                        expn = 0
                        #The exponent is determined by the vectors a,s, and the matrix B.
                        for k in range(num_cols):
                            expn += ((vd[i][0][k]-s[k])*max(0, B[j][k])+s[k]*max(0, -B[j][k]))
                        term *= x ** expn
                    numerator += term
            #Gives a numerator for the negative vector, or else the product would be zero.      
            else:
                numerator = 1
            #Uses the vectors in vd to calculates the denominator of the Laurent.     
            denominator = 1
            for l in range(num_cols):
                denominator = denominator * (R.gen(l))**vd[i][0][l]
            #Each copy of a vector in vd contributes a factor of the Laurent polynomial calculated from it. 
            final = (numerator/denominator)**vd[i][1]
            finalP.append(final)
        laurentP = 1
        #The UCA element for the vector a is the product of the elements produced from the vectors in its decomposition. 
        for p in finalP:
            laurentP *= p
        return laurentP


def _bino(n, k):
    """
    Binomial coefficient which we define as zero for negative n.

    EXAMPLES::

        sage: from sage.combinat.cluster_algebra_quiver.cluster_seed import _bino
        sage: _bino(3, 2)
        3
        sage: _bino(-3, 2)
        0
    """
    if n >= 0:
        from sage.rings.arith import binomial
        return binomial(n, k)
    else:
        return 0

def coeff_recurs(p, q, a1, a2, b, c):
    """
    Coefficients in Laurent expansion of greedy element, as defined by recursion.

    EXAMPLES::

        sage: from sage.combinat.cluster_algebra_quiver.cluster_seed import coeff_recurs
        sage: coeff_recurs(1, 1, 5, 5, 3, 3)
        10
    """
    if p == 0 and q == 0:
        return 1
    elif p < 0 or q < 0:
        return 0
    else:
        if c*a1*q <= b*a2*p:
            return sum((-1)**(k-1)*coeff_recurs(p-k, q, a1, a2, b, c)*_bino(a2-c*q+k-1, k)
                       for k in range(1, p+1))
        else:
            return sum((-1)**(k-1)*coeff_recurs(p, q-k, a1, a2, b, c)*_bino(a1-b*p+k-1, k)
                       for k in range(1, q+1))

def PathSubset(n,m):
    r"""
    Encodes a *maximal* Dyck path from (0,0) to (n,m) (for n >= m >= 0) as a subset of {0,1,2,..., 2n-1}.
    The encoding is given by indexing horizontal edges by odd numbers and vertical edges by evens.

    The horizontal between (i,j) and (i+1,j) is indexed by the odd number 2*i+1.
    The vertical between (i,j) and (i,j+1) is indexed by the even number 2*j.

    EXAMPLES::

        sage: from sage.combinat.cluster_algebra_quiver.cluster_seed import PathSubset
        sage: PathSubset(4,0)
        {1, 3, 5, 7}
        sage: PathSubset(4,1)
        {1, 3, 5, 6, 7}
        sage: PathSubset(4,2)
        {1, 2, 3, 5, 6, 7}
        sage: PathSubset(4,3)
        {1, 2, 3, 4, 5, 6, 7}
        sage: PathSubset(4,4)
        {0, 1, 2, 3, 4, 5, 6, 7}
    """
    from sage.misc.misc import union
    from sage.functions.other import floor
    S = [ ]
    for i in range(n):
        S = union(S, [2*i+1])
    if m > 0:
        for j in range(n):
            if floor((j+1)*m/n) - floor(j*m/n) == 1:
                S = union(S, [2*j])
    return set(S)

def SetToPath(T):
    r"""
    Rearranges the encoding for a *maximal* Dyck path (as a set) so that it is a list in the proper order of the edges.

    EXAMPLES::

        sage: from sage.combinat.cluster_algebra_quiver.cluster_seed import PathSubset
        sage: from sage.combinat.cluster_algebra_quiver.cluster_seed import SetToPath
        sage: SetToPath(PathSubset(4,0))
        [1, 3, 5, 7]
        sage: SetToPath(PathSubset(4,1))
        [1, 3, 5, 7, 6]
        sage: SetToPath(PathSubset(4,2))
        [1, 3, 2, 5, 7, 6]
        sage: SetToPath(PathSubset(4,3))
        [1, 3, 2, 5, 4, 7, 6]
        sage: SetToPath(PathSubset(4,4))
        [1, 0, 3, 2, 5, 4, 7, 6]
    """
    n = (max(T)+1) // 2
    ans = [1]
    for i in range(n-1):
        if 2*i in T:
            ans.append(2*i)
        ans.append(2*i+3)
    if 2*n-2 in T:
        ans.append(2*n-2)
    return ans

def is_LeeLiZel_allowable(T,n,m,b,c):
    """
    Check if the subset T contributes to the computation of the greedy
    element x[m,n] in the rank two (b,c)-cluster algebra.

    This uses the conditions of Lee-Li-Zelevinsky's paper [LeeLiZe]_.

    EXAMPLES::

        sage: from sage.combinat.cluster_algebra_quiver.cluster_seed import is_LeeLiZel_allowable
        sage: is_LeeLiZel_allowable({1,3,2,5,7,6},4,2,6,6)
        False
        sage: is_LeeLiZel_allowable({1,2,5},3,3,1,1)
        True
    """
    horiz = set(T).intersection( PathSubset(n, 0))
    vert = set(T).symmetric_difference(horiz)
    if len(horiz) == 0 or len(vert) == 0:
        return True
    else:
        Latt = SetToPath(PathSubset(n, m))
        for u in horiz:
            from sage.combinat.words.word import Word
            from sage.modules.free_module_element import vector
            WW = Word(Latt)
            LattCycled = vector(WW.conjugate(Latt.index(u))).list()
            for v in vert:
                uv_okay = False
                for A in range(LattCycled.index(v)):
                    EA = []
                    AF = copy(LattCycled)
                    for i in range(LattCycled.index(v), len(LattCycled)-1):
                        AF.pop()
                    AF.reverse()
                    for i in range(A+1):
                        EA.append(LattCycled[i])
                        AF.pop()
                    AF.reverse()
                    nAF1 = 0
                    for i in range(len(AF)):
                        if AF[i] % 2 == 1:
                            nAF1 += 1
                    nAF2 = 0
                    for i in range(len(AF)):
                        if AF[i] % 2 == 0 and AF[i] in vert:
                            nAF2 += 1
                    nEA2 = 0
                    for i in range(len(EA)):
                        if EA[i] % 2 == 0:
                            nEA2 += 1
                    nEA1 = 0
                    for i in range(len(EA)):
                        if EA[i] % 2 == 1 and EA[i] in horiz:
                            nEA1 += 1
                    if nAF1 == b*nAF2 or nEA2 == c*nEA1:
                        uv_okay = True
                if uv_okay == False:
                        return False
        return True

def get_green_vertices(C):
    r"""
    Get the green vertices from a matrix. Will go through each clumn and return
    the ones where no entry is greater than 0.

    INPUT:

    - ``C`` -- The C matrix to check
 
    EXAMPLES::
 
        sage: from sage.combinat.cluster_algebra_quiver.cluster_seed import get_green_vertices
        sage: S = ClusterSeed(['A',4]); S.mutate([1,2,3,2,0,1,2,0,3])
        sage: get_green_vertices(S.c_matrix())
        [0, 3]

    """
    return [ i for (i,v) in enumerate(C.columns()) if any(x > 0 for x in v) ]
    ## old code commented out
    #import numpy as np
    #max_entries = [ np.max(np.array(C.column(i))) for i in xrange(C.ncols()) ]
    #return [i for i in xrange(C.ncols()) if max_entries[i] > 0]

def get_red_vertices(C):
    r"""
    Get the red vertices from a matrix. Will go through each clumn and return
    the ones where no entry is less than 0.

    INPUT:

    - ``C`` -- The C matrix to check

    EXAMPLES::
        sage: from sage.combinat.cluster_algebra_quiver.cluster_seed import get_red_vertices
        sage: S = ClusterSeed(['A',4]); S.mutate([1,2,3,2,0,1,2,0,3])
        sage: get_red_vertices(S.c_matrix())
        [1, 2]

    """
    return [ i for (i,v) in enumerate(C.columns()) if any(x < 0 for x in v) ]
    ## old code commented out
    #import numpy as np
    #min_entries = [ np.min(np.array(C.column(i))) for i in xrange(C.ncols()) ]
    #return [i for i in xrange(C.ncols()) if min_entries[i] < 0]


def _vector_decomposition(a, length):
    r"""
    Decomposes an integer vector.

    INPUT:

    - `a` -- a vector in `\mathbb{Z}^n.`

    OUTPUT:

    A decomposition of `a` into vectors `b_i \in \{0,1\}^n` such that `a= \sum c_i b_i` for `c_i \in \mathbb{Z}.`
    Returns an array of tuples `\right[b_i,c_i\left].` 

    EXAMPLES::

        sage: from sage.combinat.cluster_algebra_quiver.cluster_seed import _vector_decomposition

        sage: _vector_decomposition([2,-1,3,-2],4)
        [[(1, 0, 1, 0), 2], [(0, 0, 1, 0), 1], [(0, 0, 0, -1), 1], [(0, -1, 0, -1), 1]]
        sage: _vector_decomposition([3,2,3,4],4)
        [[(1, 1, 1, 1), 2], [(1, 0, 1, 1), 1], [(0, 0, 0, 1), 1]]
    """
    #Finds the difference between the largest and smallest entry in the vector to determine the how many vectors are in the decomposition
    max = 0
    min = 0
    for i in range(len(a)):
        if a[i] > max:
            max = a[i]
        if a[i] < min:
            min = a[i]
    diff = max - min

    #Creates a copy of a that will be edited when decomposing the vector.  
    ap = copy(a)
    if max == 0 and min == 0:
        ap = []
        for i in range(length):
            ap.append(0)
        return [[ap, 1]]
    #Resets the counter i and puts the integer partition of the ith component of a into an array. 
    i = 0
    cols = []
    for i in range(len(a)):
        c = []
        for j in range(diff):
            if ap[i] > 0:
                c.append(1)
                ap[i]- = 1
            elif ap[i] < 0:
                c.append(-1)
                ap[i] += 1
            elif ap[i] == 0:
                c.append(0)
        cols.append(c)
    #Converts the integer partitions into decomposition vectors.
    i = 0
    for i in range(len(cols)):
        if cols[i][0] < 0:
            cols[i].reverse()
    mat = matrix(cols)
    #Adds a zero to the end of every vector for each frozen vertex. 
    froz_mat = matrix(length-mat.nrows(),mat.ncols())
    mat = mat.stack(froz_mat)
    mat = mat.transpose()
    vects = mat.rows()
    #Collects identical decomposition vectors and counts their multiplicities. 
    multiList = []
    while(len(vects) > 0):
        vect = vects[0]
        count = vects.count(vect)
        multiList.append([vect, count])
        i = 0
        for i in range(count):
            vects.remove(vect)
    return multiList


def _power_set(n):
    r"""
    Returns an array of all vectors in `\{0,1\}^n`.

    INPUT:

    - `n` -- an integer.

    OUTPUT: 

    A 2-dimensional array containing all elements of `\{0,1\}^n`.

    EXAMPLES::

        sage: from sage.combinat.cluster_algebra_quiver.cluster_seed import _power_set

        sage: _power_set(2)
        [[0, 0], [0, 1], [1, 0], [1, 1]]
    
        sage: _power_set(5)
        [[0, 0, 0, 0, 0],
        [0, 0, 0, 0, 1],
        [0, 0, 0, 1, 0],
        [0, 0, 0, 1, 1],
        [0, 0, 1, 0, 0],
        [0, 0, 1, 0, 1],
        [0, 0, 1, 1, 0],
        [0, 0, 1, 1, 1],
        [0, 1, 0, 0, 0],
        [0, 1, 0, 0, 1],
        [0, 1, 0, 1, 0],
        [0, 1, 0, 1, 1],
        [0, 1, 1, 0, 0],
        [0, 1, 1, 0, 1],
        [0, 1, 1, 1, 0],
        [0, 1, 1, 1, 1],
        [1, 0, 0, 0, 0],
        [1, 0, 0, 0, 1],
        [1, 0, 0, 1, 0],
        [1, 0, 0, 1, 1],
        [1, 0, 1, 0, 0],
        [1, 0, 1, 0, 1],
        [1, 0, 1, 1, 0],
        [1, 0, 1, 1, 1],
        [1, 1, 0, 0, 0],
        [1, 1, 0, 0, 1],
        [1, 1, 0, 1, 0],
        [1, 1, 0, 1, 1],
        [1, 1, 1, 0, 0],
        [1, 1, 1, 0, 1],
        [1, 1, 1, 1, 0],
        [1, 1, 1, 1, 1]]

    """
    p = _multi_concatenate([[]], [0, 1])
    for i in range(n - 1):
        p = _multi_concatenate(p, [0, 1])
    return p


def _multi_concatenate(l1, l2):
    r"""
    Each element of `l2` gets added to the end of a copy of each array in `l1`.
    Used to produce the power set.

    INPUT:

    -`l1` -- a 2-dimensional array.
    -`l2` -- a single array.

    OUTPUT:

    A 2-dimensional array.
    
    EXAMPLES::

    sage: from sage.combinat.cluster_algebra_quiver.cluster_seed import _multi_concatenate

    sage: _multi_concatenate([[0,1,2]],[3,4,5])
    [[0, 1, 2, 3], [0, 1, 2, 4], [0, 1, 2, 5]]

    sage: _multi_concatenate([[0,1,2],[3,4,5]],[6,7,8])
    [[0, 1, 2, 6],
    [0, 1, 2, 7],
    [0, 1, 2, 8],
    [3, 4, 5, 6],
    [3, 4, 5, 7],
    [3, 4, 5, 8]]   
    """
    plist = []
    for i in l1:
        for j in l2:
            ip = copy(i)
            ip.append(j)
            plist.append(ip)
    return plist


class ClusterVariable(FractionFieldElement):
    r"""
    This class is a thin wrapper for cluster variables in cluster seeds.

    It provides the extra feature to store if a variable is frozen or not.

    - the associated positive root::

        sage: S = ClusterSeed(['A',3])
        sage: for T in S.variable_class_iter(): print T, T.almost_positive_root()
        x0 -alpha[1]
        x1 -alpha[2]
        x2 -alpha[3]
        (x1 + 1)/x0 alpha[1]
        (x1^2 + x0*x2 + 2*x1 + 1)/(x0*x1*x2) alpha[1] + alpha[2] + alpha[3]
        (x1 + 1)/x2 alpha[3]
        (x0*x2 + x1 + 1)/(x0*x1) alpha[1] + alpha[2]
        (x0*x2 + 1)/x1 alpha[2]
        (x0*x2 + x1 + 1)/(x1*x2) alpha[2] + alpha[3]
    """
    def __init__( self, parent, numerator, denominator, coerce=True, reduce=True, mutation_type=None, variable_type=None, xdim=0 ):
        r"""
        Initializes a cluster variable in the same way that elements in the field of rational functions are initialized.

        .. see also:: :class:`Fraction Field of Multivariate Polynomial Ring`

        TESTS::

            sage: S = ClusterSeed(['A',2])
            sage: for f in S.cluster():
            ...     print type(f)
            <class 'sage.combinat.cluster_algebra_quiver.cluster_seed.ClusterVariable'>
            <class 'sage.combinat.cluster_algebra_quiver.cluster_seed.ClusterVariable'>

            sage: S.variable_class()
            [(x0 + x1 + 1)/(x0*x1), (x1 + 1)/x0, (x0 + 1)/x1, x1, x0]
        """
        FractionFieldElement.__init__( self, parent, numerator, denominator, coerce=coerce, reduce=reduce )
        self._n = xdim;
        self._mutation_type = mutation_type
        self._variable_type = variable_type

    def almost_positive_root( self ):
        r"""
        Returns the *almost positive root* associated to ``self`` if ``self`` is of finite type.

        EXAMPLES::

            sage: S = ClusterSeed(['A',3])
            sage: for T in S.variable_class_iter(): print T, T.almost_positive_root()
            x0 -alpha[1]
            x1 -alpha[2]
            x2 -alpha[3]
            (x1 + 1)/x0 alpha[1]
            (x1^2 + x0*x2 + 2*x1 + 1)/(x0*x1*x2) alpha[1] + alpha[2] + alpha[3]
            (x1 + 1)/x2 alpha[3]
            (x0*x2 + x1 + 1)/(x0*x1) alpha[1] + alpha[2]
            (x0*x2 + 1)/x1 alpha[2]
            (x0*x2 + x1 + 1)/(x1*x2) alpha[2] + alpha[3]
        """
        if self._variable_type == 'frozen variable':
            raise ValueError('The variable is frozen.')
        if isinstance(self._mutation_type, str):
            raise ValueError('The cluster algebra for %s is not of finite type.'%self._repr_())
        else:
            if self._mutation_type is None:
                self._mutation_type = self.parent().mutation_type()
            if self._mutation_type.is_finite():
                from sage.combinat.root_system.root_system import RootSystem
                # the import above is used in the line below
                mt = self._mutation_type._repr_()
                # mt is a string of the shape "['A', 15]"
                # where A is a single letter and 15 is an integer
                Phi = RootSystem([mt[2: 3], ZZ(mt[6: -1])])
                Phiplus = Phi.root_lattice().simple_roots()

                if self.denominator() == 1:
                    return -Phiplus[ self.numerator().degrees().index(1) + 1 ]
                else:
                    root = self.denominator().degrees()
                    return sum( [ root[i]*Phiplus[ i+1 ] for i in range(self._n) ] )
            else:
                raise ValueError('The cluster algebra for %s is not of finite type.'%self._repr_())<|MERGE_RESOLUTION|>--- conflicted
+++ resolved
@@ -55,10 +55,8 @@
 from sage.combinat.cluster_algebra_quiver.quiver import ClusterQuiver
 from sage.rings.integer import Integer
 
-<<<<<<< HEAD
 from sage.misc.decorators import rename_keyword
-=======
->>>>>>> cfa4b9fd
+
 
 class ClusterSeed(SageObject):
     r"""
