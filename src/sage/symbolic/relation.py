--- conflicted
+++ resolved
@@ -615,11 +615,7 @@
     be implicitly an integer (hence the ``z``)::
 
         sage: solve([cos(x)*sin(x) == 1/2, x+y == 0],x,y)
-<<<<<<< HEAD
-        [[x == 1/4*pi + pi*z88, y == -1/4*pi - pi*z88]]
-=======
-        [[x == 1/4*pi + pi*z..., y == -1/4*pi - pi*z...]]
->>>>>>> 1fa0110e
+        [[x == 1/4*pi + pi*z87, y == -1/4*pi - pi*z87]]
 
     Expressions which are not equations are assumed to be set equal
     to zero, as with `x` in the following example::
