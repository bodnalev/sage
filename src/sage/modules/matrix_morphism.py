--- conflicted
+++ resolved
@@ -729,11 +729,7 @@
             [0 0 0]
             [0 0 0]
         """
-<<<<<<< HEAD
-        return self._matrix
-=======
         return self.matrix()
->>>>>>> 5d3bdcc7
 
     def rank(self):
         r"""
