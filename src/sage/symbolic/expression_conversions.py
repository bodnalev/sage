"""
Conversion of symbolic expressions to other types

This module provides routines for converting new symbolic expressions
to other types.  Primarily, it provides a class :class:`Converter`
which will walk the expression tree and make calls to methods
overridden by subclasses.
"""
###############################################################################
#   Sage: Open Source Mathematical Software
#       Copyright (C) 2009 Mike Hansen <mhansen@gmail.com>
#
#  Distributed under the terms of the GNU General Public License (GPL),
#  version 2 or any later version.  The full text of the GPL is available at:
#                  http://www.gnu.org/licenses/
###############################################################################

import operator as _operator
from sage.symbolic.ring import SR,var
from sage.symbolic.pynac import I
from sage.functions.all import exp
from sage.symbolic.operators import arithmetic_operators, relation_operators, FDerivativeOperator
from sage.rings.number_field.number_field_element_quadratic import NumberFieldElement_quadratic
from functools import reduce
GaussianField = I.pyobject().parent()

class FakeExpression(object):
    r"""
    Pynac represents `x/y` as `xy^{-1}`.  Often, tree-walkers would prefer
    to see divisions instead of multiplications and negative exponents.
    To allow for this (since Pynac internally doesn't have division at all),
    there is a possibility to pass use_fake_div=True; this will rewrite
    an Expression into a mixture of Expression and FakeExpression nodes,
    where the FakeExpression nodes are used to represent divisions.
    These nodes are intended to act sufficiently like Expression nodes
    that tree-walkers won't care about the difference.
    """

    def __init__(self, operands, operator):
        """
        EXAMPLES::

            sage: from sage.symbolic.expression_conversions import FakeExpression
            sage: import operator; x,y = var('x,y')
            sage: FakeExpression([x, y], operator.div)
            FakeExpression([x, y], <built-in function div>)
        """
        self._operands = operands
        self._operator = operator

    def __repr__(self):
        """
        EXAMPLES::

            sage: from sage.symbolic.expression_conversions import FakeExpression
            sage: import operator; x,y = var('x,y')
            sage: FakeExpression([x, y], operator.div)
            FakeExpression([x, y], <built-in function div>)
        """
        return "FakeExpression(%r, %r)"%(self._operands, self._operator)

    def pyobject(self):
        """
        EXAMPLES::

            sage: from sage.symbolic.expression_conversions import FakeExpression
            sage: import operator; x,y = var('x,y')
            sage: f = FakeExpression([x, y], operator.div)
            sage: f.pyobject()
            Traceback (most recent call last):
            ...
            TypeError: self must be a numeric expression
        """
        raise TypeError('self must be a numeric expression')

    def operands(self):
        """
        EXAMPLES::

            sage: from sage.symbolic.expression_conversions import FakeExpression
            sage: import operator; x,y = var('x,y')
            sage: f = FakeExpression([x, y], operator.div)
            sage: f.operands()
            [x, y]
        """
        return self._operands

    def __getitem__(self, i):
        """
        EXAMPLES::

            sage: from sage.symbolic.expression_conversions import FakeExpression
            sage: import operator; x,y = var('x,y')
            sage: f = FakeExpression([x, y], operator.div)
            sage: f[0]
            x
        """
        return self._operands[i]

    def operator(self):
        """
        EXAMPLES::

            sage: from sage.symbolic.expression_conversions import FakeExpression
            sage: import operator; x,y = var('x,y')
            sage: f = FakeExpression([x, y], operator.div)
            sage: f.operator()
            <built-in function div>
        """
        return self._operator

    def _fast_callable_(self, etb):
        """
        EXAMPLES::

            sage: from sage.symbolic.expression_conversions import FakeExpression
            sage: import operator; x,y = var('x,y')
            sage: f = FakeExpression([x, y], operator.div)
            sage: fast_callable(f, vars=['x','y']).op_list()
            [('load_arg', 0), ('load_arg', 1), 'div', 'return']
        """
        return fast_callable(self, etb)

    def _fast_float_(self, *vars):
        """
        EXAMPLES::

            sage: from sage.symbolic.expression_conversions import FakeExpression
            sage: import operator; x,y = var('x,y')
            sage: f = FakeExpression([x, y], operator.div)
            sage: fast_float(f, 'x', 'y').op_list()
            [('load_arg', 0), ('load_arg', 1), 'div', 'return']
        """
        return fast_float(self, *vars)

class Converter(object):
    def __init__(self, use_fake_div=False):
        """
        If use_fake_div is set to True, then the converter will try to
        replace expressions whose operator is operator.mul with the
        corresponding expression whose operator is operator.div.

        EXAMPLES::

            sage: from sage.symbolic.expression_conversions import Converter
            sage: c = Converter(use_fake_div=True)
            sage: c.use_fake_div
            True
        """
        self.use_fake_div = use_fake_div

    def __call__(self, ex=None):
        """
        .. note::

           If this object does not have an attribute *ex*, then an argument
           must be passed into :meth`__call__`::

        EXAMPLES::

            sage: from sage.symbolic.expression_conversions import Converter
            sage: c = Converter(use_fake_div=True)
            sage: c(SR(2))
            Traceback (most recent call last):
            ...
            NotImplementedError: pyobject
            sage: c(x+2)
            Traceback (most recent call last):
            ...
            NotImplementedError: arithmetic
            sage: c(x)
            Traceback (most recent call last):
            ...
            NotImplementedError: symbol
            sage: c(x==2)
            Traceback (most recent call last):
            ...
            NotImplementedError: relation
            sage: c(sin(x))
            Traceback (most recent call last):
            ...
            NotImplementedError: composition
            sage: c(function('f', x).diff(x))
            Traceback (most recent call last):
            ...
            NotImplementedError: derivative

        We can set a default value for the argument by setting
        the ``ex`` attribute::

            sage: c.ex = SR(2)
            sage: c()
            Traceback (most recent call last):
            ...
            NotImplementedError: pyobject
        """
        if ex is None:
            ex = self.ex

        try:
            obj = ex.pyobject()
            return self.pyobject(ex, obj)
        except TypeError as err:
            if 'self must be a numeric expression' not in err:
                raise err

        operator = ex.operator()
        if operator is None:
            return self.symbol(ex)

        if operator in arithmetic_operators:
            if getattr(self, 'use_fake_div', False) and operator is _operator.mul:
                div = self.get_fake_div(ex)
                return self.arithmetic(div, div.operator())
            return self.arithmetic(ex, operator)
        elif operator in relation_operators:
            return self.relation(ex, operator)
        elif isinstance(operator, FDerivativeOperator):
            return self.derivative(ex, operator)
        else:
            return self.composition(ex, operator)

    def get_fake_div(self, ex):
        """
        EXAMPLES::

            sage: from sage.symbolic.expression_conversions import Converter
            sage: c = Converter(use_fake_div=True)
            sage: c.get_fake_div(sin(x)/x)
            FakeExpression([sin(x), x], <built-in function div>)
            sage: c.get_fake_div(-1*sin(x))
            FakeExpression([sin(x)], <built-in function neg>)
            sage: c.get_fake_div(-x)
            FakeExpression([x], <built-in function neg>)
            sage: c.get_fake_div((2*x^3+2*x-1)/((x-2)*(x+1)))
            FakeExpression([2*x^3 + 2*x - 1, FakeExpression([x + 1, x - 2], <built-in function mul>)], <built-in function div>)

        Check if #8056 is fixed, i.e., if numerator is 1.::

            sage: c.get_fake_div(1/pi/x)
            FakeExpression([1, FakeExpression([pi, x], <built-in function mul>)], <built-in function div>)
        """
        d = []
        n = []
        for arg in ex.operands():
            ops = arg.operands()
            try:
                if arg.operator() is _operator.pow and repr(ops[1]) == '-1':
                    d.append(ops[0])
                else:
                    n.append(arg)
            except TypeError:
                n.append(arg)

        len_d = len(d)
        if len_d == 0:
            repr_n = map(repr, n)
            if len(n) == 2 and "-1" in repr_n:
                a = n[0] if repr_n[1] == "-1" else n[1]
                return FakeExpression([a], _operator.neg)
            else:
                return ex
        elif len_d == 1:
            d = d[0]
        else:
            d = FakeExpression(d, _operator.mul)

        if len(n) == 0:
            return FakeExpression([SR.one_element(), d], _operator.div)
        elif len(n) == 1:
            n = n[0]
        else:
            n = FakeExpression(n, _operator.mul)

        return FakeExpression([n,d], _operator.div)

    def pyobject(self, ex, obj):
        """
        The input to this method is the result of calling
        :meth:`pyobject` on a symbolic expression.

        .. note::

           Note that if a constant such as ``pi`` is encountered in
           the expression tree, its corresponding pyobject which is an
           instance of :class:`sage.symbolic.constants.Pi` will be
           passed into this method.  One cannot do arithmetic using
           such an object.

        TESTS::

            sage: from sage.symbolic.expression_conversions import Converter
            sage: f = SR(1)
            sage: Converter().pyobject(f, f.pyobject())
            Traceback (most recent call last):
            ...
            NotImplementedError: pyobject
        """
        raise NotImplementedError("pyobject")

    def symbol(self, ex):
        """
        The input to this method is a symbolic expression which
        corresponds to a single variable.  For example, this method
        could be used to return a generator for a polynomial ring.

        TESTS::

            sage: from sage.symbolic.expression_conversions import Converter
            sage: Converter().symbol(x)
            Traceback (most recent call last):
            ...
            NotImplementedError: symbol
        """
        raise NotImplementedError("symbol")

    def relation(self, ex, operator):
        """
        The input to this method is a symbolic expression which
        corresponds to a relation.

        TESTS::

            sage: from sage.symbolic.expression_conversions import Converter
            sage: import operator
            sage: Converter().relation(x==3, operator.eq)
            Traceback (most recent call last):
            ...
            NotImplementedError: relation
            sage: Converter().relation(x==3, operator.lt)
            Traceback (most recent call last):
            ...
            NotImplementedError: relation
        """
        raise NotImplementedError("relation")

    def derivative(self, ex, operator):
        """
        The input to this method is a symbolic expression which
        corresponds to a relation.

        TESTS::

            sage: from sage.symbolic.expression_conversions import Converter
            sage: a = function('f', x).diff(x); a
            D[0](f)(x)
            sage: Converter().derivative(a, a.operator())
            Traceback (most recent call last):
            ...
            NotImplementedError: derivative
        """
        raise NotImplementedError("derivative")

    def arithmetic(self, ex, operator):
        """
        The input to this method is a symbolic expression and the
        infix operator corresponding to that expression. Typically,
        one will convert all of the arguments and then perform the
        operation afterward.

        TESTS::

            sage: from sage.symbolic.expression_conversions import Converter
            sage: f = x + 2
            sage: Converter().arithmetic(f, f.operator())
            Traceback (most recent call last):
            ...
            NotImplementedError: arithmetic
        """
        raise NotImplementedError("arithmetic")

    def composition(self, ex, operator):
        """
        The input to this method is a symbolic expression and its
        operator.  This method will get called when you have a symbolic
        function application.

        TESTS::

            sage: from sage.symbolic.expression_conversions import Converter
            sage: f = sin(2)
            sage: Converter().composition(f, f.operator())
            Traceback (most recent call last):
            ...
            NotImplementedError: composition
        """
        raise NotImplementedError("composition")

class InterfaceInit(Converter):
    def __init__(self, interface):
        """
        EXAMPLES::

            sage: from sage.symbolic.expression_conversions import InterfaceInit
            sage: m = InterfaceInit(maxima)
            sage: a = pi + 2
            sage: m(a)
            '(%pi)+(2)'
            sage: m(sin(a))
            'sin((%pi)+(2))'
            sage: m(exp(x^2) + pi + 2)
            '(%pi)+(exp((x)^(2)))+(2)'

        """
        self.name_init = "_%s_init_"%interface.name()
        self.interface = interface
        self.relation_symbols = interface._relation_symbols()

    def symbol(self, ex):
        """
        EXAMPLES::

            sage: from sage.symbolic.expression_conversions import InterfaceInit
            sage: m = InterfaceInit(maxima)
            sage: m.symbol(x)
            'x'
            sage: f(x) = x
            sage: m.symbol(f)
            'x'
        """
        return repr(SR(ex))

    def pyobject(self, ex, obj):
        """
        EXAMPLES::

            sage: from sage.symbolic.expression_conversions import InterfaceInit
            sage: ii = InterfaceInit(gp)
            sage: f = 2+I
            sage: ii.pyobject(f, f.pyobject())
            'I + 2'

            sage: ii.pyobject(SR(2), 2)
            '2'

            sage: ii.pyobject(pi, pi.pyobject())
            'Pi'
        """
        if (self.interface.name() in ['pari','gp'] and
            isinstance(obj, NumberFieldElement_quadratic) and
            obj.parent() == GaussianField):
            return repr(obj)
        try:
            return getattr(obj, self.name_init)()
        except AttributeError:
            return repr(obj)

    def relation(self, ex, operator):
        """
        EXAMPLES::

            sage: import operator
            sage: from sage.symbolic.expression_conversions import InterfaceInit
            sage: m = InterfaceInit(maxima)
            sage: m.relation(x==3, operator.eq)
            'x = 3'
            sage: m.relation(x==3, operator.lt)
            'x < 3'
        """
        return "%s %s %s"%(self(ex.lhs()), self.relation_symbols[operator],
                           self(ex.rhs()))

    def derivative(self, ex, operator):
        """
        EXAMPLES::

            sage: from sage.symbolic.expression_conversions import InterfaceInit
            sage: m = InterfaceInit(maxima)
            sage: f = function('f')
            sage: a = f(x).diff(x); a
            D[0](f)(x)
            sage: print m.derivative(a, a.operator())
            diff('f(x), x, 1)
            sage: b = f(x).diff(x, x)
            sage: print m.derivative(b, b.operator())
            diff('f(x), x, 2)

        We can also convert expressions where the argument is not just a
        variable, but the result is an "at" expression using temporary
        variables::

            sage: y = var('y')
            sage: t = (f(x*y).diff(x))/y
            sage: t
            D[0](f)(x*y)
            sage: m.derivative(t, t.operator())
            "at(diff('f(t0), t0, 1), [t0 = x*y])"
        """
        #This code should probably be moved into the interface
        #object in a nice way.
        from sage.symbolic.ring import is_SymbolicVariable
        if self.name_init != "_maxima_init_":
            raise NotImplementedError
        args = ex.operands()
        if (not all(is_SymbolicVariable(v) for v in args) or
            len(args) != len(set(args))):
            # An evaluated derivative of the form f'(1) is not a
            # symbolic variable, yet we would like to treat it like
            # one. So, we replace the argument `1` with a temporary
            # variable e.g. `t0` and then evaluate the derivative
            # f'(t0) symbolically at t0=1. See trac #12796.
            temp_args=[var("t%s"%i) for i in range(len(args))]
            f = operator.function()
            params = operator.parameter_set()
            params = ["%s, %s"%(temp_args[i], params.count(i)) for i in set(params)]
            subs = ["%s = %s"%(t,a) for t,a in zip(temp_args,args)]
            return "at(diff('%s(%s), %s), [%s])"%(f.name(),
                ", ".join(map(repr,temp_args)),
                ", ".join(params),
                ", ".join(subs))

        f = operator.function()
        params = operator.parameter_set()
        params = ["%s, %s"%(args[i], params.count(i)) for i in set(params)]

        return "diff('%s(%s), %s)"%(f.name(),
                                    ", ".join(map(repr, args)),
                                    ", ".join(params))

    def arithmetic(self, ex, operator):
        """
        EXAMPLES::

            sage: import operator
            sage: from sage.symbolic.expression_conversions import InterfaceInit
            sage: m = InterfaceInit(maxima)
            sage: m.arithmetic(x+2, operator.add)
            '(x)+(2)'
        """
        args = ["(%s)"%self(op) for op in ex.operands()]
        return arithmetic_operators[operator].join(args)

    def composition(self, ex, operator):
        """
        EXAMPLES::

            sage: from sage.symbolic.expression_conversions import InterfaceInit
            sage: m = InterfaceInit(maxima)
            sage: m.composition(sin(x), sin)
            'sin(x)'
            sage: m.composition(ceil(x), ceil)
            'ceiling(x)'

            sage: m = InterfaceInit(mathematica)
            sage: m.composition(sin(x), sin)
            'Sin[x]'
        """
        ops = ex.operands()
        #FIXME: consider stripping pyobjects() in ops
        if hasattr(operator, self.name_init + "evaled_"):
            return getattr(operator, self.name_init + "evaled_")(*ops)
        else:
            ops = map(self, ops)
        try:
            op = getattr(operator, self.name_init)()
        except (TypeError, AttributeError):
            op = repr(operator)

        return self.interface._function_call_string(op,ops,[])

#########
# Sympy #
#########
class SympyConverter(Converter):
    """
    Converts any expression to SymPy.

    EXAMPLE::

        sage: import sympy
        sage: var('x,y')
        (x, y)
        sage: f = exp(x^2) - arcsin(pi+x)/y
        sage: f._sympy_()
        exp(x**2) - asin(x + pi)/y
        sage: _._sage_()
        -arcsin(pi + x)/y + e^(x^2)

        sage: sympy.sympify(x) # indirect doctest
        x

    TESTS:

    Make sure we can convert I (trac #6424)::

        sage: bool(I._sympy_() == I)
        True
        sage: (x+I)._sympy_()
        x + I

    """
    def pyobject(self, ex, obj):
        """
        EXAMPLES::

            sage: from sage.symbolic.expression_conversions import SympyConverter
            sage: s = SympyConverter()
            sage: f = SR(2)
            sage: s.pyobject(f, f.pyobject())
            2
            sage: type(_)
            <class 'sympy.core.numbers.Integer'>
        """
        try:
            return obj._sympy_()
        except AttributeError:
            return obj

    def arithmetic(self, ex, operator):
        """
        EXAMPLES::

            sage: from sage.symbolic.expression_conversions import SympyConverter
            sage: s = SympyConverter()
            sage: f = x + 2
            sage: s.arithmetic(f, f.operator())
            x + 2
        """
        import sympy
        operator = arithmetic_operators[operator]
        ops = [sympy.sympify(self(a), evaluate=False) for a in ex.operands()]
        if operator == "+":
            return sympy.Add(*ops)
        elif operator == "*":
            return sympy.Mul(*ops)
        elif operator == "-":
            return sympy.Sub(*ops)
        elif operator == "/":
            return sympy.Div(*ops)
        elif operator == "^":
            return sympy.Pow(*ops)
        else:
            raise NotImplementedError

    def symbol(self, ex):
        """
        EXAMPLES::

            sage: from sage.symbolic.expression_conversions import SympyConverter
            sage: s = SympyConverter()
            sage: s.symbol(x)
            x
            sage: type(_)
            <class 'sympy.core.symbol.Symbol'>
        """
        import sympy
        return sympy.symbols(repr(ex))

    def composition(self, ex, operator):
        """
        EXAMPLES::

            sage: from sage.symbolic.expression_conversions import SympyConverter
            sage: s = SympyConverter()
            sage: f = sin(2)
            sage: s.composition(f, f.operator())
            sin(2)
            sage: type(_)
            sin
            sage: f = arcsin(2)
            sage: s.composition(f, f.operator())
            asin(2)
        """
        f = operator._sympy_init_()
        g = ex.operands()
        import sympy

        f_sympy = getattr(sympy, f, None)
        if f_sympy:
            return f_sympy(*sympy.sympify(g, evaluate=False))
        else:
            raise NotImplementedError("SymPy function '%s' doesn't exist" % f)

sympy = SympyConverter()

#############
# Algebraic #
#############
class AlgebraicConverter(Converter):
    def __init__(self, field):
        """
        EXAMPLES::

            sage: from sage.symbolic.expression_conversions import AlgebraicConverter
            sage: a = AlgebraicConverter(QQbar)
            sage: a.field
            Algebraic Field
            sage: a.reciprocal_trig_functions['cot']
            tan
        """
        self.field = field

        from sage.functions.all import reciprocal_trig_functions
        self.reciprocal_trig_functions = reciprocal_trig_functions

    def pyobject(self, ex, obj):
        """
        EXAMPLES::

            sage: from sage.symbolic.expression_conversions import AlgebraicConverter
            sage: a = AlgebraicConverter(QQbar)
            sage: f = SR(2)
            sage: a.pyobject(f, f.pyobject())
            2
            sage: _.parent()
            Algebraic Field
        """
        return self.field(obj)

    def arithmetic(self, ex, operator):
        """
        Convert a symbolic expression to an algebraic number.

        EXAMPLES::

            sage: from sage.symbolic.expression_conversions import AlgebraicConverter
            sage: f = 2^(1/2)
            sage: a = AlgebraicConverter(QQbar)
            sage: a.arithmetic(f, f.operator())
            1.414213562373095?

        TESTS::

            sage: f = pi^6
            sage: a = AlgebraicConverter(QQbar)
            sage: a.arithmetic(f, f.operator())
            Traceback (most recent call last):
            ...
            TypeError: unable to convert pi^6 to Algebraic Field
        """
        # We try to avoid simplifying, because maxima's simplify command
        # can change the value of a radical expression (by changing which
        # root is selected).
        try:
            if operator is _operator.pow:
                from sage.rings.all import Rational
                base, expt = ex.operands()
                base = self.field(base)
                expt = Rational(expt)
                return self.field(base**expt)
            else:
                return reduce(operator, map(self, ex.operands()))
        except TypeError:
            pass

        if operator is _operator.pow:
            from sage.symbolic.constants import e, pi, I
            base, expt = ex.operands()
            if base == e and expt / (pi*I) in QQ:
                return exp(expt)._algebraic_(self.field)

        raise TypeError("unable to convert %s to %s"%(ex, self.field))

    def composition(self, ex, operator):
        """
        Coerce to an algebraic number.

        EXAMPLES::

            sage: from sage.symbolic.expression_conversions import AlgebraicConverter
            sage: a = AlgebraicConverter(QQbar)
            sage: a.composition(exp(I*pi/3), exp)
            0.500000000000000? + 0.866025403784439?*I
            sage: a.composition(sin(pi/5), sin)
            0.5877852522924731? + 0.?e-18*I

        TESTS::

            sage: QQbar(zeta(7))
            Traceback (most recent call last):
            ...
            TypeError: unable to convert zeta(7) to Algebraic Field
        """
        func = operator
        operand, = ex.operands()

        QQbar = self.field.algebraic_closure()
        # Note that comparing functions themselves goes via maxima, and is SLOW
        func_name = repr(func)
        if func_name == 'exp':
            rat_arg = (operand.imag()/(2*ex.parent().pi()))._rational_()
            if rat_arg == 0:
                # here we will either try and simplify, or return
                raise ValueError("Unable to represent as an algebraic number.")
            real = operand.real()
            if real:
                mag = exp(operand.real())._algebraic_(QQbar)
            else:
                mag = 1
            res = mag * QQbar.zeta(rat_arg.denom())**rat_arg.numer()
        elif func_name in ['sin', 'cos', 'tan']:
            exp_ia = exp(SR(-1).sqrt()*operand)._algebraic_(QQbar)
            if func_name == 'sin':
                res = (exp_ia - ~exp_ia)/(2*QQbar.zeta(4))
            elif func_name == 'cos':
                res = (exp_ia + ~exp_ia)/2
            else:
                res = -QQbar.zeta(4)*(exp_ia - ~exp_ia)/(exp_ia + ~exp_ia)
        elif func_name in ['sinh', 'cosh', 'tanh']:
            exp_a = exp(operand)._algebraic_(QQbar)
            if func_name == 'sinh':
                res = (exp_a - ~exp_a)/2
            elif func_name == 'cosh':
                res = (exp_a + ~exp_a)/2
            else:
                res = (exp_a - ~exp_a) / (exp_a + ~exp_a)
        elif func_name in self.reciprocal_trig_functions:
            res = ~self.reciprocal_trig_functions[func_name](operand)._algebraic_(QQbar)
        else:
            res = func(operand._algebraic_(self.field))
            #We have to handle the case where we get the same symbolic
            #expression back.  For example, QQbar(zeta(7)).  See
            #ticket #12665.
            if cmp(res, ex) == 0:
                raise TypeError("unable to convert %s to %s"%(ex, self.field))
        return self.field(res)

def algebraic(ex, field):
    """
    Returns the symbolic expression *ex* as a element of the algebraic
    field *field*.

    EXAMPLES::

        sage: a = SR(5/6)
        sage: AA(a)
        5/6
        sage: type(AA(a))
        <class 'sage.rings.qqbar.AlgebraicReal'>
        sage: QQbar(a)
        5/6
        sage: type(QQbar(a))
        <class 'sage.rings.qqbar.AlgebraicNumber'>
        sage: QQbar(i)
        1*I
        sage: AA(golden_ratio)
        1.618033988749895?
        sage: QQbar(golden_ratio)
        1.618033988749895?
        sage: QQbar(sin(pi/3))
        0.866025403784439?

        sage: QQbar(sqrt(2) + sqrt(8))
        4.242640687119285?
        sage: AA(sqrt(2) ^ 4) == 4
        True
        sage: AA(-golden_ratio)
        -1.618033988749895?
        sage: QQbar((2*I)^(1/2))
        1 + 1*I
        sage: QQbar(e^(pi*I/3))
        0.500000000000000? + 0.866025403784439?*I

        sage: AA(x*sin(0))
        0
        sage: QQbar(x*sin(0))
        0
    """
    return AlgebraicConverter(field)(ex)

##############
# Polynomial #
##############
class PolynomialConverter(Converter):
    def __init__(self, ex, base_ring=None, ring=None):
        """
        EXAMPLES::

            sage: from sage.symbolic.expression_conversions import PolynomialConverter
            sage: x, y = var('x,y')
            sage: p = PolynomialConverter(x+y, base_ring=QQ)
            sage: p.base_ring
            Rational Field
            sage: p.ring
            Multivariate Polynomial Ring in x, y over Rational Field

            sage: p = PolynomialConverter(x, base_ring=QQ)
            sage: p.base_ring
            Rational Field
            sage: p.ring
            Univariate Polynomial Ring in x over Rational Field

            sage: p = PolynomialConverter(x, ring=QQ['x,y'])
            sage: p.base_ring
            Rational Field
            sage: p.ring
            Multivariate Polynomial Ring in x, y over Rational Field

            sage: p = PolynomialConverter(x+y, ring=QQ['x'])
            Traceback (most recent call last):
            ...
            TypeError: y is not a variable of Univariate Polynomial Ring in x over Rational Field


        """
        if not (ring is None or base_ring is None):
            raise TypeError("either base_ring or ring must be specified, but not both")
        self.ex = ex

        if ring is not None:
            base_ring = ring.base_ring()
            self.varnames = ring.variable_names_recursive()
            for v in ex.variables():
                if repr(v) not in self.varnames and v not in base_ring:
                    raise TypeError("%s is not a variable of %s" %(v, ring))
            self.ring = ring
            self.base_ring = base_ring
        elif base_ring is not None:
            self.base_ring = base_ring
            vars = self.ex.variables()
            if len(vars) == 0:
                vars = ['x']
            from sage.rings.all import PolynomialRing
            self.ring = PolynomialRing(self.base_ring, names=vars)
            self.varnames = self.ring.variable_names()
        else:
            raise TypeError("either a ring or base ring must be specified")

    def symbol(self, ex):
        """
        Returns a variable in the polynomial ring.

        EXAMPLES::

            sage: from sage.symbolic.expression_conversions import PolynomialConverter
            sage: p = PolynomialConverter(x, base_ring=QQ)
            sage: p.symbol(x)
            x
            sage: _.parent()
            Univariate Polynomial Ring in x over Rational Field
            sage: y = var('y')
            sage: p = PolynomialConverter(x*y, ring=SR['x'])
            sage: p.symbol(y)
            y
        """
        try:
            #The symbol is one of the polynomial generators
            return self.ring(repr(ex))
        except TypeError:
            #The symbol should go into the base ring
            return self.base_ring(repr(ex))

    def pyobject(self, ex, obj):
        """
        EXAMPLES::

            sage: from sage.symbolic.expression_conversions import PolynomialConverter
            sage: p = PolynomialConverter(x, base_ring=QQ)
            sage: f = SR(2)
            sage: p.pyobject(f, f.pyobject())
            2
            sage: _.parent()
            Rational Field
        """
        return self.base_ring(obj)

    def composition(self, ex, operator):
        """
        EXAMPLES::

            sage: from sage.symbolic.expression_conversions import PolynomialConverter
            sage: a = sin(2)
            sage: p = PolynomialConverter(a*x, base_ring=RR)
            sage: p.composition(a, a.operator())
            0.909297426825682
        """
        return self.base_ring(ex)

    def relation(self, ex, op):
        """
        EXAMPLES::

            sage: import operator
            sage: from sage.symbolic.expression_conversions import PolynomialConverter

            sage: x, y = var('x, y')
            sage: p = PolynomialConverter(x, base_ring=RR)

            sage: p.relation(x==3, operator.eq)
            x - 3.00000000000000
            sage: p.relation(x==3, operator.lt)
            Traceback (most recent call last):
            ...
            ValueError: Unable to represent as a polynomial

            sage: p = PolynomialConverter(x - y, base_ring=QQ)
            sage: p.relation(x^2 - y^3 + 1 == x^3, operator.eq)
            -x^3 - y^3 + x^2 + 1
        """
        import operator
        if op == operator.eq:
            return self(ex.lhs()) - self(ex.rhs())
        else:
            raise ValueError("Unable to represent as a polynomial")

    def arithmetic(self, ex, operator):
        """
        EXAMPLES::

            sage: import operator
            sage: from sage.symbolic.expression_conversions import PolynomialConverter

            sage: x, y = var('x, y')
            sage: p = PolynomialConverter(x, base_ring=RR)
            sage: p.arithmetic(pi+e, operator.add)
            5.85987448204884
            sage: p.arithmetic(x^2, operator.pow)
            x^2

            sage: p = PolynomialConverter(x+y, base_ring=RR)
            sage: p.arithmetic(x*y+y^2, operator.add)
            x*y + y^2

            sage: p = PolynomialConverter(y^(3/2), ring=SR['x'])
            sage: p.arithmetic(y^(3/2), operator.pow)
            y^(3/2)
            sage: _.parent()
            Symbolic Ring
        """
        if not any(repr(v) in self.varnames for v in ex.variables()):
            return self.base_ring(ex)
        elif operator == _operator.pow:
            from sage.rings.all import Integer
            base, exp = ex.operands()
            return self(base)**Integer(exp)
        else:
            ops = [self(a) for a in ex.operands()]
            return reduce(operator, ops)

def polynomial(ex, base_ring=None, ring=None):
    """
    Returns a polynomial from the symbolic expression *ex*.  Either a
    base ring *base_ring* or a polynomial ring *ring* can be specified
    for the parent of result.  If just a base ring is given, then the variables
    of the base ring will be the variables of the expression *ex*.

    EXAMPLES::

         sage: from sage.symbolic.expression_conversions import polynomial
         sage: f = x^2 + 2
         sage: polynomial(f, base_ring=QQ)
         x^2 + 2
         sage: _.parent()
         Univariate Polynomial Ring in x over Rational Field

         sage: polynomial(f, ring=QQ['x,y'])
         x^2 + 2
         sage: _.parent()
         Multivariate Polynomial Ring in x, y over Rational Field

         sage: x, y = var('x, y')
         sage: polynomial(x + y^2, ring=QQ['x,y'])
         y^2 + x
         sage: _.parent()
         Multivariate Polynomial Ring in x, y over Rational Field

         sage: s,t=var('s,t')
         sage: expr=t^2-2*s*t+1
         sage: expr.polynomial(None,ring=SR['t'])
         t^2 - 2*s*t + 1
         sage: _.parent()
         Univariate Polynomial Ring in t over Symbolic Ring

<<<<<<< HEAD

         sage: polynomial(x*y, ring=SR['x'])
         y*x
         
=======
         sage: polynomial(y - sqrt(x), ring=SR[y])
         y - sqrt(x)
         sage: _.list()
         [-sqrt(x), 1]

>>>>>>> f5e92ea5
    The polynomials can have arbitrary (constant) coefficients so long as
    they coerce into the base ring::

         sage: polynomial(2^sin(2)*x^2 + exp(3), base_ring=RR)
         1.87813065119873*x^2 + 20.0855369231877
    """
    converter = PolynomialConverter(ex, base_ring=base_ring, ring=ring)
    res = converter()
    return converter.ring(res)

##############
# Fast Float #
##############

class FastFloatConverter(Converter):
    def __init__(self, ex, *vars):
        """
        Returns an object which provides fast floating point
        evaluation of the symbolic expression *ex*.  This is an class
        used internally and is not meant to be used directly.

        See :mod:`sage.ext.fast_eval` for more information.

        EXAMPLES::

            sage: x,y,z = var('x,y,z')
            sage: f = 1 + sin(x)/x + sqrt(z^2+y^2)/cosh(x)
            sage: ff = f._fast_float_('x', 'y', 'z')
            sage: f(x=1.0,y=2.0,z=3.0).n()
            4.1780638977...
            sage: ff(1.0,2.0,3.0)
            4.1780638977...

        Using _fast_float_ without specifying the variable names is
        deprecated::

            sage: f = x._fast_float_()
            doctest:...: DeprecationWarning: Substitution using
            function-call syntax and unnamed arguments is deprecated
            and will be removed from a future release of Sage; you
            can use named arguments instead, like EXPR(x=..., y=...)
            See http://trac.sagemath.org/5930 for details.
            sage: f(1.2)
            1.2

        Using _fast_float_ on a function which is the identity is
        now supported (see Trac 10246)::

            sage: f = symbolic_expression(x).function(x)
            sage: f._fast_float_(x)
            <sage.ext.fast_eval.FastDoubleFunc object at ...>
            sage: f(22)
            22
        """
        self.ex = ex

        if vars == ():
            try:
                vars = ex.arguments()
            except AttributeError:
                vars = ex.variables()

            if vars:
                from sage.misc.superseded import deprecation
                deprecation(5930, "Substitution using function-call syntax and unnamed arguments is deprecated and will be removed from a future release of Sage; you can use named arguments instead, like EXPR(x=..., y=...)")


        self.vars = vars

        import sage.ext.fast_eval as fast_float
        self.ff = fast_float

        Converter.__init__(self, use_fake_div=True)

    def relation(self, ex, operator):
        """
        EXAMPLES::

            sage: ff = fast_float(x == 2, 'x')
            sage: ff(2)
            0.0
            sage: ff(4)
            2.0
            sage: ff = fast_float(x < 2, 'x')
            Traceback (most recent call last):
            ...
            NotImplementedError
        """
        if operator is not _operator.eq:
            raise NotImplementedError
        return self(ex.lhs() - ex.rhs())

    def pyobject(self, ex, obj):
        """
        EXAMPLES::

            sage: f = SR(2)._fast_float_()
            sage: f(3)
            2.0
        """
        try:
            return obj._fast_float_(*self.vars)
        except AttributeError:
            return self.ff.fast_float_constant(float(obj))

    def symbol(self, ex):
        r"""
        EXAMPLES::

            sage: f = x._fast_float_('x', 'y')
            sage: f(1,2)
            1.0
            sage: f = x._fast_float_('y', 'x')
            sage: f(1,2)
            2.0
        """
        if self.vars == ():
            return self.ff.fast_float_arg(0)

        vars = list(self.vars)
        name = repr(ex)
        if name in vars:
            return self.ff.fast_float_arg(vars.index(name))
        svars = [repr(x) for x in vars]
        if name in svars:
            return self.ff.fast_float_arg(svars.index(name))

        if ex.is_symbol(): # case of callable function which is the variable, like f(x)=x
            name = repr(SR(ex)) # this gets back just the 'output' of the function
            if name in svars:
                return self.ff.fast_float_arg(svars.index(name))

        try:
            return self.ff.fast_float_constant(float(ex))
        except TypeError:
            raise ValueError("free variable: %s" % repr(ex))

    def arithmetic(self, ex, operator):
        """
        EXAMPLES::

            sage: x,y = var('x,y')
            sage: f = x*x-y
            sage: ff = f._fast_float_('x','y')
            sage: ff(2,3)
            1.0

            sage: a = x + 2*y
            sage: f = a._fast_float_('x', 'y')
            sage: f(1,0)
            1.0
            sage: f(0,1)
            2.0

            sage: f = sqrt(x)._fast_float_('x'); f.op_list()
            ['load 0', 'call sqrt(1)']

            sage: f = (1/2*x)._fast_float_('x'); f.op_list()
            ['load 0', 'push 0.5', 'mul']
        """
        operands = ex.operands()
        if operator is _operator.neg:
            return operator(self(operands[0]))

        from sage.rings.all import Rational
        if operator is _operator.pow and operands[1] == Rational(((1,2))):
            from sage.functions.all import sqrt
            return sqrt(self(operands[0]))
        fops = map(self, operands)
        return reduce(operator, fops)

    def composition(self, ex, operator):
        """
        EXAMPLES::

            sage: f = sqrt(x)._fast_float_('x')
            sage: f(2)
            1.41421356237309...
            sage: y = var('y')
            sage: f = sqrt(x+y)._fast_float_('x', 'y')
            sage: f(1,1)
            1.41421356237309...

        ::

            sage: f = sqrt(x+2*y)._fast_float_('x', 'y')
            sage: f(2,0)
            1.41421356237309...
            sage: f(0,1)
            1.41421356237309...
        """
        f = operator
        g = map(self, ex.operands())
        try:
            return f(*g)
        except TypeError:
            from sage.functions.other import abs_symbolic
            if f is abs_symbolic:
                return abs(*g) # special case
            else:
                return self.ff.fast_float_func(f, *g)

def fast_float(ex, *vars):
    """
    Returns an object which provides fast floating point evaluation of
    the symbolic expression *ex*.

    See :mod:`sage.ext.fast_eval` for more information.

    EXAMPLES::

        sage: from sage.symbolic.expression_conversions import fast_float
        sage: f = sqrt(x+1)
        sage: ff = fast_float(f, 'x')
        sage: ff(1.0)
        1.4142135623730951
    """
    return FastFloatConverter(ex, *vars)()

#################
# Fast Callable #
#################

class FastCallableConverter(Converter):
    def __init__(self, ex, etb):
        """
        EXAMPLES::

            sage: from sage.symbolic.expression_conversions import FastCallableConverter
            sage: from sage.ext.fast_callable import ExpressionTreeBuilder
            sage: etb = ExpressionTreeBuilder(vars=['x'])
            sage: f = FastCallableConverter(x+2, etb)
            sage: f.ex
            x + 2
            sage: f.etb
            <sage.ext.fast_callable.ExpressionTreeBuilder object at 0x...>
            sage: f.use_fake_div
            True
        """
        self.ex = ex
        self.etb = etb
        Converter.__init__(self, use_fake_div=True)

    def pyobject(self, ex, obj):
        r"""
        EXAMPLES::

            sage: from sage.ext.fast_callable import ExpressionTreeBuilder
            sage: etb = ExpressionTreeBuilder(vars=['x'])
            sage: pi._fast_callable_(etb)
            pi
            sage: etb = ExpressionTreeBuilder(vars=['x'], domain=RDF)
            sage: pi._fast_callable_(etb)
            3.14159265359
        """
        from sage.symbolic.constants import Constant
        if isinstance(obj, Constant):
            obj = obj.expression()
        return self.etb.constant(obj)

    def relation(self, ex, operator):
        """
        EXAMPLES::

            sage: ff = fast_callable(x == 2, vars=['x'])
            sage: ff(2)
            0
            sage: ff(4)
            2
            sage: ff = fast_callable(x < 2, vars=['x'])
            Traceback (most recent call last):
            ...
            NotImplementedError
        """
        if operator is not _operator.eq:
            raise NotImplementedError
        return self(ex.lhs() - ex.rhs())

    def arithmetic(self, ex, operator):
        r"""
        EXAMPLES::

            sage: from sage.ext.fast_callable import ExpressionTreeBuilder
            sage: etb = ExpressionTreeBuilder(vars=['x','y'])
            sage: var('x,y')
            (x, y)
            sage: (x+y)._fast_callable_(etb)
            add(v_0, v_1)
            sage: (-x)._fast_callable_(etb)
            neg(v_0)
            sage: (x+y+x^2)._fast_callable_(etb)
            add(add(ipow(v_0, 2), v_0), v_1)

        TESTS:

        Check if rational functions with numerator 1 can be converted. #8056::

            sage: (1/pi/x)._fast_callable_(etb)
            div(1, mul(pi, v_0))

            sage: etb = ExpressionTreeBuilder(vars=['x'], domain=RDF)
            sage: (x^7)._fast_callable_(etb)
            ipow(v_0, 7)
            sage: f(x)=1/pi/x; plot(f,2,3)
        """
        # This used to convert the operands first.  Doing it this way
        # instead gives a chance to notice powers with an integer
        # exponent before the exponent gets (potentially) converted
        # to another type.
        operands = ex.operands()
        if operator is _operator.pow:
            exponent = operands[1]
            if exponent == -1:
                return self.etb.call(_operator.div, 1, operands[0])
            elif exponent == 0.5:
                from sage.functions.all import sqrt
                return self.etb.call(sqrt, operands[0])
            elif exponent == -0.5:
                from sage.functions.all import sqrt
                return self.etb.call(_operator.div, 1, self.etb.call(sqrt, operands[0]))
        elif operator is _operator.neg:
            return self.etb.call(operator, operands[0])
        return reduce(lambda x,y: self.etb.call(operator, x,y), operands)

    def symbol(self, ex):
        r"""
        Given an ExpressionTreeBuilder, return an Expression representing
        this value.

        EXAMPLES::

            sage: from sage.ext.fast_callable import ExpressionTreeBuilder
            sage: etb = ExpressionTreeBuilder(vars=['x','y'])
            sage: x, y, z = var('x,y,z')
            sage: x._fast_callable_(etb)
            v_0
            sage: y._fast_callable_(etb)
            v_1
            sage: z._fast_callable_(etb)
            Traceback (most recent call last):
            ...
            ValueError: Variable 'z' not found
        """
        return self.etb.var(SR(ex))

    def composition(self, ex, function):
        r"""
        Given an ExpressionTreeBuilder, return an Expression representing
        this value.

        EXAMPLES::

            sage: from sage.ext.fast_callable import ExpressionTreeBuilder
            sage: etb = ExpressionTreeBuilder(vars=['x','y'])
            sage: x,y = var('x,y')
            sage: sin(sqrt(x+y))._fast_callable_(etb)
            sin(sqrt(add(v_0, v_1)))
            sage: arctan2(x,y)._fast_callable_(etb)
            {arctan2}(v_0, v_1)
        """
        return self.etb.call(function, *ex.operands())


def fast_callable(ex, etb):
    """
    Given an ExpressionTreeBuilder *etb*, return an Expression representing
    the symbolic expression *ex*.

    EXAMPLES::

        sage: from sage.ext.fast_callable import ExpressionTreeBuilder
        sage: etb = ExpressionTreeBuilder(vars=['x','y'])
        sage: x,y = var('x,y')
        sage: f = y+2*x^2
        sage: f._fast_callable_(etb)
        add(mul(ipow(v_0, 2), 2), v_1)

        sage: f = (2*x^3+2*x-1)/((x-2)*(x+1))
        sage: f._fast_callable_(etb)
        div(add(add(mul(ipow(v_0, 3), 2), mul(v_0, 2)), -1), mul(add(v_0, 1), add(v_0, -2)))

    """
    return FastCallableConverter(ex, etb)()

class RingConverter(Converter):
    def __init__(self, R, subs_dict=None):
        """
        A class to convert expressions to other rings.

        EXAMPLES::

            sage: from sage.symbolic.expression_conversions import RingConverter
            sage: R = RingConverter(RIF, subs_dict={x:2})
            sage: R.ring
            Real Interval Field with 53 bits of precision
            sage: R.subs_dict
            {x: 2}
            sage: R(pi+e)
            5.85987448204884?
            sage: loads(dumps(R))
            <sage.symbolic.expression_conversions.RingConverter object at 0x...>
        """
        self.subs_dict = {} if subs_dict is None else subs_dict
        self.ring = R

    def symbol(self, ex):
        """
        All symbols appearing in the expression must appear in *subs_dict*
        in order for the conversion to be successful.

        EXAMPLES::

            sage: from sage.symbolic.expression_conversions import RingConverter
            sage: R = RingConverter(RIF, subs_dict={x:2})
            sage: R(x+pi)
            5.141592653589794?

            sage: R = RingConverter(RIF)
            sage: R(x+pi)
            Traceback (most recent call last):
            ...
            TypeError
        """
        try:
            return self.ring(self.subs_dict[ex])
        except KeyError:
            raise TypeError

    def pyobject(self, ex, obj):
        """
        EXAMPLES::

            sage: from sage.symbolic.expression_conversions import RingConverter
            sage: R = RingConverter(RIF)
            sage: R(SR(5/2))
            2.5000000000000000?
        """
        return self.ring(obj)

    def arithmetic(self, ex, operator):
        """
        EXAMPLES::

            sage: from sage.symbolic.expression_conversions import RingConverter
            sage: P.<z> = ZZ[]
            sage: R = RingConverter(P, subs_dict={x:z})
            sage: a = 2*x^2 + x + 3
            sage: R(a)
            2*z^2 + z + 3
        """
        if operator not in [_operator.add, _operator.mul, _operator.pow]:
            raise TypeError

        operands = ex.operands()
        if operator is _operator.pow:
            from sage.all import Integer, Rational
            base, expt = operands

            if expt == Rational(((1,2))):
                from sage.functions.all import sqrt
                return sqrt(self(base))
            try:
                expt = Integer(expt)
            except TypeError:
                pass

            base = self(base)
            return base ** expt
        else:
            return reduce(operator, map(self, operands))

    def composition(self, ex, operator):
        """
        EXAMPLES::

            sage: from sage.symbolic.expression_conversions import RingConverter
            sage: R = RingConverter(RIF)
            sage: R(cos(2))
            -0.4161468365471424?
        """
        res =  operator(*map(self, ex.operands()))
        if res.parent() is not self.ring:
            raise TypeError
        else:
            return res

class SubstituteFunction(Converter):
    def __init__(self, ex, original, new):
        """
        A class that walks the tree and replaces occurrences of a
        function with another.

        EXAMPLES::

            sage: from sage.symbolic.expression_conversions import SubstituteFunction
            sage: foo = function('foo'); bar = function('bar')
            sage: s = SubstituteFunction(foo(x), foo, bar)
            sage: s(1/foo(foo(x)) + foo(2))
            1/bar(bar(x)) + bar(2)
        """
        self.original = original
        self.new = new
        self.ex = ex

    def symbol(self, ex):
        """
        EXAMPLES::

            sage: from sage.symbolic.expression_conversions import SubstituteFunction
            sage: foo = function('foo'); bar = function('bar')
            sage: s = SubstituteFunction(foo(x), foo, bar)
            sage: s.symbol(x)
            x
        """
        return ex

    def pyobject(self, ex, obj):
        """
        EXAMPLES::

            sage: from sage.symbolic.expression_conversions import SubstituteFunction
            sage: foo = function('foo'); bar = function('bar')
            sage: s = SubstituteFunction(foo(x), foo, bar)
            sage: f = SR(2)
            sage: s.pyobject(f, f.pyobject())
            2
            sage: _.parent()
            Symbolic Ring
        """
        return ex

    def relation(self, ex, operator):
        """
        EXAMPLES::

            sage: from sage.symbolic.expression_conversions import SubstituteFunction
            sage: foo = function('foo'); bar = function('bar')
            sage: s = SubstituteFunction(foo(x), foo, bar)
            sage: eq = foo(x) == x
            sage: s.relation(eq, eq.operator())
            bar(x) == x
        """
        return operator(self(ex.lhs()), self(ex.rhs()))

    def arithmetic(self, ex, operator):
        """
        EXAMPLES::

            sage: from sage.symbolic.expression_conversions import SubstituteFunction
            sage: foo = function('foo'); bar = function('bar')
            sage: s = SubstituteFunction(foo(x), foo, bar)
            sage: f = x*foo(x) + pi/foo(x)
            sage: s.arithmetic(f, f.operator())
            x*bar(x) + pi/bar(x)
        """
        return reduce(operator, map(self, ex.operands()))

    def composition(self, ex, operator):
        """
        EXAMPLES::

            sage: from sage.symbolic.expression_conversions import SubstituteFunction
            sage: foo = function('foo'); bar = function('bar')
            sage: s = SubstituteFunction(foo(x), foo, bar)
            sage: f = foo(x)
            sage: s.composition(f, f.operator())
            bar(x)
            sage: f = foo(foo(x))
            sage: s.composition(f, f.operator())
            bar(bar(x))
            sage: f = sin(foo(x))
            sage: s.composition(f, f.operator())
            sin(bar(x))
            sage: f = foo(sin(x))
            sage: s.composition(f, f.operator())
            bar(sin(x))
        """
        if operator == self.original:
            return self.new(*map(self, ex.operands()))
        else:
            return operator(*map(self, ex.operands()))

    def derivative(self, ex, operator):
        """
        EXAMPLES::

            sage: from sage.symbolic.expression_conversions import SubstituteFunction
            sage: foo = function('foo'); bar = function('bar')
            sage: s = SubstituteFunction(foo(x), foo, bar)
            sage: f = foo(x).diff(x)
            sage: s.derivative(f, f.operator())
            D[0](bar)(x)

        TESTS:

        We can substitute functions under a derivative operator,
        :trac:`12801`::

            sage: f = function('f')
            sage: g = function('g')
            sage: f(g(x)).diff(x).substitute_function(g, sin)
            cos(x)*D[0](f)(sin(x))

        """
        if operator.function() == self.original:
            return operator.change_function(self.new)(*map(self,ex.operands()))
        else:
            return operator(*map(self, ex.operands()))<|MERGE_RESOLUTION|>--- conflicted
+++ resolved
@@ -1061,18 +1061,14 @@
          sage: _.parent()
          Univariate Polynomial Ring in t over Symbolic Ring
 
-<<<<<<< HEAD
-
          sage: polynomial(x*y, ring=SR['x'])
          y*x
-         
-=======
+
          sage: polynomial(y - sqrt(x), ring=SR[y])
          y - sqrt(x)
          sage: _.list()
          [-sqrt(x), 1]
 
->>>>>>> f5e92ea5
     The polynomials can have arbitrary (constant) coefficients so long as
     they coerce into the base ring::
 
