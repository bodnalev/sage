from sage.structure.element cimport MultiplicativeGroupElement, MonoidElement, Element
from sage.structure.list_clone cimport ClonableIntArray
from sage.rings.polynomial.polydict cimport ETuple
from sage.libs.gap.element cimport GapElement

cdef class PermutationGroupElement(MultiplicativeGroupElement):
    cdef int* perm
    cdef int n
    cdef int perm_buf[15] # to avoid malloc for small elements
    cdef GapElement _libgap
    cdef PermutationGroupElement _new_c(self) noexcept
    cdef _alloc(self, int) noexcept
    cpdef _set_identity(self) noexcept
    cpdef _set_list_images(self, v, bint convert) noexcept
    cpdef _set_libgap(self, GapElement p) noexcept
    cpdef _set_list_cycles(self, c, bint convert) noexcept
    cpdef _set_string(self, str s) noexcept
    cpdef _set_permutation_group_element(self, PermutationGroupElement p, bint convert) noexcept

<<<<<<< HEAD
    cpdef _mul_(self, other)
    cpdef PermutationGroupElement _transpose_left(self, j, k)
    cpdef PermutationGroupElement _generate_new(self, list new_list)
    cpdef PermutationGroupElement _generate_new_GAP(self, old)
    cpdef _gap_list(self)
    cpdef domain(self)
=======
    cpdef _mul_(self, other) noexcept
    cpdef PermutationGroupElement _generate_new(self, list new_list) noexcept
    cpdef PermutationGroupElement _generate_new_GAP(self, old) noexcept
    cpdef _gap_list(self) noexcept
    cpdef domain(self) noexcept
>>>>>>> eb8417b6
    cdef public _SageObject__custom_name
    cpdef list _act_on_list_on_position(self, list x) noexcept
    cpdef ClonableIntArray _act_on_array_on_position(self, ClonableIntArray x) noexcept
    cpdef ETuple _act_on_etuple_on_position(self, ETuple x) noexcept<|MERGE_RESOLUTION|>--- conflicted
+++ resolved
@@ -17,20 +17,12 @@
     cpdef _set_string(self, str s) noexcept
     cpdef _set_permutation_group_element(self, PermutationGroupElement p, bint convert) noexcept
 
-<<<<<<< HEAD
-    cpdef _mul_(self, other)
-    cpdef PermutationGroupElement _transpose_left(self, j, k)
-    cpdef PermutationGroupElement _generate_new(self, list new_list)
-    cpdef PermutationGroupElement _generate_new_GAP(self, old)
-    cpdef _gap_list(self)
-    cpdef domain(self)
-=======
     cpdef _mul_(self, other) noexcept
+    cpdef PermutationGroupElement _transpose_left(self, j, k) noexcept
     cpdef PermutationGroupElement _generate_new(self, list new_list) noexcept
     cpdef PermutationGroupElement _generate_new_GAP(self, old) noexcept
     cpdef _gap_list(self) noexcept
     cpdef domain(self) noexcept
->>>>>>> eb8417b6
     cdef public _SageObject__custom_name
     cpdef list _act_on_list_on_position(self, list x) noexcept
     cpdef ClonableIntArray _act_on_array_on_position(self, ClonableIntArray x) noexcept
