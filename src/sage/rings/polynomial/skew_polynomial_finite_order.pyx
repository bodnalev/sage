r"""
Univariate Dense Skew Polynomials over a field equipped with a finite order automorphism

AUTHOR::

- Xavier Caruso (2012-06-29): initial version

- Arpit Merchant (2016-08-04): improved docstrings, fixed doctests
  and refactored classes and methods
"""

# ***************************************************************************
#    Copyright (C) 2012 Xavier Caruso <xavier.caruso@normalesup.org>
#
#    This program is free software: you can redistribute it and/or modify
#    it under the terms of the GNU General Public License as published by
#    the Free Software Foundation, either version 2 of the License, or
#    (at your option) any later version.
#                  https://www.gnu.org/licenses/
# ***************************************************************************

import copy
import cysignals
from sage.rings.ring cimport Ring
from sage.rings.polynomial.polynomial_element cimport Polynomial
from sage.rings.integer cimport Integer
from sage.structure.element cimport RingElement
from sage.rings.polynomial.polynomial_ring_constructor import PolynomialRing
from sage.rings.polynomial.skew_polynomial_element cimport SkewPolynomial_generic_dense


cdef class SkewPolynomial_finite_order_dense(SkewPolynomial_generic_dense):
    def __init__(self, parent, x=None, int check=1, int construct=0, **kwds):
        """
        This method constructs a generic dense skew polynomial over a field equipped
        with an automorphism of finite order.

        INPUT:

        - ``parent`` -- parent of ``self``

        - ``x`` -- list of coefficients from which ``self`` can be constructed

        - ``check`` -- flag variable to normalize the polynomial

        - ``construct`` -- boolean (default: ``False``)

        TESTS::

            sage: R.<t> = GF(5^3)
            sage: Frob = R.frobenius_endomorphism()
            sage: S.<x> = R['x', Frob]; S
            Ore Polynomial Ring in x over Finite Field in t of size 5^3 twisted by t |--> t^5

        We create a skew polynomial from a list::

            sage: S([t,1])
            x + t

        from another skew polynomial::

            sage: S(x^2 + t)
            x^2 + t

        from a constant::

            sage: x = S(t^2 + 1); x
            t^2 + 1
            sage: x.parent() is S
            True
        """
        SkewPolynomial_generic_dense.__init__ (self, parent, x, check, construct, **kwds)
        self._norm = None
        self._charpoly = None
        self._optbound = None


    cdef _matphir_c(self):
        r"""
        Return the matrix of the multiplication by `X^r` on
        the quotient `K[X,\sigma] / K[X,\sigma]*self`.
        """
        from sage.matrix.constructor import matrix
        parent = self._parent
        cdef Py_ssize_t i, j, col, exp, n
        cdef Py_ssize_t d = self.degree()
        cdef Py_ssize_t r = parent._order
        cdef k = parent.base_ring()
        cdef RingElement zero = k(0)
        cdef RingElement one = k(1)
        cdef list line, phir = []
        if r < d:
            for i from 0 <= i < d-r:
                line = d * [zero]
                line[r+i] = one
                phir.append(line)
            col = d-r
            exp = d
        else:
            col = 0
            exp = r
        cdef SkewPolynomial_finite_order_dense powx = <SkewPolynomial_finite_order_dense>self._new_c([zero,one], parent)
        cdef SkewPolynomial_finite_order_dense v
        if (exp % 2 == 1):
            v = <SkewPolynomial_finite_order_dense>self._new_c([zero,one], parent)
            if self.degree() == 1:
                v %= self
        else:
            v = <SkewPolynomial_finite_order_dense>self._new_c([one], parent)
        exp = exp >> 1
        n = 1
        while exp != 0:
            powx = (powx.conjugate(n) * powx) % self
            n = n << 1
            if (exp % 2 == 1):
                v = v.conjugate(n)
                v = (v * powx) % self
            exp = exp >> 1
        line = v.list()
        line += (d - len(line)) * [zero]
        phir.append(line)
        for j from col+1 <= j < d:
            v <<= 1
            v = v.conjugate(1) % self
            line = v._coeffs[:] + (d - len(v._coeffs)) * [zero]
            phir.append(line)
        return matrix(k, phir)

    cdef _matmul_c(self):
        r"""
        Return the matrix of the multiplication by ``self`` on
        `K[X,\sigma]` considered as a free module over `K[X^r]`
        (here `r` is the order of `\sigma`).
        """
        from sage.matrix.constructor import matrix
        cdef Py_ssize_t i, j, deb, k, r = self.parent()._order
        cdef Py_ssize_t d = self.degree ()
        cdef Ring base_ring = <Ring?>self.parent().base_ring()
        cdef RingElement minusone = <RingElement?>base_ring(-1)
        cdef RingElement zero = <RingElement?>base_ring(0)
        cdef Polk = PolynomialRing (base_ring, 'xr')
        cdef list M = []
        cdef list l = self.list()
        for j in range(r):
            for i in range(r):
                if i < j:
                    pol = [zero]
                    deb = i-j+r
                else:
                    pol = []
                    deb = i-j
                for k from deb <= k <= d by r:
                    pol.append(l[k])
                M.append(Polk(pol))
            for i from 0 <= i <= d:
                l[i] = self._parent.twisting_morphism()(l[i])
        return matrix(Polk, r, r, M)


    def reduced_trace(self, var=None):
        r"""
        Return the reduced trace of this skew polynomial.

        INPUT:

        - ``var`` -- a string or ``False`` or ``None`` (default: ``None``);
          the variable name; if ``False``, return the list of coefficients

        EXAMPLES::

            sage: k.<t> = GF(5^3)
            sage: Frob = k.frobenius_endomorphism()
            sage: S.<x> = k['x', Frob]
            sage: a = x^3 + (2*t^2 + 3)*x^2 + (4*t^2 + t + 4)*x + 2*t^2 + 2
            sage: tr = a.reduced_trace(); tr
            3*z + 4

        The reduced trace lies in the center of `S`, which is a univariate
        polynomial ring in the variable `z = x^3` over `\GF{5}`::

            sage: tr.parent()
            Univariate Polynomial Ring in z over Finite Field of size 5
            sage: tr.parent() is S.center()
            True

        We can use explicit conversion to view ``tr`` as a skew polynomial::

            sage: S(tr)
            3*x^3 + 4

        By default, the name of the central variable is usually ``z`` (see
        :meth:`~sage.rings.polynomial.skew_polynomial_ring.SkewPolynomialRing_finite_order.center`
        for more details about this). 
        However, the user can specify a different variable name if desired:: 

            sage: a.reduced_trace(var='u')
            3*u + 4

        When passing in ``var=False``, a tuple of coefficients (instead of 
        an actual polynomial) is returned::

            sage: a.reduced_trace(var=False)
            (4, 3)

        TESTS:

        We check that the reduced trace is additive::

            sage: a = S.random_element(degree=5)
            sage: b = S.random_element(degree=7)
            sage: a.reduced_trace() + b.reduced_trace() == (a+b).reduced_trace()
            True

        .. SEEALSO::

            :meth:`reduced_norm`, :meth:`reduced_charpoly`
        """
        order = self.parent()._order
        twisting_morphism = self.parent().twisting_morphism()
        coeffs = []
        for i in range(0, self.degree()+1, order):
            tr = c = self._coeffs[i]
            for _ in range(order-1):
                tr = c + twisting_morphism(tr)
            coeffs.append(tr)
        if var is False:
            return tuple(coeffs)
        Z = self.parent().center(name=var)
        return Z(coeffs)

    def reduced_norm(self, var=None):
        r"""
        Return the reduced norm of this skew polynomial.

        INPUT:

        - ``var`` -- a string or ``False`` or ``None`` (default: ``None``);
          the variable name; if ``False``, return the list of coefficients

        .. NOTE::

            The result is cached.

        EXAMPLES::

            sage: k.<t> = GF(5^3)
            sage: Frob = k.frobenius_endomorphism()
            sage: S.<x> = k['x', Frob]
            sage: a = x^3 + (2*t^2 + 3)*x^2 + (4*t^2 + t + 4)*x + 2*t^2 + 2
            sage: N = a.reduced_norm(); N
            z^3 + 4*z^2 + 4

        The reduced norm lies in the center of `S`, which is a univariate
        polynomial ring in the variable `z = x^3` over `\GF{5}`::

            sage: N.parent()
            Univariate Polynomial Ring in z over Finite Field of size 5
            sage: N.parent() is S.center()
            True

        We can use explicit conversion to view ``N`` as a skew polynomial::

            sage: S(N)
            x^9 + 4*x^6 + 4

        By default, the name of the central variable is usually ``z`` (see
        :meth:`~sage.rings.polynomial.skew_polynomial_ring.SkewPolynomialRing_finite_order.center`
        for more details about this). 
        However, the user can specify a different variable name if desired::

            sage: a.reduced_norm(var='u')
            u^3 + 4*u^2 + 4

        When passing in ``var=False``, a tuple of coefficients (instead of 
        an actual polynomial) is returned::

            sage: a.reduced_norm(var=False)
            (4, 0, 4, 1)

        TESTS:
    
        We check that `N` is a multiple of `a`::

            sage: S(N).is_right_divisible_by(a)
            True
            sage: S(N).is_left_divisible_by(a)
            True

        We check that the reduced norm is a multiplicative map::

            sage: a = S.random_element(degree=5)
            sage: b = S.random_element(degree=7)
            sage: a.reduced_norm() * b.reduced_norm() == (a*b).reduced_norm()
            True

        We check that the reduced norm is correctly computed for a
        constant polynomial::

            sage: c = k.random_element()
            sage: S(c).reduced_norm() == c.norm()
            True

        ALGORITHM:

        If `r` (= the order of the twist map) is small compared
        to `d` (= the degree of this skew polynomial), the reduced
        norm is computed as the determinant of the multiplication
        by `P` (= this skew polynomial) acting on `K[X,\sigma]`
        (= the underlying skew ring) viewed as a free module of
        rank `r` over `K[X^r]`.

        Otherwise, the reduced norm is computed as the characteristic
        polynomial of the left multiplication by `X` on the quotient
        `K[X,\sigma] / K[X,\sigma] P` (which is a `K`-vector space
        of dimension `d`).

        .. SEEALSO::

            :meth:`reduced_trace`, :meth:`reduced_charpoly`
        """
        if self._norm is None:
            if self.is_zero():
                self._norm = 0 
            else:
                parent = self._parent
                section = parent._embed_constants.section()
                exp = (parent.base_ring().cardinality() - 1) / (parent._constants.cardinality() - 1)
                order = self.parent()._order
                lc = section(self.leading_coefficient()**exp)
                if self.degree() == 0:
                    self._norm = (lc,)
                elif order < self.degree():
                    M = self._matmul_c()
                    self._norm = tuple(lc*section(x) for x in M.determinant().monic().list())
                else:
                    charpoly = self._matphir_c().characteristic_polynomial()
                    self._norm = tuple(lc*section(x) for x in charpoly.list())
        if var is False:
            return self._norm
        center = self.parent().center(name=var)
        return center(self._norm)

    def reduced_charpoly(self, var=None):
        r"""
        Return the reduced characteristic polynomial of this
        skew polynomial.

        INPUT:

        - ``var`` -- a string, a pair of strings or ``None``
          (default: ``None``); the variable names used for the
          characteristic polynomial and the center

        .. NOTE::

            The result is cached.

        EXAMPLES::

            sage: k.<t> = GF(5^3)
            sage: Frob = k.frobenius_endomorphism()
            sage: S.<u> = k['u', Frob]
            sage: a = u^3 + (2*t^2 + 3)*u^2 + (4*t^2 + t + 4)*u + 2*t^2 + 2
            sage: chi = a.reduced_charpoly()
            sage: chi
            x^3 + (2*z + 1)*x^2 + (3*z^2 + 4*z)*x + 4*z^3 + z^2 + 1

        The reduced characteristic polynomial has coefficients in the center
        of `S`, which is itself a univariate polynomial ring in the variable
<<<<<<< HEAD
        `z = u^3` over `\GF{5}`. Hence it appears as a bivariate polynomial.
=======
        `z = u^3` over `\GF{5}`. Hence it appears as a bivariate polynomial::
>>>>>>> 54cd6fe6

            sage: chi.parent()
            Univariate Polynomial Ring in x over Univariate Polynomial Ring in z over Finite Field of size 5

        The constant coefficient of the reduced characteristic polynomial is
        the reduced norm, up to a sign::

            sage: chi[0] == -a.reduced_norm()
            True

        Its coefficient of degree `\deg(a) - 1` is the opposite of the reduced
        trace::

            sage: chi[2] == -a.reduced_trace()
            True

        By default, the name of the variable of the reduced characteristic
        polynomial is ``x`` and the name of central variable is usually ``z``
        (see :meth:`~sage.rings.polynomial.skew_polynomial_ring.SkewPolynomialRing_finite_order.center`
        for more details about this). 
        The user can speciify different names if desired::

            sage: a.reduced_charpoly(var='T')  # variable name for the caracteristic polynomial
            T^3 + (2*z + 1)*T^2 + (3*z^2 + 4*z)*T + 4*z^3 + z^2 + 1

            sage: a.reduced_charpoly(var=('T', 'c'))
            T^3 + (2*c + 1)*T^2 + (3*c^2 + 4*c)*T + 4*c^3 + c^2 + 1

        .. SEEALSO::

            :meth:`reduced_trace`, :meth:`reduced_norm`
        """
        if self._charpoly is None:
            parent = self._parent
            section = parent._embed_constants.section()
            M = self._matmul_c()
            chi = M.charpoly()
            self._charpoly = [tuple(c.list()) for c in chi.list()]
            if self._norm is not None:
                self._norm = self._charpoly[-1]
        varcenter = None
        if var is None:
            varcharpoly = 'x'
        elif isinstance(var, (tuple, list)) and len(var) == 2:
            (varcharpoly, varcenter) = var
        else:
            varcharpoly = var
        center = self.parent().center(name=varcenter)
        coeffs = [center(c) for c in self._charpoly]
        return PolynomialRing(center, name=varcharpoly)(coeffs)

    def is_central(self):
        r"""
        Return ``True`` if this skew polynomial lies in the center.

        EXAMPLES::

            sage: k.<t> = GF(5^3)
            sage: Frob = k.frobenius_endomorphism()
            sage: S.<x> = k['x', Frob]

            sage: x.is_central()
            False
            sage: (t*x^3).is_central()
            False
            sage: (x^6 + x^3).is_central()
            True
        """
        center = self.parent()._working_center
        try:
            center(self)
            return True
        except ValueError:
            return False


    def bound(self):
        r"""
        Return a bound of this skew polynomial (i.e. a multiple
        of this skew polynomial lying in the center).

        .. NOTE::

            Since `b` is central, it divides a skew polynomial
            on the left iff it divides it on the right

        ALGORITHM:

        #. Sage first checks whether ``self`` is itself in the
           center. It if is, it returns ``self``

        #. If an optimal bound was previously computed and
           cached, Sage returns it

        #. Otherwise, Sage returns the reduced norm of ``self``

        As a consequence, the output of this function may depend
        on previous computations (an example is given below).

        EXAMPLES::

            sage: k.<t> = GF(5^3)
            sage: Frob = k.frobenius_endomorphism()
            sage: S.<x> = k['x', Frob]
            sage: Z = S.center(); Z
            Univariate Polynomial Ring in z over Finite Field of size 5

            sage: a = x^2 + (4*t + 2)*x + 4*t^2 + 3
            sage: b = a.bound(); b
            z^2 + z + 4

        We observe that the bound is explicitly given as an element of the
        center (which is a univariate polynomial ring in the variable `z`).
        We can use conversion to send it in the skew polynomial ring::

            sage: S(b)
            x^6 + x^3 + 4

        We check that `b` is divisible by `a`::

            sage: S(b).is_right_divisible_by(a)
            True
            sage: S(b).is_left_divisible_by(a)
            True

        Actually, `b` is the reduced norm of `a`::

            sage: b == a.reduced_norm()
            True

        Now, we compute the optimal bound of `a` and see that
        it affects the behaviour of ``bound()``::

            sage: a.optimal_bound()
            z + 3
            sage: a.bound()
            z + 3

        TESTS:

        We check that when the input skew polynomial lies in
        the center, the output is the skew polynomial itself::

            sage: a = Z.random_element(degree=4)
            sage: b = S(a).bound()
            sage: a == b
            True
        """
        center = self.parent().center()
        try:
            return center(self)
        except ValueError:
            pass
        if not self._optbound is None:
            return center(self._optbound)
        return self.reduced_norm()


    def optimal_bound(self):
        r"""
        Return the optimal bound of this skew polynomial (i.e.
        the monic multiple of this skew polynomial of minimal
        degree lying in the center).

        .. NOTE::

            The result is cached.

        EXAMPLES::

            sage: k.<t> = GF(5^3)
            sage: Frob = k.frobenius_endomorphism()
            sage: S.<x> = k['x', Frob]
            sage: Z = S.center(); Z
            Univariate Polynomial Ring in z over Finite Field of size 5

            sage: a = x^2 + (4*t + 2)*x + 4*t^2 + 3
            sage: b = a.optimal_bound(); b
            z + 3

        We observe that the bound is explicitly given as an element of the
        center (which is a univariate polynomial ring in the variable `z`).
        We can use conversion to send it in the skew polynomial ring::

            sage: S(b)
            x^3 + 3

        We check that `b` is divisible by `a`::

            sage: S(b).is_right_divisible_by(a)
            True
            sage: S(b).is_left_divisible_by(a)
            True
        """
        center = self.parent().center()
        if self._optbound is None:
            try:
                self._optbound = center(self).monic()
            except ValueError:
                bound = self._matphir_c().minimal_polynomial()
                section = self._parent._embed_constants.section()
                self._optbound = [section(x) for x in bound.list()]
        return center(self._optbound)


     # TODO:
     # fast multiplication
     # reduced characteristic polynomial
<|MERGE_RESOLUTION|>--- conflicted
+++ resolved
@@ -367,11 +367,7 @@
 
         The reduced characteristic polynomial has coefficients in the center
         of `S`, which is itself a univariate polynomial ring in the variable
-<<<<<<< HEAD
-        `z = u^3` over `\GF{5}`. Hence it appears as a bivariate polynomial.
-=======
         `z = u^3` over `\GF{5}`. Hence it appears as a bivariate polynomial::
->>>>>>> 54cd6fe6
 
             sage: chi.parent()
             Univariate Polynomial Ring in x over Univariate Polynomial Ring in z over Finite Field of size 5
