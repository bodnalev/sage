--- conflicted
+++ resolved
@@ -443,12 +443,7 @@
         from .rational_field import QQ
         from .real_lazy import RLF
         from .real_mpfr import RR
-<<<<<<< HEAD
-        from .complex_mpfr import ComplexField
-        CC = ComplexField()
-=======
         from .cc import CC
->>>>>>> 0d6c0d19
 
         if S is ZZ or S is QQ or S is RDF or S is RLF:
             return FloatToCDF(S)
