import os
from distutils.extension import Extension
from sage.env import SAGE_LOCAL

SAGE_INC = os.path.join(SAGE_LOCAL, 'include')

#########################################################
### pkg-config setup
#########################################################

import pkgconfig

# CBLAS can be one of multiple implementations
cblas_pc = pkgconfig.parse('cblas')
cblas_libs = cblas_pc['libraries']
cblas_library_dirs = cblas_pc['library_dirs']
cblas_include_dirs = cblas_pc['include_dirs']

# TODO: Remove Cygwin hack by installing a suitable cblas.pc
if os.path.exists('/usr/lib/libblas.dll.a'):
    cblas_libs = ['gslcblas']

# LAPACK can be one of multiple implementations
lapack_pc = pkgconfig.parse('lapack')
lapack_libs = lapack_pc['libraries']
lapack_library_dirs = lapack_pc['library_dirs']
lapack_include_dirs = lapack_pc['include_dirs']

# GD image library
gd_pc = pkgconfig.parse('gdlib')
gd_libs = gd_pc['libraries']
gd_library_dirs = gd_pc['library_dirs']
gd_include_dirs = gd_pc['include_dirs']

# PNG image library
png_pc = pkgconfig.parse('libpng')
png_libs = png_pc['libraries']
png_library_dirs = png_pc['library_dirs']
png_include_dirs = png_pc['include_dirs']

# zlib
try:
    zlib_pc = pkgconfig.parse('zlib')
except pkgconfig.PackageNotFoundError:
    from collections import defaultdict
    zlib_pc = defaultdict(list, {'libraries': ['z']})
zlib_libs = zlib_pc['libraries']
zlib_library_dirs = zlib_pc['library_dirs']
zlib_include_dirs = zlib_pc['include_dirs']

#########################################################
### M4RI flags
#########################################################

m4ri_pc = pkgconfig.parse('m4ri')
m4ri_libs = m4ri_pc['libraries']
m4ri_library_dirs = m4ri_pc['library_dirs']
m4ri_include_dirs = m4ri_pc['include_dirs']

m4ri_extra_compile_args = pkgconfig.cflags('m4ri').split()
try:
    m4ri_extra_compile_args.remove("-pedantic")
except ValueError:
    pass

from sage.env import cython_aliases
aliases = cython_aliases()
arb_dylib_name = aliases["ARB_LIBRARY"]

#############################################################
### List of modules
###
### Note that the list of modules is sorted alphabetically
### by extension name. Please keep this list sorted when
### adding new modules!
###
#############################################################

from sage_setup.optional_extension import OptionalExtension

ext_modules = [

    ################################
    ##
    ## sage.algebras
    ##
    ################################

    Extension('*', ['sage/algebras/**/*.pyx']),

    ################################
    ##
    ## sage.arith
    ##
    ################################

    Extension('*', ['sage/arith/*.pyx']),

    ################################
    ##
    ## sage.calculus
    ##
    ################################

    Extension('*', ['sage/calculus/**/*.pyx']),

    ################################
    ##
    ## sage.categories
    ##
    ################################

    Extension('*', ['sage/categories/**/*.pyx']),

    ################################
    ##
    ## sage.coding
    ##
    ################################

    Extension('sage.coding.codecan.codecan',
              sources = ['sage/coding/codecan/codecan.pyx']),

    Extension('*', ['sage/coding/**/*.pyx']),

    ################################
    ##
    ## sage.combinat
    ##
    ################################

    Extension('*', ['sage/combinat/**/*.pyx']),

    Extension('sage.combinat.subword_complex_c',
              sources=['sage/combinat/subword_complex_c.pyx']),

    ################################
    ##
    ## sage.cpython
    ##
    ################################

    Extension('*', ['sage/cpython/*.pyx']),

    ################################
    ##
    ## sage.crypto
    ##
    ################################

    Extension('*', ['sage/crypto/*.pyx']),

    ################################
    ##
    ## sage.data_structures
    ##
    ################################

    Extension('*', ['sage/data_structures/*.pyx']),

    ################################
    ##
    ## sage.docs
    ##
    ################################

    Extension('*', ['sage/docs/*.pyx']),

    ################################
    ##
    ## sage.dynamics
    ##
    ################################

    Extension('sage.dynamics.arithmetic_dynamics.projective_ds_helper',
              sources = ['sage/dynamics/arithmetic_dynamics/projective_ds_helper.pyx']),

    Extension('sage.dynamics.complex_dynamics.mandel_julia_helper',
                sources = ['sage/dynamics/complex_dynamics/mandel_julia_helper.pyx']),

    ################################
    ##
    ## sage.ext
    ##
    ################################

    Extension('*', ['sage/ext/**/*.pyx']),

    ################################
    ##
    ## sage.finance
    ##
    ################################

    Extension('*', ['sage/finance/*.pyx']),

    ################################
    ##
    ## sage.functions
    ##
    ################################

    Extension('sage.functions.prime_pi',
        sources = ['sage/functions/prime_pi.pyx']),

    ################################
    ##
    ## sage.games
    ##
    ################################

    Extension('*', ['sage/games/*.pyx']),

    ################################
    ##
    ## sage.geometry
    ##
    ################################

    Extension('*', ['sage/geometry/**/*.pyx']),

    ################################
    ##
    ## sage.graphs
    ##
    ################################

    Extension('sage.graphs.asteroidal_triples',
              sources = ['sage/graphs/asteroidal_triples.pyx']),

    Extension('sage.graphs.chrompoly',
              sources = ['sage/graphs/chrompoly.pyx']),

    Extension('sage.graphs.cliquer',
              sources = ['sage/graphs/cliquer.pyx']),

    Extension('sage.graphs.centrality',
              sources = ['sage/graphs/centrality.pyx']),

    Extension('sage.graphs.independent_sets',
              sources = ['sage/graphs/independent_sets.pyx']),

    Extension('sage.graphs.graph_decompositions.fast_digraph',
              sources = ['sage/graphs/graph_decompositions/fast_digraph.pyx']),

    Extension('sage.graphs.graph_decompositions.vertex_separation',
              sources = ['sage/graphs/graph_decompositions/vertex_separation.pyx']),

    Extension('sage.graphs.graph_decompositions.graph_products',
              sources = ['sage/graphs/graph_decompositions/graph_products.pyx']),

    Extension('sage.graphs.convexity_properties',
              sources = ['sage/graphs/convexity_properties.pyx']),

    Extension('sage.graphs.comparability',
              sources = ['sage/graphs/comparability.pyx']),

    Extension('sage.graphs.generic_graph_pyx',
              sources = ['sage/graphs/generic_graph_pyx.pyx']),

    Extension('sage.graphs.traversals',
              sources = ['sage/graphs/traversals.pyx']),

    Extension('sage.graphs.graph_generators_pyx',
              sources = ['sage/graphs/graph_generators_pyx.pyx']),

    Extension('sage.graphs.distances_all_pairs',
              sources = ['sage/graphs/distances_all_pairs.pyx']),

    Extension('sage.graphs.base.graph_backends',
              sources = ['sage/graphs/base/graph_backends.pyx']),

    Extension('sage.graphs.base.static_dense_graph',
              sources = ['sage/graphs/base/static_dense_graph.pyx']),

    Extension('sage.graphs.base.static_sparse_graph',
              sources = ['sage/graphs/base/static_sparse_graph.pyx']),

    Extension('sage.graphs.base.static_sparse_backend',
              sources = ['sage/graphs/base/static_sparse_backend.pyx']),

    Extension('sage.graphs.graph_coloring',
              sources = ['sage/graphs/graph_coloring.pyx']),

    Extension('sage.graphs.line_graph',
              sources = ['sage/graphs/line_graph.pyx']),

    Extension('sage.graphs.weakly_chordal',
              sources = ['sage/graphs/weakly_chordal.pyx']),

    Extension('sage.graphs.matchpoly',
              sources = ['sage/graphs/matchpoly.pyx']),

    OptionalExtension("sage.graphs.mcqd",
              ["sage/graphs/mcqd.pyx"],
              package = 'mcqd'),

    OptionalExtension("sage.graphs.bliss",
              ["sage/graphs/bliss.pyx"],
              package = 'bliss'),

    Extension('sage.graphs.planarity',
              sources = ['sage/graphs/planarity.pyx']),

    Extension('sage.graphs.strongly_regular_db',
              sources = ['sage/graphs/strongly_regular_db.pyx']),

    Extension('sage.graphs.graph_decompositions.rankwidth',
              sources = ['sage/graphs/graph_decompositions/rankwidth.pyx'],
              libraries=['rw']),

    Extension('sage.graphs.graph_decompositions.bandwidth',
              sources = ['sage/graphs/graph_decompositions/bandwidth.pyx']),

    Extension('sage.graphs.graph_decompositions.cutwidth',
              sources = ['sage/graphs/graph_decompositions/cutwidth.pyx']),

    OptionalExtension('sage.graphs.graph_decompositions.tdlib',
              sources = ['sage/graphs/graph_decompositions/tdlib.pyx'],
              language="c++",
              package = 'tdlib'),

    Extension('sage.graphs.graph_decompositions.clique_separators',
              sources = ['sage/graphs/graph_decompositions/clique_separators.pyx']),

    Extension('sage.graphs.spanning_tree',
              sources = ['sage/graphs/spanning_tree.pyx']),

    Extension('sage.graphs.path_enumeration',
              sources = ['sage/graphs/path_enumeration.pyx']),

    Extension('sage.graphs.connectivity',
          sources = ['sage/graphs/connectivity.pyx']),

    Extension('sage.graphs.trees',
              sources = ['sage/graphs/trees.pyx']),

    Extension('sage.graphs.genus',
              sources = ['sage/graphs/genus.pyx']),

    Extension('sage.graphs.hyperbolicity',
              sources = ['sage/graphs/hyperbolicity.pyx']),

    Extension('sage.graphs.base.c_graph',
              sources = ['sage/graphs/base/c_graph.pyx']),

    Extension('sage.graphs.base.sparse_graph',
              sources = ['sage/graphs/base/sparse_graph.pyx']),

    Extension('sage.graphs.base.dense_graph',
              sources = ['sage/graphs/base/dense_graph.pyx']),

    Extension('sage.graphs.base.boost_graph',
              sources = ['sage/graphs/base/boost_graph.pyx']),

    Extension('sage.graphs.views',
              sources = ['sage/graphs/views.pyx']),

    ################################
    ##
    ## sage.groups
    ##
    ################################

    Extension('*', ['sage/groups/**/*.pyx']),

    ################################
    ##
    ## sage.interacts
    ##
    ################################

    Extension('*', ['sage/interacts/*.pyx']),

    ################################
    ##
    ## sage.interfaces
    ##
    ################################

    OptionalExtension("sage.interfaces.primecount",
              ["sage/interfaces/primecount.pyx"],
              package = "primecount"),

    Extension('*', ['sage/interfaces/*.pyx']),

    ################################
    ##
    ## sage.lfunctions
    ##
    ################################

    Extension('sage.lfunctions.zero_sums',
              sources = ['sage/lfunctions/zero_sums.pyx']),

    ################################
    ##
    ## sage.libs
    ##
    ################################

    OptionalExtension('sage.libs.coxeter3.coxeter',
              sources = ['sage/libs/coxeter3/coxeter.pyx'],
              package = 'coxeter3'),

    Extension('sage.libs.ecl',
              sources = ["sage/libs/ecl.pyx"]),

    OptionalExtension("sage.libs.fes",
             ["sage/libs/fes.pyx"],
             package = 'fes'),

    Extension('sage.libs.flint.flint',
              sources = ["sage/libs/flint/flint.pyx"]),

    Extension('sage.libs.flint.fmpz_poly',
              sources = ["sage/libs/flint/fmpz_poly.pyx"]),

    Extension('sage.libs.flint.arith',
              sources = ["sage/libs/flint/arith.pyx"]),

    Extension("sage.libs.glpk.error",
             ["sage/libs/glpk/error.pyx"]),

    Extension('sage.libs.gmp.pylong',
              sources = ['sage/libs/gmp/pylong.pyx']),

    Extension('sage.libs.braiding',
                      sources = ["sage/libs/braiding.pyx"]),

    Extension('sage.libs.homfly',
                      sources = ["sage/libs/homfly.pyx"]),

    OptionalExtension('sage.libs.sirocco',
                      sources = ["sage/libs/sirocco.pyx"],
                      package="sirocco"),

    Extension('*', ['sage/libs/linbox/*.pyx']),

    Extension('sage.libs.lcalc.lcalc_Lfunction',
              sources = ['sage/libs/lcalc/lcalc_Lfunction.pyx']),

    Extension('sage.libs.libecm',
              sources = ['sage/libs/libecm.pyx']),

    Extension('sage.libs.lrcalc.lrcalc',
              sources = ["sage/libs/lrcalc/lrcalc.pyx"]),

    OptionalExtension("sage.libs.meataxe",
              sources = ['sage/libs/meataxe.pyx'],
              package = 'meataxe'),

    Extension('*', ['sage/libs/pari/*.pyx']),

    Extension('sage.libs.ppl',
              sources = ['sage/libs/ppl.pyx']),

    Extension('*', ['sage/libs/pynac/*.pyx']),

    Extension('sage.libs.ratpoints',
              sources = ["sage/libs/ratpoints.pyx"]),

    Extension('sage.libs.readline',
              sources = ['sage/libs/readline.pyx']),

    Extension('*', sources = ['sage/libs/singular/*.pyx']),

    Extension('sage.libs.symmetrica.symmetrica',
              sources = ["sage/libs/symmetrica/symmetrica.pyx"]),

    Extension('sage.libs.mpmath.utils',
              sources = ["sage/libs/mpmath/utils.pyx"]),

    Extension('sage.libs.mpmath.ext_impl',
              sources = ["sage/libs/mpmath/ext_impl.pyx"]),

    Extension('sage.libs.mpmath.ext_main',
              sources = ["sage/libs/mpmath/ext_main.pyx"]),

    Extension('sage.libs.mpmath.ext_libmp',
              sources = ["sage/libs/mpmath/ext_libmp.pyx"]),

    ###################################
    ##
    ## sage.libs.arb
    ##
    ###################################

    Extension('*', ["sage/libs/arb/*.pyx"]),

    ###################################
    ##
    ## sage.libs.eclib
    ##
    ###################################

    Extension('*', ["sage/libs/eclib/*.pyx"]),

    ################################
    ##
    ## sage.libs.gap
    ##
    ################################

    Extension('*', ["sage/libs/gap/*.pyx"]),

    ###################################
    ##
    ## sage.libs.gsl
    ##
    ###################################

    Extension('*', ["sage/libs/gsl/*.pyx"]),

    ###################################
    ##
    ## sage.libs.ntl
    ##
    ###################################

    Extension('*', ["sage/libs/ntl/*.pyx"]),

    ################################
    ##
    ## sage.matrix
    ##
    ################################

    Extension('sage.matrix.action',
              sources = ['sage/matrix/action.pyx']),

    Extension('sage.matrix.args',
              sources = ['sage/matrix/args.pyx']),

    Extension('sage.matrix.echelon_matrix',
              sources = ['sage/matrix/echelon_matrix.pyx']),

    Extension('sage.matrix.change_ring',
              sources = ['sage/matrix/change_ring.pyx']),

    Extension('sage.matrix.constructor',
              sources = ['sage/matrix/constructor.pyx']),

    Extension('sage.matrix.matrix',
              sources = ['sage/matrix/matrix.pyx']),

    Extension('sage.matrix.matrix0',
              sources = ['sage/matrix/matrix0.pyx']),

    Extension('sage.matrix.matrix1',
              sources = ['sage/matrix/matrix1.pyx']),

    Extension('sage.matrix.matrix2',
              sources = ['sage/matrix/matrix2.pyx']),

    Extension("sage.matrix.matrix_complex_ball_dense",
              ["sage/matrix/matrix_complex_ball_dense.pyx"]),

    Extension('sage.matrix.matrix_complex_double_dense',
              sources = ['sage/matrix/matrix_complex_double_dense.pyx']),

    Extension('sage.matrix.matrix_cyclo_dense',
              sources = ['sage/matrix/matrix_cyclo_dense.pyx']),

    Extension('sage.matrix.matrix_gap',
              sources = ['sage/matrix/matrix_gap.pyx']),

    Extension('sage.matrix.matrix_dense',
              sources = ['sage/matrix/matrix_dense.pyx']),

    Extension('sage.matrix.matrix_double_dense',
              sources = ['sage/matrix/matrix_double_dense.pyx']),

    Extension('sage.matrix.matrix_generic_dense',
              sources = ['sage/matrix/matrix_generic_dense.pyx']),

    Extension('sage.matrix.matrix_generic_sparse',
              sources = ['sage/matrix/matrix_generic_sparse.pyx']),

    Extension('sage.matrix.matrix_integer_dense',
              sources = ['sage/matrix/matrix_integer_dense.pyx']),

    Extension('sage.matrix.matrix_integer_sparse',
              sources = ['sage/matrix/matrix_integer_sparse.pyx']),

    Extension('sage.matrix.matrix_mod2_dense',
              sources = ['sage/matrix/matrix_mod2_dense.pyx']),

    Extension('sage.matrix.matrix_gf2e_dense',
              sources = ['sage/matrix/matrix_gf2e_dense.pyx']),

    Extension('sage.matrix.matrix_modn_dense_float',
              sources = ['sage/matrix/matrix_modn_dense_float.pyx']),

    Extension('sage.matrix.matrix_modn_dense_double',
              sources = ['sage/matrix/matrix_modn_dense_double.pyx']),

    Extension('sage.matrix.matrix_modn_sparse',
              sources = ['sage/matrix/matrix_modn_sparse.pyx']),

    Extension('sage.matrix.matrix_mpolynomial_dense',
              sources = ['sage/matrix/matrix_mpolynomial_dense.pyx']),

    Extension('sage.matrix.matrix_polynomial_dense',
              sources = ['sage/matrix/matrix_polynomial_dense.pyx']),

    Extension('sage.matrix.matrix_rational_dense',
              sources = ['sage/matrix/matrix_rational_dense.pyx']),

    Extension('sage.matrix.matrix_rational_sparse',
              sources = ['sage/matrix/matrix_rational_sparse.pyx']),

    Extension('sage.matrix.matrix_real_double_dense',
              sources = ['sage/matrix/matrix_real_double_dense.pyx']),

    Extension('sage.matrix.matrix_sparse',
              sources = ['sage/matrix/matrix_sparse.pyx']),

    Extension('sage.matrix.matrix_symbolic_dense',
              sources = ['sage/matrix/matrix_symbolic_dense.pyx']),

    Extension('sage.matrix.matrix_window',
              sources = ['sage/matrix/matrix_window.pyx']),

    OptionalExtension("sage.matrix.matrix_gfpn_dense",
              sources = ['sage/matrix/matrix_gfpn_dense.pyx'],
              package = 'meataxe'),

    Extension('sage.matrix.misc',
              sources = ['sage/matrix/misc.pyx']),

    Extension('sage.matrix.strassen',
              sources = ['sage/matrix/strassen.pyx']),

    ################################
    ##
    ## sage.matroids
    ##
    ################################

    Extension('*', ['sage/matroids/*.pyx']),

    ################################
    ##
    ## sage.media
    ##
    ################################

    Extension('*', ['sage/media/*.pyx']),

    ################################
    ##
    ## sage.misc
    ##
    ################################

    Extension('*', ['sage/misc/*.pyx']),

    ################################
    ##
    ## sage.modular
    ##
    ################################

    Extension('*', ['sage/modular/**/*.pyx']),

    ################################
    ##
    ## sage.modules
    ##
    ################################

    Extension('*', ['sage/modules/**/*.pyx']),

    ################################
    ##
    ## sage.numerical
    ##
    ################################


    Extension("sage.numerical.mip",
              ["sage/numerical/mip.pyx"]),

    Extension("sage.numerical.linear_functions",
              ["sage/numerical/linear_functions.pyx"]),

    Extension("sage.numerical.linear_tensor_element",
              ["sage/numerical/linear_tensor_element.pyx"]),

    Extension("sage.numerical.gauss_legendre",
              ["sage/numerical/gauss_legendre.pyx"]),

    Extension("sage.numerical.sdp",
              ["sage/numerical/sdp.pyx"]),

    Extension("sage.numerical.backends.generic_backend",
              ["sage/numerical/backends/generic_backend.pyx"]),

    Extension("sage.numerical.backends.generic_sdp_backend",
              ["sage/numerical/backends/generic_sdp_backend.pyx"]),

    Extension("sage.numerical.backends.glpk_backend",
              ["sage/numerical/backends/glpk_backend.pyx"]),

    Extension("sage.numerical.backends.glpk_exact_backend",
              ["sage/numerical/backends/glpk_exact_backend.pyx"]),

    Extension("sage.numerical.backends.ppl_backend",
              ["sage/numerical/backends/ppl_backend.pyx"]),

    Extension("sage.numerical.backends.cvxopt_backend",
              ["sage/numerical/backends/cvxopt_backend.pyx"]),

    Extension("sage.numerical.backends.cvxopt_sdp_backend",
              ["sage/numerical/backends/cvxopt_sdp_backend.pyx"]),

    Extension("sage.numerical.backends.glpk_graph_backend",
              ["sage/numerical/backends/glpk_graph_backend.pyx"]),

    Extension("sage.numerical.backends.interactivelp_backend",
              ["sage/numerical/backends/interactivelp_backend.pyx"]),

    ################################
    ##
    ## sage.plot
    ##
    ################################

    Extension('*', ['sage/plot/**/*.pyx']),

    ################################
    ##
    ## sage.probability
    ##
    ################################

    Extension('*', ['sage/probability/*.pyx']),

    ################################
    ##
    ## sage.quadratic_forms
    ##
    ################################

    Extension('*', ['sage/quadratic_forms/*.pyx']),

    ###############################
    ##
    ## sage.quivers
    ##
    ###############################

    Extension('*', ['sage/quivers/*.pyx']),

    ################################
    ##
    ## sage.rings
    ##
    ################################

    Extension('sage.rings.sum_of_squares',
              sources = ['sage/rings/sum_of_squares.pyx']),

    Extension('sage.rings.bernmm',
              sources = ['sage/rings/bernmm.pyx']),

    Extension('sage.rings.bernoulli_mod_p',
              sources = ['sage/rings/bernoulli_mod_p.pyx']),

    Extension("sage.rings.complex_arb",
              ["sage/rings/complex_arb.pyx"]),

    Extension('sage.rings.complex_double',
              sources = ['sage/rings/complex_double.pyx']),

    Extension('sage.rings.complex_interval',
              sources = ['sage/rings/complex_interval.pyx']),

    Extension('sage.rings.complex_number',
              sources = ['sage/rings/complex_number.pyx']),

    Extension('sage.rings.integer',
              sources = ['sage/rings/integer.pyx']),

    Extension('sage.rings.integer_ring',
              sources = ['sage/rings/integer_ring.pyx']),

    Extension('sage.rings.factorint',
              sources = ['sage/rings/factorint.pyx']),

    Extension('sage.rings.fast_arith',
              sources = ['sage/rings/fast_arith.pyx']),

    Extension('sage.rings.fraction_field_element',
              sources = ['sage/rings/fraction_field_element.pyx']),

    Extension('sage.rings.fraction_field_FpT',
              sources = ['sage/rings/fraction_field_FpT.pyx']),

    Extension('sage.rings.laurent_series_ring_element',
              sources = ['sage/rings/laurent_series_ring_element.pyx']),

    Extension('sage.rings.morphism',
              sources = ['sage/rings/morphism.pyx']),

    Extension('sage.rings.complex_mpc',
              sources = ['sage/rings/complex_mpc.pyx']),

    Extension('sage.rings.noncommutative_ideals',
              sources = ['sage/rings/noncommutative_ideals.pyx']),

    Extension('sage.rings.power_series_mpoly',
              sources = ['sage/rings/power_series_mpoly.pyx']),

    Extension('sage.rings.power_series_poly',
              sources = ['sage/rings/power_series_poly.pyx']),

    Extension('sage.rings.power_series_pari',
              sources = ['sage/rings/power_series_pari.pyx']),

    Extension('sage.rings.power_series_ring_element',
              sources = ['sage/rings/power_series_ring_element.pyx']),

    Extension('sage.rings.tate_algebra_element',
              sources = ['sage/rings/tate_algebra_element.pyx']),

    Extension('sage.rings.tate_algebra_ideal',
              sources = ['sage/rings/tate_algebra_ideal.pyx']),

    Extension('sage.rings.puiseux_series_ring_element',
              sources = ['sage/rings/puiseux_series_ring_element.pyx']),

    Extension('sage.rings.rational',
              sources = ['sage/rings/rational.pyx']),

    Extension('sage.rings.real_double',
              sources = ['sage/rings/real_double.pyx']),

    Extension('sage.rings.real_interval_absolute',
              sources = ['sage/rings/real_interval_absolute.pyx']),

    Extension("sage.rings.real_arb",
              ["sage/rings/real_arb.pyx"]),

    Extension('sage.rings.real_lazy',
              sources = ['sage/rings/real_lazy.pyx']),

    Extension('sage.rings.real_mpfi',
              sources = ['sage/rings/real_mpfi.pyx']),

    Extension('sage.rings.real_mpfr',
              sources = ['sage/rings/real_mpfr.pyx']),

    Extension('sage.rings.finite_rings.residue_field',
              sources = ['sage/rings/finite_rings/residue_field.pyx']),

    Extension('sage.rings.ring',
              sources = ['sage/rings/ring.pyx']),

    Extension('sage.rings.ring_extension',
              sources = ['sage/rings/ring_extension.pyx']),

    Extension('sage.rings.ring_extension_element',
              sources = ['sage/rings/ring_extension_element.pyx']),

    Extension('sage.rings.ring_extension_morphism',
              sources = ['sage/rings/ring_extension_morphism.pyx']),

    Extension('sage.rings.ring_extension_conversion',
              sources = ['sage/rings/ring_extension_conversion.pyx']),

    Extension('*', ['sage/rings/convert/*.pyx']),

    ################################
    ##
    ## sage.rings.finite_rings
    ##
    ################################

    Extension('sage.rings.finite_rings.finite_field_base',
              sources = ['sage/rings/finite_rings/finite_field_base.pyx']),

    Extension('sage.rings.finite_rings.element_base',
              sources = ['sage/rings/finite_rings/element_base.pyx']),

    Extension('sage.rings.finite_rings.integer_mod',
              sources = ['sage/rings/finite_rings/integer_mod.pyx']),

    Extension('sage.rings.finite_rings.element_givaro',
              sources = ["sage/rings/finite_rings/element_givaro.pyx"]),

    Extension('sage.rings.finite_rings.element_ntl_gf2e',
              sources = ['sage/rings/finite_rings/element_ntl_gf2e.pyx']),

    Extension('sage.rings.finite_rings.element_pari_ffelt',
              sources = ['sage/rings/finite_rings/element_pari_ffelt.pyx']),

    Extension('sage.rings.finite_rings.hom_finite_field',
              sources = ["sage/rings/finite_rings/hom_finite_field.pyx"]),

    Extension('sage.rings.finite_rings.hom_prime_finite_field',
              sources = ["sage/rings/finite_rings/hom_prime_finite_field.pyx"]),

    Extension('sage.rings.finite_rings.hom_finite_field_givaro',
              sources = ["sage/rings/finite_rings/hom_finite_field_givaro.pyx"]),

    ################################
    ##
    ## sage.rings.function_field
    ##
    ################################

    Extension('sage.rings.function_field.element',
              sources = ['sage/rings/function_field/element.pyx']),

    ################################
    ##
    ## sage.rings.number_field
    ##
    ################################

    Extension('sage.rings.number_field.number_field_base',
              sources = ['sage/rings/number_field/number_field_base.pyx']),

    Extension('sage.rings.number_field.number_field_element',
              sources = ['sage/rings/number_field/number_field_element.pyx']),

    Extension('sage.rings.number_field.number_field_element_quadratic',
              sources = ['sage/rings/number_field/number_field_element_quadratic.pyx']),

    Extension('sage.rings.number_field.number_field_morphisms',
              sources = ['sage/rings/number_field/number_field_morphisms.pyx']),

    Extension('sage.rings.number_field.totallyreal',
              sources = ['sage/rings/number_field/totallyreal.pyx']),

    Extension('sage.rings.number_field.totallyreal_data',
              sources = ['sage/rings/number_field/totallyreal_data.pyx']),

    ################################
    ##
    ## sage.rings.padics
    ##
    ################################

    Extension('sage.rings.padics.morphism',
              sources = ['sage/rings/padics/morphism.pyx']),

    Extension('sage.rings.padics.common_conversion',
              sources = ['sage/rings/padics/common_conversion.pyx']),

    Extension('sage.rings.padics.local_generic_element',
              sources = ['sage/rings/padics/local_generic_element.pyx']),

    Extension('sage.rings.padics.padic_capped_absolute_element',
              sources = ['sage/rings/padics/padic_capped_absolute_element.pyx']),

    Extension('sage.rings.padics.padic_capped_relative_element',
              sources = ['sage/rings/padics/padic_capped_relative_element.pyx']),

    Extension('sage.rings.padics.padic_floating_point_element',
              sources = ['sage/rings/padics/padic_floating_point_element.pyx']),

    Extension('sage.rings.padics.padic_ext_element',
              sources = ['sage/rings/padics/padic_ext_element.pyx']),

    Extension('sage.rings.padics.padic_fixed_mod_element',
              sources = ['sage/rings/padics/padic_fixed_mod_element.pyx']),

    Extension('sage.rings.padics.padic_generic_element',
              sources = ['sage/rings/padics/padic_generic_element.pyx']),

    Extension('sage.rings.padics.padic_printing',
              sources = ['sage/rings/padics/padic_printing.pyx']),

    Extension('sage.rings.padics.padic_ZZ_pX_CA_element',
              sources = ['sage/rings/padics/padic_ZZ_pX_CA_element.pyx']),

    Extension('sage.rings.padics.padic_ZZ_pX_CR_element',
              sources = ['sage/rings/padics/padic_ZZ_pX_CR_element.pyx']),

    Extension('sage.rings.padics.padic_ZZ_pX_element',
              sources = ['sage/rings/padics/padic_ZZ_pX_element.pyx']),

    Extension('sage.rings.padics.padic_ZZ_pX_FM_element',
              sources = ['sage/rings/padics/padic_ZZ_pX_FM_element.pyx']),

    Extension('sage.rings.padics.pow_computer',
              sources = ['sage/rings/padics/pow_computer.pyx']),

    Extension('sage.rings.padics.pow_computer_ext',
              sources = ['sage/rings/padics/pow_computer_ext.pyx']),

    Extension('sage.rings.padics.pow_computer_flint',
              sources = ['sage/rings/padics/pow_computer_flint.pyx']),

    Extension('sage.rings.padics.pow_computer_relative',
              sources = ['sage/rings/padics/pow_computer_relative.pyx']),

    Extension('sage.rings.padics.qadic_flint_CR',
              sources = ['sage/rings/padics/qadic_flint_CR.pyx']),

    Extension('sage.rings.padics.qadic_flint_CA',
              sources = ['sage/rings/padics/qadic_flint_CA.pyx']),

    Extension('sage.rings.padics.qadic_flint_FM',
              sources = ['sage/rings/padics/qadic_flint_FM.pyx']),

    Extension('sage.rings.padics.qadic_flint_FP',
              sources = ['sage/rings/padics/qadic_flint_FP.pyx']),

    Extension('sage.rings.padics.relative_ramified_FM',
              sources = ['sage/rings/padics/relative_ramified_FM.pyx']),
    Extension('sage.rings.padics.relative_ramified_CA',
              sources = ['sage/rings/padics/relative_ramified_CA.pyx']),
    Extension('sage.rings.padics.relative_ramified_CR',
              sources = ['sage/rings/padics/relative_ramified_CR.pyx']),
    Extension('sage.rings.padics.relative_ramified_FP',
              sources = ['sage/rings/padics/relative_ramified_FP.pyx']),

    ################################
    ##
    ## sage.rings.polynomial
    ##
    ################################

    Extension('sage.rings.polynomial.cyclotomic',
              sources = ['sage/rings/polynomial/cyclotomic.pyx']),

<<<<<<< HEAD
    Extension('sage.rings.polynomial.evaluation',
              sources = ['sage/rings/polynomial/evaluation.pyx']),
=======
    Extension('sage.rings.polynomial.evaluation_flint',
              sources = ['sage/rings/polynomial/evaluation_flint.pyx']),

    Extension('sage.rings.polynomial.evaluation_ntl',
              sources = ['sage/rings/polynomial/evaluation_ntl.pyx']),
>>>>>>> 65ba9294

    Extension('sage.rings.polynomial.laurent_polynomial',
              sources = ['sage/rings/polynomial/laurent_polynomial.pyx']),

    Extension('sage.rings.polynomial.hilbert',
              sources = ['sage/rings/polynomial/hilbert.pyx']),

    Extension('sage.rings.polynomial.multi_polynomial',
              sources = ['sage/rings/polynomial/multi_polynomial.pyx']),

    Extension('sage.rings.polynomial.multi_polynomial_ideal_libsingular',
              sources = ['sage/rings/polynomial/multi_polynomial_ideal_libsingular.pyx']),

    Extension('sage.rings.polynomial.plural',
              sources = ['sage/rings/polynomial/plural.pyx']),

    Extension('sage.rings.polynomial.multi_polynomial_libsingular',
              sources = ['sage/rings/polynomial/multi_polynomial_libsingular.pyx']),

    Extension('sage.rings.polynomial.multi_polynomial_ring_base',
              sources = ['sage/rings/polynomial/multi_polynomial_ring_base.pyx']),

    Extension('sage.rings.polynomial.polynomial_number_field',
              sources = ['sage/rings/polynomial/polynomial_number_field.pyx']),

    Extension('sage.rings.polynomial.polydict',
              sources = ['sage/rings/polynomial/polydict.pyx']),

    Extension('sage.rings.polynomial.polynomial_complex_arb',
               sources = ['sage/rings/polynomial/polynomial_complex_arb.pyx']),

    Extension('sage.rings.polynomial.polynomial_compiled',
               sources = ['sage/rings/polynomial/polynomial_compiled.pyx']),

    Extension('sage.rings.polynomial.polynomial_element',
              sources = ['sage/rings/polynomial/polynomial_element.pyx']),

    Extension('sage.rings.polynomial.polynomial_gf2x',
              sources = ['sage/rings/polynomial/polynomial_gf2x.pyx']),

    Extension('sage.rings.polynomial.polynomial_zz_pex',
              sources = ['sage/rings/polynomial/polynomial_zz_pex.pyx']),

    Extension('sage.rings.polynomial.polynomial_zmod_flint',
              sources = ['sage/rings/polynomial/polynomial_zmod_flint.pyx']),

    Extension('sage.rings.polynomial.polynomial_integer_dense_flint',
              sources = ['sage/rings/polynomial/polynomial_integer_dense_flint.pyx']),

    Extension('sage.rings.polynomial.polynomial_integer_dense_ntl',
              sources = ['sage/rings/polynomial/polynomial_integer_dense_ntl.pyx']),

    Extension('sage.rings.polynomial.polynomial_rational_flint',
              sources = ['sage/rings/polynomial/polynomial_rational_flint.pyx']),

    Extension('sage.rings.polynomial.polynomial_modn_dense_ntl',
              sources = ['sage/rings/polynomial/polynomial_modn_dense_ntl.pyx']),

    Extension('sage.rings.polynomial.polynomial_ring_homomorphism',
              sources = ['sage/rings/polynomial/polynomial_ring_homomorphism.pyx']),

    Extension('sage.rings.polynomial.pbori',
              sources = ['sage/rings/polynomial/pbori.pyx'],
              depends = [SAGE_INC + "/polybori/" + hd + ".h" for hd in ["polybori", "config"]]),

    Extension('sage.rings.polynomial.polynomial_real_mpfr_dense',
              sources = ['sage/rings/polynomial/polynomial_real_mpfr_dense.pyx']),

    Extension('sage.rings.polynomial.real_roots',
              sources = ['sage/rings/polynomial/real_roots.pyx']),

    Extension('sage.rings.polynomial.refine_root',
              sources = ['sage/rings/polynomial/refine_root.pyx']),

    Extension('sage.rings.polynomial.symmetric_reduction',
              sources = ['sage/rings/polynomial/symmetric_reduction.pyx']),

    Extension('sage.rings.polynomial.skew_polynomial_element',
              sources = ['sage/rings/polynomial/skew_polynomial_element.pyx']),
    
    Extension('sage.rings.polynomial.skew_polynomial_finite_order',
              sources = ['sage/rings/polynomial/skew_polynomial_finite_order.pyx']),

    Extension('sage.rings.polynomial.skew_polynomial_finite_field',
              sources = ['sage/rings/polynomial/skew_polynomial_finite_field.pyx']),

    # Note that weil_polynomials includes distutils directives in order to support
    # conditional OpenMP compilation (by uncommenting lines)
    Extension('sage.rings.polynomial.weil.weil_polynomials',
              sources = ['sage/rings/polynomial/weil/weil_polynomials.pyx']),


    ################################
    ##
    ## sage.rings.semirings
    ##
    ################################

    Extension('sage.rings.semirings.tropical_semiring',
              sources = ['sage/rings/semirings/tropical_semiring.pyx']),

    ################################
    ##
    ## sage.sat
    ##
    ################################

    Extension('sage.sat.solvers.satsolver',
              sources = ['sage/sat/solvers/satsolver.pyx']),

    ################################
    ##
    ## sage.schemes
    ##
    ################################

    Extension('*', ['sage/schemes/**/*.pyx']),

    ################################
    ##
    ## sage.sets
    ##
    ################################

    Extension('*', ['sage/sets/*.pyx']),

    ################################
    ##
    ## sage.stats
    ##
    ################################

    Extension('*', ['sage/stats/**/*.pyx']),

    ################################
    ##
    ## sage.structure
    ##
    ################################

    Extension('*', ['sage/structure/*.pyx']),

    ################################
    ##
    ## sage.symbolic
    ##
    ################################

    Extension('*', ['sage/symbolic/*.pyx']),

    ################################
    ##
    ## sage.tests
    ##
    ################################

    Extension('*', ['sage/tests/**/*.pyx'])

]<|MERGE_RESOLUTION|>--- conflicted
+++ resolved
@@ -1028,16 +1028,11 @@
     Extension('sage.rings.polynomial.cyclotomic',
               sources = ['sage/rings/polynomial/cyclotomic.pyx']),
 
-<<<<<<< HEAD
-    Extension('sage.rings.polynomial.evaluation',
-              sources = ['sage/rings/polynomial/evaluation.pyx']),
-=======
     Extension('sage.rings.polynomial.evaluation_flint',
               sources = ['sage/rings/polynomial/evaluation_flint.pyx']),
 
     Extension('sage.rings.polynomial.evaluation_ntl',
               sources = ['sage/rings/polynomial/evaluation_ntl.pyx']),
->>>>>>> 65ba9294
 
     Extension('sage.rings.polynomial.laurent_polynomial',
               sources = ['sage/rings/polynomial/laurent_polynomial.pyx']),
