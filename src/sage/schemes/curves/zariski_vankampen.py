--- conflicted
+++ resolved
@@ -39,6 +39,9 @@
 # ****************************************************************************
 import itertools
 from copy import copy
+# Added Combinations
+from sage.combinat.combination import Combinations
+
 
 from sage.combinat.permutation import Permutation
 from sage.geometry.voronoi_diagram import VoronoiDiagram
@@ -55,19 +58,6 @@
 from sage.rings.qqbar import QQbar
 from sage.rings.rational_field import QQ
 from sage.rings.real_mpfr import RealField
-<<<<<<< HEAD
-from sage.rings.complex_interval_field import ComplexIntervalField
-from sage.combinat.permutation import Permutation
-import itertools
-from sage.geometry.voronoi_diagram import VoronoiDiagram
-from sage.graphs.graph import Graph
-from sage.misc.cachefunc import cached_function
-from copy import copy
-# Added Combinations
-from sage.combinat.combination import Combinations
-
-=======
->>>>>>> cae9ee51
 
 
 roots_interval_cache = {}
@@ -904,15 +894,10 @@
 
     INPUT:
 
-<<<<<<< HEAD
-    - ``f`` -- a polynomial with two variables, over a number field with an embedding
-      in the complex numbers.
+    - ``f`` -- a polynomial with two variables, over a number field
+      with an embedding in the complex numbers
       
     - ``change_info`` -- a boolean variable (default ``False``); 
-=======
-    - ``f`` -- a polynomial with two variables, over a number field
-      with an embedding in the complex numbers
->>>>>>> cae9ee51
 
     OUTPUT:
 
@@ -938,12 +923,8 @@
          s1*s0*s2*s0^-1*s2*s1^-1]
     """
     global roots_interval_cache
-<<<<<<< HEAD
     changes = 0
-    (x, y) = f.parent().gens()
-=======
     x, y = f.parent().gens()
->>>>>>> cae9ee51
     F = f.base_ring()
     ffac = f.factor()
     g = prod([_[0] for _ in ffac])
