--- conflicted
+++ resolved
@@ -1,17 +1,10 @@
 {
     "description": "Mirror of the Sage https://sagemath.org/ source tree", 
     "license": "other-open", 
-<<<<<<< HEAD
-    "title": "sagemath/sage: 9.5.beta0", 
-    "version": "9.5.beta0", 
-    "upload_type": "software", 
-    "publication_date": "2021-08-31", 
-=======
     "title": "sagemath/sage: 9.5.beta3", 
     "version": "9.5.beta3", 
     "upload_type": "software", 
     "publication_date": "2021-10-11", 
->>>>>>> c896669b
     "creators": [
         {
             "affiliation": "SageMath.org", 
@@ -22,11 +15,7 @@
     "related_identifiers": [
         {
             "scheme": "url", 
-<<<<<<< HEAD
-            "identifier": "https://github.com/sagemath/sage/tree/9.5.beta0", 
-=======
             "identifier": "https://github.com/sagemath/sage/tree/9.5.beta3", 
->>>>>>> c896669b
             "relation": "isSupplementTo"
         }, 
         {
