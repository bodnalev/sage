"""nodoctest
all.py -- export of projective schemes to Sage
"""

#*****************************************************************************
#
#   Sage: System for Algebra and Geometry Experimentation
#
#       Copyright (C) 2005 William Stein <wstein@gmail.com>
#
#  Distributed under the terms of the GNU General Public License (GPL)
#
#    This code is distributed in the hope that it will be useful,
#    but WITHOUT ANY WARRANTY; without even the implied warranty of
#    MERCHANTABILITY or FITNESS FOR A PARTICULAR PURPOSE.  See the GNU
#    General Public License for more details.
#
#  The full text of the GPL is available at:
#
#                  http://www.gnu.org/licenses/
#*****************************************************************************

<<<<<<< HEAD
from projective_space import ProjectiveSpace


=======
from projective_space import ProjectiveSpace, is_ProjectiveSpace
>>>>>>> f16112c7
<|MERGE_RESOLUTION|>--- conflicted
+++ resolved
@@ -20,10 +20,4 @@
 #                  http://www.gnu.org/licenses/
 #*****************************************************************************
 
-<<<<<<< HEAD
-from projective_space import ProjectiveSpace
-
-
-=======
 from projective_space import ProjectiveSpace, is_ProjectiveSpace
->>>>>>> f16112c7
