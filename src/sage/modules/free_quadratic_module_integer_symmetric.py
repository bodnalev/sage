r"""
Integral lattices

An integral lattice is a finitely generated free abelian group
`L \cong \ZZ^r` equipped with a non-degenerate, symmetric bilinear
form `L \times L \colon \rightarrow \ZZ`.

Here, lattices have an ambient quadratic space `\QQ^n` and
a distinguished basis.

EXAMPLES::

    sage: M = Matrix(ZZ, [[0,1], [1,0]])
    sage: IntegralLattice(M)
    Lattice of degree 2 and rank 2 over Integer Ring
    Basis matrix:
    [1 0]
    [0 1]
    Inner product matrix:
    [0 1]
    [1 0]

A lattice can be defined by an inner product matrix of the
ambient space and a basis::

    sage: G = matrix.identity(3)
    sage: basis = [[1,-1,0], [0,1,-1]]
    sage: L = IntegralLattice(G, basis)
    sage: L
    Lattice of degree 3 and rank 2 over Integer Ring
    Basis matrix:
    [ 1 -1  0]
    [ 0  1 -1]
    Inner product matrix:
    [1 0 0]
    [0 1 0]
    [0 0 1]

    sage: L.gram_matrix()
    [ 2 -1]
    [-1  2]

AUTHORS:

- Simon Brandhorst (2017-09): First created
"""

#*****************************************************************************
#       Copyright (C) 2017 Simon Brandhorst <sbrandhorst@web.de>
#
# This program is free software: you can redistribute it and/or modify
# it under the terms of the GNU General Public License as published by
# the Free Software Foundation, either version 2 of the License, or
# (at your option) any later version.
#                  http://www.gnu.org/licenses/
#*****************************************************************************

from sage.rings.integer_ring import ZZ
from sage.rings.integer import Integer
from sage.rings.rational_field import QQ
from sage.modules.free_quadratic_module import FreeQuadraticModule_submodule_with_basis_pid, FreeQuadraticModule
from sage.matrix.constructor import matrix
<<<<<<< HEAD
from sage.matrix.matrix import is_Matrix
from sage.arith.misc import gcd
from sage.combinat.root_system.cartan_matrix import CartanMatrix
from sage.misc.cachefunc import cached_method
=======
from sage.structure.element import is_Matrix
from sage.arith.misc import gcd
from sage.combinat.root_system.cartan_matrix import CartanMatrix
>>>>>>> 8d9c008a

###############################################################################
#
# Constructor functions
#
###############################################################################

def IntegralLattice(data, basis=None):
    r"""
    Return the integral lattice spanned by ``basis`` in the ambient space.

    A lattice is a finitely generated free abelian group `L \cong \ZZ^r`
    equipped with a non-degenerate, symmetric bilinear form
    `L \times L \colon \rightarrow \ZZ`. Here, lattices have an
    ambient quadratic space `\QQ^n` and a distinguished basis.

    INPUT:

    The input is a descriptor of the lattice and a (optional) basis.
    - ``data`` -- can be one of the following:

      * a symmetric matrix over the rationals -- the inner product matrix
      * an integer -- the dimension for a euclidian lattice
      * a symmetric Cartan type or anything recognized by
        :class:`CartanMatrix` (see also
        :mod:`Cartan types <sage.combinat.root_system.cartan_type>`)
        -- for a root lattice
      * the string ``"U"`` or ``"H"`` -- for hyperbolic lattices
<<<<<<< HEAD

    - ``basis`` -- (optional) a matrix whose rows form a basis of the
      lattice,  or a list of module elements forming a basis

=======

    - ``basis`` -- (optional) a matrix whose rows form a basis of the
      lattice,  or a list of module elements forming a basis

>>>>>>> 8d9c008a
    OUTPUT:

    A lattice in the ambient space defined by the inner_product_matrix.
    Unless specified, the basis of the lattice is the standard basis.

    EXAMPLES::

        sage: H5 = Matrix(ZZ, 2, [2,1,1,-2])
        sage: IntegralLattice(H5)
        Lattice of degree 2 and rank 2 over Integer Ring
        Basis matrix:
        [1 0]
        [0 1]
        Inner product matrix:
        [ 2  1]
        [ 1 -2]

    A basis can be specified too::

        sage: IntegralLattice(H5, Matrix([1,1]))
        Lattice of degree 2 and rank 1 over Integer Ring
        Basis matrix:
        [1 1]
        Inner product matrix:
        [ 2  1]
        [ 1 -2]

    We can define a Euclidian lattice just by its dimension::

        sage: IntegralLattice(3)
        Lattice of degree 3 and rank 3 over Integer Ring
        Basis matrix:
        [1 0 0]
        [0 1 0]
        [0 0 1]
        Inner product matrix:
        [1 0 0]
        [0 1 0]
        [0 0 1]

    Here is an example of the `A_2` root lattice in Euclidian space::

        sage: basis = Matrix([[1,-1,0], [0,1,-1]])
        sage: A2 = IntegralLattice(3, basis)
        sage: A2
        Lattice of degree 3 and rank 2 over Integer Ring
        Basis matrix:
        [ 1 -1  0]
        [ 0  1 -1]
        Inner product matrix:
        [1 0 0]
        [0 1 0]
        [0 0 1]
        sage: A2.gram_matrix()
        [ 2 -1]
        [-1  2]

    We use ``"U"`` or ``"H"`` for defining a hyperbolic lattice::

        sage: L1 = IntegralLattice("U")
        sage: L1
        Lattice of degree 2 and rank 2 over Integer Ring
        Basis matrix:
        [1 0]
        [0 1]
        Inner product matrix:
        [0 1]
        [1 0]
        sage: L1 == IntegralLattice("H")
        True

    We can construct root lattices by specifying their type
    (see :mod:`Cartan types <sage.combinat.root_system.cartan_type>`
    and :class:`CartanMatrix`)::

        sage: IntegralLattice(["E", 7])
        Lattice of degree 7 and rank 7 over Integer Ring
        Basis matrix:
        [1 0 0 0 0 0 0]
        [0 1 0 0 0 0 0]
        [0 0 1 0 0 0 0]
        [0 0 0 1 0 0 0]
        [0 0 0 0 1 0 0]
        [0 0 0 0 0 1 0]
        [0 0 0 0 0 0 1]
        Inner product matrix:
        [ 2  0 -1  0  0  0  0]
        [ 0  2  0 -1  0  0  0]
        [-1  0  2 -1  0  0  0]
        [ 0 -1 -1  2 -1  0  0]
        [ 0  0  0 -1  2 -1  0]
        [ 0  0  0  0 -1  2 -1]
        [ 0  0  0  0  0 -1  2]
        sage: IntegralLattice(["A", 2])
        Lattice of degree 2 and rank 2 over Integer Ring
        Basis matrix:
        [1 0]
        [0 1]
        Inner product matrix:
        [ 2 -1]
        [-1  2]
        sage: IntegralLattice("D3")
        Lattice of degree 3 and rank 3 over Integer Ring
        Basis matrix:
        [1 0 0]
        [0 1 0]
        [0 0 1]
        Inner product matrix:
        [ 2 -1 -1]
        [-1  2  0]
        [-1  0  2]
        sage: IntegralLattice(["D", 4])
        Lattice of degree 4 and rank 4 over Integer Ring
        Basis matrix:
        [1 0 0 0]
        [0 1 0 0]
        [0 0 1 0]
        [0 0 0 1]
        Inner product matrix:
        [ 2 -1  0  0]
        [-1  2 -1 -1]
        [ 0 -1  2  0]
        [ 0 -1  0  2]

    We can specify a basis as well::

        sage: G = Matrix(ZZ, 2, [0,1,1,0])
        sage: B = [vector([1,1])]
        sage: IntegralLattice(G, basis=B)
        Lattice of degree 2 and rank 1 over Integer Ring
        Basis matrix:
        [1 1]
        Inner product matrix:
        [0 1]
        [1 0]
        sage: IntegralLattice(["A", 3], [[1,1,1]])
        Lattice of degree 3 and rank 1 over Integer Ring
        Basis matrix:
        [1 1 1]
        Inner product matrix:
        [ 2 -1  0]
        [-1  2 -1]
        [ 0 -1  2]
        sage: IntegralLattice(4, [[1,1,1,1]])
        Lattice of degree 4 and rank 1 over Integer Ring
        Basis matrix:
        [1 1 1 1]
        Inner product matrix:
        [1 0 0 0]
        [0 1 0 0]
        [0 0 1 0]
        [0 0 0 1]
        sage: IntegralLattice("A2", [[1,1]])
        Lattice of degree 2 and rank 1 over Integer Ring
        Basis matrix:
        [1 1]
        Inner product matrix:
        [ 2 -1]
        [-1  2]

    TESTS::

        sage: IntegralLattice(["A", 1, 1])
        Traceback (most recent call last):
        ...
        ValueError: lattices must be nondegenerate; use FreeQuadraticModule instead
        sage: IntegralLattice(["D", 3, 1])
        Traceback (most recent call last):
        ...
        ValueError: lattices must be nondegenerate; use FreeQuadraticModule instead
    """
    if is_Matrix(data):
        inner_product_matrix = data
    elif isinstance(data, Integer):
        inner_product_matrix = matrix.identity(ZZ, data)
    elif data == "U" or data == "H":
        inner_product_matrix = matrix([[0,1],[1,0]])
    else:
        inner_product_matrix = CartanMatrix(data)
    if basis is None:
        basis = matrix.identity(ZZ, inner_product_matrix.ncols())
    if inner_product_matrix != inner_product_matrix.transpose():
        raise ValueError("the inner product matrix must be symmetric\n%s"
                         % inner_product_matrix)

    A = FreeQuadraticModule(ZZ,
                            inner_product_matrix.ncols(),
                            inner_product_matrix=inner_product_matrix)
    return FreeQuadraticModule_integer_symmetric(ambient=A,
                                                 basis=basis,
                                                 inner_product_matrix=inner_product_matrix,
                                                 already_echelonized=False)

###############################################################################
#
# Base class for Lattices
#
###############################################################################

class FreeQuadraticModule_integer_symmetric(FreeQuadraticModule_submodule_with_basis_pid):
    r"""
    This class represents non-degenerate, integral,
    symmetric free quadratic `\ZZ`-modules.

    INPUT:

    - ``ambient`` -- an ambient free quadratic module
    - ``basis`` -- a list of elements of ambient or a matrix
    - ``inner_product_matrix`` -- a symmetric matrix over the rationals

    EXAMPLES::

        sage: IntegralLattice("U",basis=[vector([1,1])])
        Lattice of degree 2 and rank 1 over Integer Ring
        Basis matrix:
        [1 1]
        Inner product matrix:
        [0 1]
        [1 0]
    """
    def __init__(self, ambient, basis, inner_product_matrix,
                 check=True, already_echelonized=False):
        r"""
        Create the integral lattice spanned by ``basis`` in the ambient space.

        TESTS::

            sage: L = IntegralLattice("U")
            sage: TestSuite(L).run()
        """
        FreeQuadraticModule_submodule_with_basis_pid.__init__(
                                        self,
                                        ambient,
                                        basis,
                                        inner_product_matrix,
                                        check=check,
                                        already_echelonized=already_echelonized)
        if self.determinant() == 0:
            raise ValueError("lattices must be nondegenerate; "
                            "use FreeQuadraticModule instead")
        if self.gram_matrix().base_ring() is not ZZ:
            if self.gram_matrix().denominator() != 1:
                raise ValueError("lattices must be integral; "
                            "use FreeQuadraticModule instead")

    def _repr_(self):
        r"""
        The print representation of this lattice.

        EXAMPLES::

            sage: A2 = IntegralLattice("A2")
            sage: A2
            Lattice of degree 2 and rank 2 over Integer Ring
            Basis matrix:
            [1 0]
            [0 1]
            Inner product matrix:
            [ 2 -1]
            [-1  2]
        """
        if self.is_sparse():
            s = "Sparse lattice of degree %s and rank %s over %s\n"%(
                self.degree(), self.rank(), self.base_ring()) + \
                "Basis matrix:\n%s\n" % self.basis_matrix() + \
                "Inner product matrix:\n%s" % self.inner_product_matrix()
        else:
            s = "Lattice of degree %s and rank %s over %s\n"%(
                self.degree(), self.rank(), self.base_ring()) + \
                "Basis matrix:\n%s\n" % self.basis_matrix() + \
                "Inner product matrix:\n%s" % self.inner_product_matrix()
        return s

    @cached_method
    def is_even(self):
        r"""
        Return whether the diagonal entries of the Gram matrix are even.

        EXAMPLES::

            sage: G = Matrix(ZZ,2,2,[-1,1,1,2])
            sage: L = IntegralLattice(G)
            sage: L.is_even()
            False
            sage: L = IntegralLattice("A2")
            sage: L.is_even()
            True
        """
        return all(d % 2 == 0 for d in self.gram_matrix().diagonal())
    
    @cached_method
    def dual_lattice(self):
        r"""
        Return the dual lattice as a :class:`FreeQuadraticModule`

        Let `L` be a lattice. Its dual lattice is

        .. MATH::

            L^\vee = \{x \in L \otimes \QQ :  (x, l) \in \ZZ \; \forall l \in L \}.

        EXAMPLES::

            sage: L = IntegralLattice("A2")
            sage: Ldual=L.dual_lattice()
            sage: Ldual
            Free module of degree 2 and rank 2 over Integer Ring
            Echelon basis matrix:
            [1/3 2/3]
            [  0   1]

        Since our lattices are always integral, a lattice is contained in its dual::

            sage: L.is_submodule(Ldual)
            True
        """
        return self.span(self.gram_matrix().inverse()*self.basis_matrix())

    @cached_method
    def discriminant_group(self, s=0):
        r"""
        Return the discriminant group `L^\vee / L` of this lattice.

        INPUT:

        - ``s`` -- an integer (default: 0)

        OUTPUT:

        The `s` primary part of the discriminant group.
        If `s=0`, returns the whole discriminant group.

        EXAMPLES::

            sage: L = IntegralLattice(Matrix(ZZ,2,2,[2,1,1,-2])*2)
            sage: L.discriminant_group()
            Finite quadratic module over Integer Ring with invariants (2, 10)
            Gram matrix of the quadratic form with values in Q/2Z:
            [  1 1/2]
            [1/2 9/5]
            sage: L.discriminant_group(2)
            Finite quadratic module over Integer Ring with invariants (2, 2)
            Gram matrix of the quadratic form with values in Q/2Z:
            [  1 1/2]
            [1/2   1]
            sage: L.discriminant_group(5)
            Finite quadratic module over Integer Ring with invariants (5,)
            Gram matrix of the quadratic form with values in Q/2Z:
            [6/5]

        TESTS::

            sage: L = IntegralLattice("H")
            sage: L.discriminant_group()
            Finite quadratic module over Integer Ring with invariants ()
            Gram matrix of the quadratic form with values in Q/2Z:
            []
        """
        from sage.modules.torsion_quadratic_module import TorsionQuadraticModule
        D = TorsionQuadraticModule(self.dual_lattice(), self)
        d = D.annihilator().gen()
        a = d.prime_to_m_part(s)
        Dp_gens = [a*g for g in D.gens()]
        return D.submodule(Dp_gens)

    def signature(self):
        r"""
        Return the signature of this lattice, which is defined as
        the difference between the number of positive eigenvalues and
        the number of negative eigenvalues in the Gram matrix.

        EXAMPLES::

            sage: U = IntegralLattice("U")
            sage: U.signature()
            0
        """
        sig = self.signature_pair()
        return sig[0] - sig[1]
    
    @cached_method
    def signature_pair(self):
        r"""
        Return the signature tuple `(n_+,n_-)` of this lattice.

        Here `n_+` (resp. `n_-`) is the number of positive (resp. negative)
        eigenvalues of the Gram matrix.

        EXAMPLES::


            sage: A2 = IntegralLattice("A2")
            sage: A2.signature_pair()
            (2, 0)
        """
        from sage.quadratic_forms.quadratic_form import QuadraticForm
        return QuadraticForm(QQ, self.gram_matrix()).signature_vector()[:2]

    def direct_sum(self, M):
        r"""
        Return the direct sum of this lattice with ``M``.

        INPUT:

        - ``M`` -- a module over `\ZZ`

        EXAMPLES::

            sage: A = IntegralLattice(1)
            sage: A.direct_sum(A)
            Lattice of degree 2 and rank 2 over Integer Ring
            Basis matrix:
            [1 0]
            [0 1]
            Inner product matrix:
            [1|0]
            [-+-]
            [0|1]
        """
        IM = matrix.block_diagonal([self.inner_product_matrix(),
                                    M.inner_product_matrix()])
        ambient = FreeQuadraticModule(ZZ,
                                      self.degree() + M.degree(),
                                    inner_product_matrix=IM)
        smzero = matrix.zero(self.rank(), M.degree())
        mszero = matrix.zero(M.rank(), self.degree())
        basis = self.basis_matrix().augment(smzero).stack(
                            mszero.augment(M.basis_matrix()))
        ipm = ambient.inner_product_matrix()
        return FreeQuadraticModule_integer_symmetric(ambient=ambient,
                                                     basis=basis,
                                                     inner_product_matrix=ipm,
                                                     already_echelonized=False)

    def is_primitive(self, M):
        r"""
        Return whether ``M`` is a primitive submodule of this lattice.

        A `\ZZ`-submodule ``M`` of a `\ZZ`-module ``L`` is called primitive if
        the quotient ``L/M`` is torsion free.

        INPUT:

        - ``M`` -- a submodule of this lattice

        EXAMPLES::

            sage: U = IntegralLattice("U")
            sage: L1 = U.span([vector([1,1])])
            sage: L2 = U.span([vector([1,-1])])
            sage: U.is_primitive(L1)
            True
            sage: U.is_primitive(L2)
            True
            sage: U.is_primitive(L1+L2)
            False

        We can also compute the index::

            sage: (L1+L2).index_in(U)
            2
        """
        return (gcd((self/M).invariants()) == 0)

    def orthogonal_complement(self, M):
        r"""
        Return the orthogonal complement of ``M`` in this lattice.

        INPUT:

        - ``M`` -- a module in the same ambient space or
          a list of elements of the ambient space

        EXAMPLES::

            sage: H5 = Matrix(ZZ,2,[2,1,1,-2])
            sage: L = IntegralLattice(H5)
            sage: S = L.span([vector([1,1])])
            sage: L.orthogonal_complement(S)
            Lattice of degree 2 and rank 1 over Integer Ring
            Basis matrix:
            [1 3]
            Inner product matrix:
            [ 2  1]
            [ 1 -2]

            sage: L = IntegralLattice(2)
            sage: L.orthogonal_complement([vector(ZZ,[1,0])])
            Lattice of degree 2 and rank 1 over Integer Ring
            Basis matrix:
            [0 1]
            Inner product matrix:
            [1 0]
            [0 1]
        """
        from sage.modules.free_module import FreeModule_generic
        if not isinstance(M,FreeModule_generic):
            M = self.span(M)
        elif M.ambient_vector_space() != self.ambient_vector_space():
            raise ValueError("M must have the same "
                             "ambient vector space as this lattice")

        K = (self.inner_product_matrix() * M.basis_matrix().transpose()).kernel()
        K = self.span(K.basis())
        K = K.base_extend(QQ)
        return self.sublattice(self.intersection(K).basis())

    def sublattice(self, basis):
        r"""
        Return the sublattice spanned by ``basis``.

        INPUT:

        - ``basis`` -- A list of elements of this lattice.

        EXAMPLES::

            sage: U = IntegralLattice("U")
            sage: S = U.sublattice([vector([1,1])])
            sage: S
            Lattice of degree 2 and rank 1 over Integer Ring
            Basis matrix:
            [1 1]
            Inner product matrix:
            [0 1]
            [1 0]
            sage: U.sublattice([vector([1,-1])/2])
            Traceback (most recent call last):
            ...
            ValueError: lattices must be integral; use FreeQuadraticModule instead
            sage: S.sublattice([vector([1,-1])])
            Traceback (most recent call last):
            ...
            ValueError: the basis (= [(1, -1)]) does not span a submodule
        """
        M = FreeQuadraticModule_integer_symmetric(
            ambient=self.ambient_module(), basis=basis,
            inner_product_matrix=self.inner_product_matrix(),
            already_echelonized=False)
        if not M.is_submodule(self):
            raise ValueError("the basis (= %s) does not span "
                             "a submodule" % basis)
        return M

    def overlattice(self, gens):
        r"""
        Return the lattice spanned by this lattice and ``gens``.

        INPUT:

        - ``gens`` -- a list of elements or a rational matrix

        EXAMPLES::

            sage: L = IntegralLattice(Matrix(ZZ,2,2,[2,0,0,2]))
            sage: M = L.overlattice([vector([1,1])/2])
            sage: M.gram_matrix()
            [1 1]
            [1 2]
        """
        basis = (self + self.span(gens)).basis()
        return FreeQuadraticModule_integer_symmetric(
            ambient=self.ambient_module(), basis=basis,
            inner_product_matrix=self.inner_product_matrix(),
            already_echelonized=False)

    def orthogonal_group(self, gens=None, is_finite=None):
        """
        Return the orthogonal group of this lattice as a matrix group.

        The elements are isometries of the ambient vector space 
        which preserve this lattice. They are represented by 
        matrices with respect to the standard basis.

        INPUT:

            - ``gens`` -- a list of matrices (default:``None``)
            - ``is_finite`` -- bool (default: ``None``)

        OUTPUT:

        The matrix group generated by ``gens``.
        If ``gens`` is not specified, then generators of the whole 
        orthogonal group of this lattice are computed. They are 
        continued as the identity on the orthogonal complement of 
        the lattice in its ambient space. Currently, we can only
        compute the orthogonal group for positive definite lattices.

        EXAMPLES::

            sage: A4 = IntegralLattice("A4")
            sage: Aut = A4.orthogonal_group()
            sage: Aut
            Orthogonal group over Rational Field with 5 generators (
            [-1  0  0  0]  [0 0 0 1]  [-1 -1 -1  0]  [ 1  0  0  0]  [ 1  0  0  0]
            [ 0 -1  0  0]  [0 0 1 0]  [ 0  0  0 -1]  [-1 -1 -1 -1]  [ 0  1  0  0]
            [ 0  0 -1  0]  [0 1 0 0]  [ 0  0  1  1]  [ 0  0  0  1]  [ 0  0  1  1]
            [ 0  0  0 -1], [1 0 0 0], [ 0  1  0  0], [ 0  0  1  0], [ 0  0  0 -1]
            )

        The group acts from the right on the lattice and its discriminant group::

            sage: x = A4.an_element()
            sage: g = Aut.an_element()
            sage: g
            [ 1  1  1  0]
            [ 0  0 -1  0]
            [ 0  0  1  1]
            [ 0 -1 -1 -1]
            sage: x*g
            (1, 1, 1, 0)
            sage: (x*g).parent()==A4
            True
            sage: (g*x).parent()
            Vector space of dimension 4 over Rational Field
            sage: y = A4.discriminant_group().an_element()
            sage: y*g
            (1)

        If the group is finite we can compute the usual things::

            sage: Aut.order()
            240
            sage: conj = Aut.conjugacy_classes_representatives()
            sage: len(conj)
            14
            sage: Aut.structure_description()   # optional - database_gap
            'C2 x S5'

        The lattice can live in a larger ambient space::

            sage: A2 = IntegralLattice(matrix.identity(3),Matrix(ZZ,2,3,[1,-1,0,0,1,-1]))
            sage: A2.orthogonal_group()
            Orthogonal group over Rational Field with 3 generators (
            [-1/3  2/3  2/3]  [ 2/3  2/3 -1/3]  [1 0 0]
            [ 2/3 -1/3  2/3]  [ 2/3 -1/3  2/3]  [0 0 1]
            [ 2/3  2/3 -1/3], [-1/3  2/3  2/3], [0 1 0]
            )

        It can be negative definite as well::

            sage: A2m = IntegralLattice(-Matrix(ZZ,2,[2,1,1,2]))
            sage: G = A2m.orthogonal_group()
            sage: G.order()
            12

        If the lattice is indefinite, sage does not know how to compute generators. 
        Can you teach it?::

            sage: U = IntegralLattice(Matrix(ZZ,2,[0,1,1,0]))
            sage: U.orthogonal_group()
            Traceback (most recent call last):
            ...
            NotImplementedError: Currently, we can only compute generators for 
            orthogonal groups over definite lattices.

        But we can define subgroups::

            sage: S = IntegralLattice(Matrix(ZZ,2,[2, 3, 3, 2]))
            sage: f = Matrix(ZZ,2,[0,1,-1,3])
            sage: S.orthogonal_group([f])
            Orthogonal group over Rational Field with 1 generators (
            [ 0  1]
            [-1  3]
            )

        TESTS:

        We can handle the trivial group::

            sage: S = IntegralLattice(Matrix(ZZ,2,[2, 3, 3, 2]))
            sage: S.orthogonal_group([])
            Orthogonal group over Rational Field with 1 generators (
            [1 0]
            [0 1]
            )
        """
        from sage.categories.groups import Groups
        from sage.groups.matrix_gps.orthogonal import OrthogonalMatrixGroup_with_gap
        sig = self.signature_pair()
        if gens == None:
            gens = []
            if sig[1] == 0 or sig[0]==0: #definite
                from sage.quadratic_forms.quadratic_form import QuadraticForm
                is_finite = True
                # Compute transformation matrix to the ambient module.
                L = self.overlattice(self.ambient_module().gens())
                Orthogonal = L.orthogonal_complement(self)
                B = self.basis_matrix().stack(Orthogonal.basis_matrix())
                if sig[0] == 0: #negative definite
                    q = QuadraticForm(ZZ, -2*self.gram_matrix())
                else:    # positve definite
                    q = QuadraticForm(ZZ, 2*self.gram_matrix())
                identity = matrix.identity(Orthogonal.rank())
                for g in q.automorphism_group().gens():
                    g = g.matrix().T
                    # We continue g as identity on the orthogonal complement.
                    g = matrix.block_diagonal([g, identity])
                    g = B.inverse()*g*B
                    gens.append(g)
            else: #indefinite
                raise NotImplementedError(
                    "currently, we can only compute generators "
                    "for orthogonal groups over definite lattices.")
        deg = self.degree()
        base = self.ambient_vector_space().base_ring()
        inv_bil = self.inner_product_matrix()
        if is_finite:
            cat = Groups().Finite()
        else:
            cat = None
        D = self.discriminant_group()
        G = OrthogonalMatrixGroup_with_gap(deg,
                                           base,
                                           gens,
                                           inv_bil,
                                           category=cat,
                                           invariant_submodule=self,
                                           invariant_quotient_module=D)
        return G
    
    automorphisms=orthogonal_group
    
    def genus(self):
        r"""
        Return the genus of this lattice.

        EXAMPLES::

            sage: L = IntegralLattice("U")
            sage: L.genus()
            Genus of
            [0 1]
            [1 0]
            Genus symbol at 2:    1^2
        """
        from sage.quadratic_forms.genera.genus import Genus
        return Genus(self.gram_matrix())
<|MERGE_RESOLUTION|>--- conflicted
+++ resolved
@@ -60,16 +60,10 @@
 from sage.rings.rational_field import QQ
 from sage.modules.free_quadratic_module import FreeQuadraticModule_submodule_with_basis_pid, FreeQuadraticModule
 from sage.matrix.constructor import matrix
-<<<<<<< HEAD
-from sage.matrix.matrix import is_Matrix
+from sage.structure.element import is_Matrix
 from sage.arith.misc import gcd
 from sage.combinat.root_system.cartan_matrix import CartanMatrix
 from sage.misc.cachefunc import cached_method
-=======
-from sage.structure.element import is_Matrix
-from sage.arith.misc import gcd
-from sage.combinat.root_system.cartan_matrix import CartanMatrix
->>>>>>> 8d9c008a
 
 ###############################################################################
 #
@@ -98,17 +92,10 @@
         :mod:`Cartan types <sage.combinat.root_system.cartan_type>`)
         -- for a root lattice
       * the string ``"U"`` or ``"H"`` -- for hyperbolic lattices
-<<<<<<< HEAD
 
     - ``basis`` -- (optional) a matrix whose rows form a basis of the
       lattice,  or a list of module elements forming a basis
 
-=======
-
-    - ``basis`` -- (optional) a matrix whose rows form a basis of the
-      lattice,  or a list of module elements forming a basis
-
->>>>>>> 8d9c008a
     OUTPUT:
 
     A lattice in the ambient space defined by the inner_product_matrix.
