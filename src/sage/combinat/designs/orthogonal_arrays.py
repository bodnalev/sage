"""
Orthogonal arrays

This module gathers anything related to orthogonal arrays, and, incidentally,
to transversal designs.

.. TODO::

    Implement an improvement of Wilson's construction for u=1,2 in [CD96]_

REFERENCES:

.. [CD96] Making the MOLS table
  Charles Colbourn and Jeffrey Dinitz
  Computational and constructive design theory
  vol 368,pages 67-134
  1996

Functions
---------
"""
from sage.misc.cachefunc import cached_function
from sage.categories.sets_cat import EmptySetError
from sage.misc.unknown import Unknown

def transversal_design(k,n,check=True,existence=False, who_asked=tuple()):
    r"""
    Return a transversal design of parameters `k,n`.

    A transversal design of parameters `k, n` is a collection `\mathcal{S}` of
    subsets of `V = V_1 \cup \cdots \cup V_k` (where the *groups* `V_i` are
    disjoint and have cardinality `n`) such that:

    * Any `S \in \mathcal{S}` has cardinality `k` and intersects each group on
      exactly one element.

    * Any two elements from distincts groups are contained in exactly one
      element of `\mathcal{S}`.

    More general definitions sometimes involve a `\lambda` parameter, and we
    assume here that `\lambda=1`.

    For more information on transversal designs, see
    `<http://mathworld.wolfram.com/TransversalDesign.html>`_.

    INPUT:

    - `n,k` -- integers. If ``k is None`` it is set to the largest value
      available.

    - ``check`` -- (boolean) Whether to check that output is correct before
      returning it. As this is expected to be useless (but we are cautious
      guys), you may want to disable it whenever you want speed. Set to
      ``True`` by default.

    - ``existence`` (boolean) -- instead of building the design, returns:

        - ``True`` -- meaning that Sage knows how to build the design

        - ``Unknown`` -- meaning that Sage does not know how to build the
          design, but that the design may exist (see :mod:`sage.misc.unknown`).

        - ``False`` -- meaning that the design does not exist.

      .. NOTE::

          When ``k=None`` and ``existence=True`` the function returns an
          integer, i.e. the largest `k` such that we can build a `TD(k,n)`.

    - ``who_asked`` (internal use only) -- because of the equivalence between
      OA/TD/MOLS, each of the three constructors calls the others. We must keep
      track of who calls who in order to avoid infinite loops. ``who_asked`` is
      the tuple of the other functions that were called before this one on the
      same input `k,n`.

    .. NOTE::

        This function returns transversal designs with
        `V_1=\{0,\dots,n-1\},\dots,V_k=\{(k-1)n,\dots,kn-1\}`.

    .. SEEALSO::

        :func:`orthogonal_array` -- a tranversal design is an orthogonal array
        with `t=2`.

    EXAMPLES::

        sage: designs.transversal_design(5,5)
        [[0, 5, 10, 15, 20], [0, 6, 12, 18, 24], [0, 7, 14, 16, 23],
<<<<<<< HEAD
         [0, 8, 11, 19, 22], [0, 9, 13, 17, 21], [1, 6, 11, 16, 21],
         [1, 7, 13, 19, 20], [1, 8, 10, 17, 24], [1, 9, 12, 15, 23],
         [1, 5, 14, 18, 22], [2, 7, 12, 17, 22], [2, 8, 14, 15, 21],
         [2, 9, 11, 18, 20], [2, 5, 13, 16, 24], [2, 6, 10, 19, 23],
         [3, 8, 13, 18, 23], [3, 9, 10, 16, 22], [3, 5, 12, 19, 21],
         [3, 6, 14, 17, 20], [3, 7, 11, 15, 24], [4, 9, 14, 19, 24],
         [4, 5, 11, 17, 23], [4, 6, 13, 15, 22], [4, 7, 10, 18, 21],
         [4, 8, 12, 16, 20]]

    Some examples of the maximal number of transversal Sage is able to build::

        sage: TD_4_10 = designs.transversal_design(4,10)
        sage: designs.transversal_design(5,10,availability=True)
        Unknown
=======
         [0, 8, 11, 19, 22], [0, 9, 13, 17, 21], [1, 5, 14, 18, 22],
         [1, 6, 11, 16, 21], [1, 7, 13, 19, 20], [1, 8, 10, 17, 24],
         [1, 9, 12, 15, 23], [2, 5, 13, 16, 24], [2, 6, 10, 19, 23],
         [2, 7, 12, 17, 22], [2, 8, 14, 15, 21], [2, 9, 11, 18, 20],
         [3, 5, 12, 19, 21], [3, 6, 14, 17, 20], [3, 7, 11, 15, 24],
         [3, 8, 13, 18, 23], [3, 9, 10, 16, 22], [4, 5, 11, 17, 23],
         [4, 6, 13, 15, 22], [4, 7, 10, 18, 21], [4, 8, 12, 16, 20],
         [4, 9, 14, 19, 24]]
>>>>>>> 4970da45

    For prime powers, there is an explicit construction which gives a
    `TD(n+1,n)`::

        sage: for n in [2,3,5,7,9,11,13,16,17,19]:
        ....:     for k in xrange(2, n+2):
        ....:        assert designs.transversal_design(k,n,existence=True) is True

    For other values of ``n`` it depends::

        sage: designs.transversal_design(7, 6, existence=True)
        False
        sage: designs.transversal_design(4, 6, existence=True)
        Unknown
        sage: designs.transversal_design(3, 6, existence=True)
        True

        sage: designs.transversal_design(11, 10, existence=True)
        False
        sage: designs.transversal_design(4, 10, existence=True)
        Unknown
        sage: designs.transversal_design(3, 10, existence=True)
        True

<<<<<<< HEAD
        sage: TD_5_20 = designs.transversal_design(6, 20)
        sage: designs.transversal_design(7, 20,availability=True)
=======
        sage: designs.transversal_design(7, 12, existence=True)
>>>>>>> 4970da45
        Unknown
        sage: designs.transversal_design(6, 12, existence=True)
        True

    TESTS:

    Obtained through Wilson's decomposition::

        sage: _ = designs.transversal_design(4,38)

    Obtained through product decomposition::

        sage: _ = designs.transversal_design(6,60)
        sage: _ = designs.transversal_design(5,60) # checks some tricky divisibility error

    For small values of the parameter ``n`` we check the coherence of the
    function :func:`transversal_design`::

        sage: designs.transversal_design = designs.transversal_design
        sage: for n in xrange(2,25):                               # long time -- 15 secs
        ....:     i = designs.transversal_design(None, n, existence=True) + 1
        ....:     j = i
        ....:     while designs.transversal_design(j, n, existence=True) is Unknown:
        ....:         try:
        ....:             _ = designs.transversal_design(j, n)
        ....:             raise AssertionError("no NotImplementedError")
        ....:         except NotImplementedError:
        ....:             pass
        ....:         j += 1
        ....:     k = j
        ....:     while k < n+4:
        ....:         assert designs.transversal_design(k, n, existence=True) is False
        ....:         try:
        ....:             _ = designs.transversal_design(k, n)
        ....:             raise AssertionError("no EmptySetError")
        ....:         except EmptySetError:
        ....:             pass
        ....:         k += 1
        ....:     print "%2d: (%2d, %2d)"%(n,i,j)
         2: ( 4,  4)
         3: ( 5,  5)
         4: ( 6,  6)
         5: ( 7,  7)
         6: ( 4,  7)
         7: ( 9,  9)
         8: (10, 10)
         9: (11, 11)
        10: ( 4, 11)
        11: (13, 13)
        12: ( 7, 14)
        13: (15, 15)
        14: ( 4, 15)
        15: ( 5, 17)
        16: (18, 18)
        17: (19, 19)
        18: ( 5, 20)
        19: (21, 21)
        20: ( 6, 22)
        21: ( 5, 22)
        22: ( 4, 23)
        23: (25, 25)
        24: ( 6, 26)
    """
    # Is k is None we find the largest available
    if k is None:
        k = orthogonal_array(None,n,existence=True)
        if existence:
            return k

    if k >= n+2:
        if existence:
            return False
        raise EmptySetError("No Transversal Design exists when k>=n+2")

    if n == 12 and k <= 6:
        if existence:
            return True
        TD = [l[:k] for l in TD6_12()]

    elif TD_find_product_decomposition(k,n):
        if existence:
            return True
        n1,n2 = TD_find_product_decomposition(k,n)
        TD1 = transversal_design(k,n1, check = False)
        TD2 = transversal_design(k,n2, check = False)
        TD = TD_product(k,TD1,n1,TD2,n2, check = False)

    elif find_wilson_decomposition(k,n):
        if existence:
            return True
        TD = wilson_construction(*find_wilson_decomposition(k,n), check = False)

    # Section 6.6 of [Stinson2004]
    elif (orthogonal_array not in who_asked and
          orthogonal_array(k, n, existence=True, who_asked = who_asked + (transversal_design,)) is not Unknown):

        # Forwarding non-existence results
        if orthogonal_array(k, n, existence=True, who_asked = who_asked + (transversal_design,)):
            if existence:
                return True
        else:
            if existence:
                return False
            raise EmptySetError("There exists no TD"+str((k,n))+"!")

        OA = orthogonal_array(k,n, check = False, who_asked = who_asked + (transversal_design,))
        TD = [[i*n+c for i,c in enumerate(l)] for l in OA]

    else:
        if existence:
            return Unknown
        raise NotImplementedError("I don't know how to build this Transversal Design!")

    if check:
        assert is_transversal_design(TD,k,n)

    return TD

def is_transversal_design(B,k,n, verbose=False):
    r"""
    Check that a given set of blocks ``B`` is a transversal design.

    See :func:`~sage.combinat.designs.orthogonal_arrays.transversal_design`
    for a definition.

    INPUT:

    - ``B`` -- the list of blocks

    - ``k, n`` -- integers

    - ``verbose`` (boolean) -- whether to display information about what is
      going wrong.

    .. NOTE::

        The tranversal design must have `\{0, \ldots, kn-1\}` as a ground set,
        partitioned as `k` sets of size `n`: `\{0, \ldots, k-1\} \sqcup
        \{k, \ldots, 2k-1\} \sqcup \cdots \sqcup \{k(n-1), \ldots, kn-1\}`.

    EXAMPLES::

        sage: TD = designs.transversal_design(5, 5, check=True) # indirect doctest
        sage: from sage.combinat.designs.orthogonal_arrays import is_transversal_design
        sage: is_transversal_design(TD, 5, 5)
        True
        sage: is_transversal_design(TD, 4, 4)
        False
    """
    from sage.graphs.generators.basic import CompleteGraph
    from itertools import combinations
    g = k*CompleteGraph(n)
    m = g.size()
    for X in B:
        if len(X) != k:
            if verbose:
                print "A set has wrong size"
            return False
        g.add_edges(list(combinations(X,2)))
        if g.size() != m+(len(X)*(len(X)-1))/2:
            if verbose:
                print "A pair appears twice"
            return False
        m = g.size()

    if not g.is_clique():
        if verbose:
            print "A pair did not appear"
        return False

    return True

@cached_function
def find_wilson_decomposition(k,n):
    r"""
    Finds a wilson decomposition of `k,n`

    This method looks for possible integers `m,t,u` satisfying that `mt+u=n` and
    such that Sage knows how to build a `TD(k,m), TD(k,m+1),TD(k+1,t)` and a
    `TD(k,u)`. These can then be used to feed :func:`wilson_construction`.

    INPUT:

    - `k,n` (integers)

    OUTPUT:

    Returns a 4-tuple `(n, m, t, u)` if it is found, and ``False`` otherwise.

    EXAMPLES::

        sage: from sage.combinat.designs.orthogonal_arrays import find_wilson_decomposition
        sage: find_wilson_decomposition(4,38)
        (4, 7, 5, 3)
        sage: find_wilson_decomposition(4,20)
        False
    """
    # If there exists a TD(k+1,t) then k+1 < t+2, i.e. k <= t
    for t in range(max(1,k),n-1):
        u = n%t
        # We ensure that 1<=u, and that there can exists a TD(k,u), i.e k<u+2
        if u == 0 or k >= u+2:
            continue

        m = n//t
        # If there exists a TD(k,m) then k<m+2
        if k >= m+2:
            break

        if (transversal_design(k  ,m  , existence=True) and
            transversal_design(k  ,m+1, existence=True) and
            transversal_design(k+1,t  , existence=True) and
            transversal_design(k  ,u  , existence=True)):
            return k,m,t,u

    return False

def TD6_12():
    r"""
    Returns a `TD(6,12)` as build in [Hanani75]_.

    This design is Lemma 3.21 from [Hanani75]_.

    EXAMPLE::

        sage: from sage.combinat.designs.orthogonal_arrays import TD6_12
        sage: _ = TD6_12()

    REFERENCES:

    .. [Hanani75] Haim Hanani,
      Balanced incomplete block designs and related designs,
      http://dx.doi.org/10.1016/0012-365X(75)90040-0,
      Discrete Mathematics, Volume 11, Issue 3, 1975, Pages 255-369.
    """
    from sage.groups.additive_abelian.additive_abelian_group import AdditiveAbelianGroup
    G = AdditiveAbelianGroup([2,6])
    d = [[(0,0),(0,0),(0,0),(0,0),(0,0),(0,0)],
         [(0,0),(0,1),(1,0),(0,3),(1,2),(0,4)],
         [(0,0),(0,2),(1,2),(1,0),(0,1),(1,5)],
         [(0,0),(0,3),(0,2),(0,1),(1,5),(1,4)],
         [(0,0),(0,4),(1,1),(1,3),(0,5),(0,2)],
         [(0,0),(0,5),(0,1),(1,5),(1,3),(1,1)],
         [(0,0),(1,0),(1,3),(0,2),(0,3),(1,2)],
         [(0,0),(1,1),(1,5),(1,2),(1,4),(1,0)],
         [(0,0),(1,2),(0,4),(0,5),(0,2),(1,3)],
         [(0,0),(1,3),(1,4),(0,4),(1,1),(0,1)],
         [(0,0),(1,4),(0,5),(1,1),(1,0),(0,3)],
         [(0,0),(1,5),(0,3),(1,4),(0,4),(0,5)]]

    r = lambda x : int(x[0])*6+int(x[1])
    TD = [[i*12+r(G(x)+g) for i,x in enumerate(X)] for X in d for g in G]
    for x in TD: x.sort()

    return TD

def wilson_construction(k,m,t,u, check = True):
    r"""
    Returns a `TD(k,mt+u)` by Wilson's construction.

    Wilson's construction builds a `TD(k,mt+u)` from the following designs :

    * A `TD(k,m)`
    * A `TD(k,m+1)`
    * A `TD(k+1,t)`
    * A `TD(k,u)`

    For more information, see page 147 of [Stinson2004]_.

    INPUT:

    - ``k,m,t,u`` -- integers with `k\geq 2` and `1\leq u\leq t`.

    - ``check`` (boolean) -- whether to check that output is correct before
      returning it. As this is expected to be useless (but we are cautious
      guys), you may want to disable it whenever you want speed. Set to ``True``
      by default.

    EXAMPLES::

        sage: from sage.combinat.designs.orthogonal_arrays import wilson_construction
        sage: from sage.combinat.designs.orthogonal_arrays import find_wilson_decomposition
        sage: total = 0
        sage: for k in range(3,8):
        ....:    for n in range(1,30):
        ....:        if find_wilson_decomposition(k,n):
        ....:            total += 1
        ....:            k,m,t,u = find_wilson_decomposition(k,n)
        ....:            _ = wilson_construction(k,m,t,u, check=True)
        sage: print total
        32
    """
    # Raises a NotImplementedError if one of them does not exist.
    TDkm = transversal_design(k,m,check=False)
    TDkm1 = transversal_design(k,m+1,check=False)
    TDk1t = transversal_design(k+1,t,check=False)
    TDku = transversal_design(k,u,check=False)

    # Truncaed TDk1t
    truncated_TDk1t = [[x for x in B if x<k*t+u] for B in TDk1t]

    # Making sure that [(i,m) for i in range(k)] is a block of TDkm1
    B0 = sorted(TDkm1[0])
    TDkm1 = [[x+m-(x%(m+1)) if x in B0 else
              x-bool(B0[x//(m+1)] <= x)
             for x in B]
             for B in TDkm1]

    # Remove first block
    TDkm1.pop(0)

    TD = []
    for A in truncated_TDk1t:
        # Case 1, |A|=k
        if len(A) == k:
            for B in TDkm:
                BB = []
                for x in B:
                    # x//m is the group of x in TDkm
                    # x%m is the element of x in its group
                    ai = A[x//m]
                    i = ai//t
                    BB.append(i*(m*t+u)+(ai%t)*m+x%m)
                TD.append(BB)

        # Case 2, |A|=k+1
        else:
            A.sort()
            a_k1 = A.pop(-1)
            for B in TDkm1:
                BB = []
                for x in B:
                    # x//(m+1) is the group of x in TDkm1
                    # x%(m+1) is the element of x in its group
                    ai = A[x//(m+1)]
                    i = ai//t
                    if (x+1)%(m+1) == 0:
                        BB.append(i*(m*t+u)+m*t+(a_k1%t))
                    else:
                        BB.append(i*(m*t+u)+(ai%t)*m+x%(m+1))
                TD.append(BB)

    # "Finally, there exists [...]"
    for A in TDku:
        TD.append([(m*t+u)*(x//u)+m*t+x%u for x in A])

    if check:
        assert is_transversal_design(TD,k,m*t+u, verbose=True)

    return TD

@cached_function
def TD_find_product_decomposition(k,n):
    r"""
    Attempts to find a factorization of `n` in order to build a `TD(k,n)`.

    If Sage can build a `TD(k,n_1)` and a `TD(k,n_2)` such that `n=n_1\times
    n_2` then a `TD(k,n)` can be built (from the function
    :func:`transversal_design`). This method returns such a pair of integers if
    it exists, and ``None`` otherwise.

    INPUT:

    - ``k,n`` (integers) -- see above.

    .. SEEALSO::

        :func:`TD_product` that actually build a product

    EXAMPLES::

        sage: from sage.combinat.designs.orthogonal_arrays import TD_find_product_decomposition
        sage: TD_find_product_decomposition(6, 84)
        (7, 12)

        sage: TD1 = designs.transversal_design(6, 7)
        sage: TD2 = designs.transversal_design(6, 12)
        sage: from sage.combinat.designs.orthogonal_arrays import TD_product
        sage: TD = TD_product(6, TD1, 7, TD2, 12)
    """
    from sage.rings.arith import divisors
    for n1 in divisors(n)[1:-1]: # we ignore 1 and n
        n2 = n//n1
        if transversal_design(k, n1, existence = True) and transversal_design(k, n2, existence = True):
            return n1,n2
    return None

def TD_product(k,TD1,n1,TD2,n2, check=True):
    r"""
    Returns the product of two transversal designs.

    From a transversal design `TD_1` of parameters `k,n_1` and a transversal
    design `TD_2` of parameters `k,n_2`, this function returns a transversal
    design of parameters `k,n` where `n=n_1\times n_2`.

    Formally, if the groups of `TD_1` are `V^1_1,\dots,V^1_k` and the groups of
    `TD_2` are `V^2_1,\dots,V^2_k`, the groups of the product design are
    `V^1_1\times V^2_1,\dots,V^1_k\times V^2_k` and its blocks are the
    `\{(x^1_1,x^2_1),\dots,(x^1_k,x^2_k)\}` where `\{x^1_1,\dots,x^1_k\}` is a
    block of `TD_1` and `\{x^2_1,\dots,x^2_k\}` is a block of `TD_2`.

    INPUT:

    - ``TD1, TD2`` -- transversal designs.

    - ``k,n1,n2`` (integers) -- see above.

    - ``check`` (boolean) -- Whether to check that output is correct before
      returning it. As this is expected to be useless (but we are cautious
      guys), you may want to disable it whenever you want speed. Set to ``True``
      by default.

    .. SEEALSO::

        :func:`TD_find_product_decomposition`

    .. NOTE::

        This function uses transversal designs with
        `V_1=\{0,\dots,n-1\},\dots,V_k=\{(k-1)n,\dots,kn-1\}` both as input and
        ouptut.

    EXAMPLES::

        sage: from sage.combinat.designs.orthogonal_arrays import TD_product
        sage: TD1 = designs.transversal_design(6,7)
        sage: TD2 = designs.transversal_design(6,12)
        sage: TD6_84 = TD_product(6,TD1,7,TD2,12)
    """
    N = n1*n2
    TD = []
    for X1 in TD1:
        for X2 in TD2:
            TD.append([x1*n2+(x2%n2) for x1,x2 in zip(X1,X2)])
    if check:
        assert is_transversal_design(TD,k,N)

    return TD

def orthogonal_array(k,n,t=2,check=True,existence=False,who_asked=tuple()):
    r"""
    Return an orthogonal array of parameters `k,n,t`.

    An orthogonal array of parameters `k,n,t` is a matrix with `k` columns
    filled with integers from `[n]` in such a way that for any `t` columns, each
    of the `n^t` possible rows occurs exactly once. In
    particular, the matrix has `n^t` rows.

    More general definitions sometimes involve a `\lambda` parameter, and we
    assume here that `\lambda=1`.

    For more information on orthogonal arrays, see
    :wikipedia:`Orthogonal_array`.

    INPUT:

    - ``k`` -- (integer) number of columns. If ``k=None`` it is set to the
      largest value available.

    - ``n`` -- (integer) number of symbols

    - ``t`` -- (integer; default: 2) -- strength of the array

    - ``check`` -- (boolean) Whether to check that output is correct before
      returning it. As this is expected to be useless (but we are cautious
      guys), you may want to disable it whenever you want speed. Set to
      ``True`` by default.

    - ``existence`` (boolean) -- instead of building the design, returns:

        - ``True`` -- meaning that Sage knows how to build the design

        - ``Unknown`` -- meaning that Sage does not know how to build the
          design, but that the design may exist (see :mod:`sage.misc.unknown`).

        - ``False`` -- meaning that the design does not exist.

      .. NOTE::

          When ``k=None`` and ``existence=True`` the function returns an
          integer, i.e. the largest `k` such that we can build a `OA(k,n)`.

    - ``who_asked`` (internal use only) -- because of the equivalence between
      OA/TD/MOLS, each of the three constructors calls the others. We must keep
      track of who calls who in order to avoid infinite loops. ``who_asked`` is
      the tuple of the other functions that were called before this one on the
      same input `k,n`.

    For more information on orthogonal arrays, see
    :wikipedia:`Orthogonal_array`.

    .. NOTE::

        This method implements theorems from [Stinson2004]_. See the code's
        documentation for details.

    .. SEEALSO::

        When `t=2` an orthogonal array is also a transversal design (see
        :func:`transversal_design`) and a family of mutually orthogonal latin
        squares (see
        :func:`~sage.combinat.designs.latin_squares.mutually_orthogonal_latin_squares`).

    EXAMPLES::

        sage: designs.orthogonal_array(5,5)
        [[0, 0, 0, 0, 0], [0, 1, 2, 3, 4], [0, 2, 4, 1, 3],
         [0, 3, 1, 4, 2], [0, 4, 3, 2, 1], [1, 0, 4, 3, 2],
         [1, 1, 1, 1, 1], [1, 2, 3, 4, 0], [1, 3, 0, 2, 4],
         [1, 4, 2, 0, 3], [2, 0, 3, 1, 4], [2, 1, 0, 4, 3],
         [2, 2, 2, 2, 2], [2, 3, 4, 0, 1], [2, 4, 1, 3, 0],
         [3, 0, 2, 4, 1], [3, 1, 4, 2, 0], [3, 2, 1, 0, 4],
         [3, 3, 3, 3, 3], [3, 4, 0, 1, 2], [4, 0, 1, 2, 3],
         [4, 1, 3, 0, 2], [4, 2, 0, 3, 1], [4, 3, 2, 1, 0],
         [4, 4, 4, 4, 4]]

    TESTS::

        sage: designs.orthogonal_array(3,2)
        [[0, 0, 0], [0, 1, 1], [1, 0, 1], [1, 1, 0]]
        sage: designs.orthogonal_array(4,2)
        Traceback (most recent call last):
        ...
<<<<<<< HEAD
        EmptySetError: No Orthogonal Array exists when k>=n+t except when n=1
        sage: designs.orthogonal_array(16,1)
        [[0, 0, 0, 0, 0, 0, 0, 0, 0, 0, 0, 0, 0, 0, 0, 0]]
=======
        EmptySetError: No Orthogonal Array exists when k>=n+t
        sage: designs.orthogonal_array(None,14,existence=True)
        3
>>>>>>> 4970da45
    """
    from sage.rings.finite_rings.constructor import FiniteField
    from latin_squares import mutually_orthogonal_latin_squares
<<<<<<< HEAD
    from database import OA_constructions
=======
    from block_design import projective_plane, projective_plane_to_OA

    # If k is set to None we find the largest value available
    if k is None:
        for k in range(1,n+2):
            if not orthogonal_array(k+1,n,existence=True):
                break
        if existence:
            return k
>>>>>>> 4970da45

    if k < 2:
        raise ValueError("undefined for k less than 2")

    if n == 1:
        OA = [[0]*k]

    elif k >= n+t:
        # When t=2 then k<n+t as it is equivalent to the existence of n-1 MOLS.
        # When t>2 the submatrix defined by the rows whose first t-2 elements
        # are 0s yields a OA with t=2 and k-(t-2) columns. Thus k-(t-2) < n+2,
        # i.e. k<n+t.
<<<<<<< HEAD
        raise EmptySetError("No Orthogonal Array exists when k>=n+t except when n=1")
=======

        if existence:
            return False
        raise EmptySetError("No Orthogonal Array exists when k>=n+t")
>>>>>>> 4970da45

    elif k == t:
        if existence:
            return True

        from itertools import product
        OA = map(list, product(range(n), repeat=k))

<<<<<<< HEAD
    elif n in OA_constructions and k <= OA_constructions[n][0]:
        if availability:
            return True
        _, construction = OA_constructions[n]

        OA = OA_from_wider_OA(construction(),k)

    # Theorem 6.39 from [Stinson2004]
    elif t == 2 and 2 <= k and k <= n and is_prime_power(n):
        if availability:
            return True
=======
    # projective spaces are equivalent to OA(n+1,n,2)
    elif (t == 2 and
          (projective_plane(n, existence=True) or
           (k == n+1 and projective_plane(n, existence=True) is False))):
        if k == n+1:
            if existence:
                return projective_plane(n, existence=True)
            p = projective_plane(n, check=False)
            OA = projective_plane_to_OA(p)
>>>>>>> 4970da45

        else:
            if existence:
                return True
            p = projective_plane(n, check=False)
            OA = [l[:k] for l in projective_plane_to_OA(p)]

    elif (t == 2 and transversal_design not in who_asked and
          transversal_design(k,n,existence=True,who_asked=who_asked+(orthogonal_array,)) is not Unknown):

        # forward existence
        if transversal_design(k,n,existence=True,who_asked=who_asked+(orthogonal_array,)):
            if existence:
                return True
            else:
                TD = transversal_design(k,n,check=False,who_asked=who_asked+(orthogonal_array,))
                OA = [[x%n for x in R] for R in TD]

        # forward non-existence
        else:
            if existence:
                return False
            raise EmptySetError("There exists no OA"+str((k,n))+"!")

    # Section 6.5.1 from [Stinson2004]
    elif (t == 2 and mutually_orthogonal_latin_squares not in who_asked and
          mutually_orthogonal_latin_squares(n,k-2, existence=True,who_asked=who_asked+(orthogonal_array,)) is not Unknown):

        # forward existence
        if mutually_orthogonal_latin_squares(n,k-2, existence=True,who_asked=who_asked+(orthogonal_array,)):
            if existence:
                return True
            else:
                mols = mutually_orthogonal_latin_squares(n,k-2,who_asked=who_asked+(orthogonal_array,))
                OA = [[i,j]+[m[i,j] for m in mols]
                      for i in range(n) for j in range(n)]
        # forward non-existence
        else:
            if existence:
                return False
            raise EmptySetError("There exists no OA"+str((k,n))+"!")

    else:
        if existence:
            return Unknown
        raise NotImplementedError("I don't know how to build this orthogonal array!")

    if check:
        assert is_orthogonal_array(OA,k,n,t)

    return OA

<<<<<<< HEAD
def OA_from_quasi_difference_matrix(M,G,add_col=True):
    r"""
    Returns an Orthogonal Array from a Quasi-Difference matrix

    **Difference Matrices**

    Let `G` be a group of order `g`. A *difference matrix* `M` is a `k \times g`
    matrix with entries from `G` such that for any `1\leq i < j < k` the set
    `\{d_{il}-d_{jl}:1\leq l \leq g\}` is equal to `G`.

    By concatenating the `g` matrices `M+x` (where `x\in G`), one obtains a
    matrix of size `x\times g^2` which is also an `OA(k,g)`.

    **Quasi-difference Matrices**

    A quasi-difference matrix is a difference matrix with missing entries. The
    construction above can be applied again in this case, where the missing
    entries in each column of `M` are replaced by unique values on which `G` has
    a trivial action.

    This produces an incomplete orthogonal array with a "hole" (i.e. missing
    rows) of size 'u' (i.e. the number of missing values per row of `M`). If
    there exists an `OA(k,u)`, then adding the rows of this `OA(k,u)` to the
    incomplete orthogonal array should lead to an OA...

    **Formal definition** (from the Handbook of Combinatorial Designs [DesignHandbook]_)

    Let `G` be an abelian group of order `n`. A
    `(n,k;\lambda,\mu;u)`-quasi-difference matrix (QDM) is a matrix `Q=(q_{ij})`
    with `k` rows and `\lambda(n-1+2u)+\mu` columns, with each entry either
    empty or containing an element of `G`. Each row contains exactly `\lambda u`
    entries, and each column contains at most one empty entry. Furthermore, for
    each `1 \leq i < j \leq k` the multiset

    .. MATH::

        \{ q_{il} - q_{jl}: 1 \leq l \leq \lambda (n-1+2u)+\mu, \text{ with }q_{il}\text{ and }q_{jl}\text{ not  empty}\}

    contains every nonzero element of `G` exactly `\lambda` times, and contains
    0 exactly `\mu` times.

    **Construction**

    If a `(n,k;\lambda,\mu;u)`-QDM exists and `\mu \leq \lambda`, then an
    `ITD_\lambda (k,n+u;u)` exists. Start with a `(n,k;\lambda,\mu;u)`-QDM `A`
    over the group `G`. Append `\lambda-\mu` columns of zeroes. Then select `u`
    elements `\infty_1,\dots,\infty_u` not in `G`, and replace the empty
    entries, each by one of these infinite symbols, so that `\infty_i` appears
    exactly once in each row. Develop the resulting matrix over the group `G`
    (leaving infinite symbols fixed), to obtain a `k\times \lambda (n^2+2nu)`
    matrix `T`. Then `T` is an orthogonal array with `k` rows and index
    `\lambda`, having `n+u` symbols and one hole of size `u`.

    Adding to `T` an `OA(k,u)` with elements `\infty_1,\dots,\infty_u` yields
    the `ITD_\lambda(k,n+u;u)`.

    For more information, see the Handbook of Combinatorial Designs
    [DesignHandbook]_ or
    `<http://web.cs.du.edu/~petr/milehigh/2013/Colbourn.pdf>`_.

    INPUT:

    - ``M`` -- the difference matrix whose entries belong to ``G``

    - ``G`` -- a group

    - ``add_col`` (boolean) -- whether to add a column to the final OA equal to
      `(x_1,\dots,x_g,x_1,\dots,x_g,\dots)` where `G=\{x_1,\dots,x_g\}`.

    EXAMPLES::

        sage: _ = designs.orthogonal_array(6,20,2) # indirect doctest
    """
    Gn = G.cardinality()
    k = len(M)+bool(add_col)
    G_to_int = {v:i for i,v in enumerate(G)}

    new_M = []
    for line in M:
        new_line = []
        # Concatenating the line+x, for all x \in G
        for g in G:
            inf = Gn
            for x in line:
                if x is None:
                    new_line.append(inf)
                    inf = inf + 1
                else:
                    new_line.append(G_to_int[g+G(x)])
        new_M.append(new_line)

    if add_col:
        new_M.append([i%(Gn) for i in range(len(new_line))])

    # new_M = transpose(new_M)
    new_M = zip(*new_M)

    # Filling holes with a smaller orthogonal array
    if inf > Gn:
        for L in orthogonal_array(k,inf-Gn,2):
            new_M.append(tuple([x+Gn for x in L]))

    return new_M

def OA_from_Vmt(m,t,V):
    r"""
    Returns an Orthogonal Array from a V(m,t)

    *Definition*

    Let `q` be a prime power and let `q=mt+1` for `m,t` integers. Let `\omega`
    be a primitive element of `\mathbb{F}_q`. A `V(m,t)` vector is a vector
    `(a_1,\dots,a_{m+1}` for which, for each `1\leq k < m`, the differences

    .. MATH::

        \{a_{i+k}-a_i:1\leq i \leq m+1,i+k\neq m+2\}

    represent the `m` cyclotomic classes of `\mathbb_{mt+1}` (compute subscripts
    modulo `m+2`). In other words, for fixed `k`, is
    `a_{i+k}-a_i=\omega^{mx+\alpha}` and `a_{j+k}-a_j=\omega^{my+\beta}` then
    `\alpha\not\equiv\beta \mod{m}`

    *Construction of a quasi-difference matrix from a `V(m,t)` vector*

    Starting with a `V(m,t)` vector `(a_1,\dots,a_{m+1})`, form a single column
    of length `m+2` whose first entry is empty, and whose remaining entries are
    `(a_1,\dots,a_{m+1})`. Form `t` columns by multiplying this column by the
    `t` th roots, i.e. the powers of `\omega^m`. From each of these `t` columns,
    form `m+2` columns by taking the `m+2` cyclic shifts of the column. The
    result is a `(a,m+2;1,0;t)-QDM`.

    For more information, refer to the Handbook of Combinatorial Designs
    [DesignHandbook]_.

    INPUT:

    - ``m,t`` (integers)

    - ``V`` -- the vector `V(m,t)`.

    .. SEEALSO::

        :func:`OA_from_quasi_difference_matrix`

    EXAMPLES::

        sage: _ = designs.orthogonal_array(6,46) # indirect doctest
    """
    from sage.rings.finite_rings.constructor import FiniteField
    q = m*t+1
    Fq = FiniteField(q)
    w = Fq.primitive_element()

    # Cyclic shift of a list
    cyclic_shift = lambda l,i : l[-i:]+l[:-i]

    M = []
    wm = w**m
    for i in range(t):
        L = [None]
        for e in V:
            L.append(e*wm**i)
        for ii in range(m+2):
            M.append(cyclic_shift(L,ii))

    M.append([0]*q)
    M = zip(*M)
    M = OA_from_quasi_difference_matrix(M,Fq,add_col = False)

    return M

def OA_from_wider_OA(OA,k):
    r"""
    Returns the first `k` columns of `OA`.

    If `OA` has `k` columns, this function returns `OA` immediately.

    INPUT:

    - ``OA`` -- an orthogonal array.

    - ``k`` (integer)

    EXAMPLES::

        sage: from sage.combinat.designs.orthogonal_arrays import OA_from_wider_OA
        sage: OA_from_wider_OA(designs.orthogonal_array(6,20,2),1)[:5]
        [(19,), (0,), (0,), (7,), (1,)]
        sage: _ = designs.orthogonal_array(5,46) # indirect doctest

    """
    if len(OA[0]) == k:
        return OA
    return [L[:k] for L in OA]

def is_orthogonal_array(M,k,n,t):
=======
def is_orthogonal_array(M,k,n,t,verbose=False):
>>>>>>> 4970da45
    r"""
    Check that the integer matrix `M` is an `OA(k,n,t)`.

    See :func:`~sage.combinat.designs.orthogonal_arrays.orthogonal_array`
    for a definition.

    INPUT:

    - ``M`` -- an integer matrix of size `k^t \times n`

    - ``k, n, t`` -- integers

    - ``verbose`` -- boolean, if ``True`` provide an information on where ``M``
      fails to be an `OA(k,n,t)`.

    EXAMPLES::

        sage: OA = designs.orthogonal_array(5,9,check=True) # indirect doctest
        sage: from sage.combinat.designs.orthogonal_arrays import is_orthogonal_array
        sage: is_orthogonal_array(OA, 5, 9, 2)
        True
        sage: is_orthogonal_array(OA, 4, 5, 2)
        False
    """
    if t != 2:
        raise NotImplementedError("only implemented for t=2")

<<<<<<< HEAD
    if (not all(len(l) == k for l in M) or
        len(M) != n**2):
=======
    if any(len(l) != k for l in M):
        if verbose:
            print "a block has the wrong size"
>>>>>>> 4970da45
        return False

    from itertools import combinations
    for S in combinations(range(k),2):
        fs = frozenset([tuple([l[i] for i in S]) for l in M])
        if len(fs) != n**2:
            if verbose:
                print "for the choice %s of columns we do not get all tuples"%(S,)
            return False

    return True<|MERGE_RESOLUTION|>--- conflicted
+++ resolved
@@ -87,22 +87,6 @@
 
         sage: designs.transversal_design(5,5)
         [[0, 5, 10, 15, 20], [0, 6, 12, 18, 24], [0, 7, 14, 16, 23],
-<<<<<<< HEAD
-         [0, 8, 11, 19, 22], [0, 9, 13, 17, 21], [1, 6, 11, 16, 21],
-         [1, 7, 13, 19, 20], [1, 8, 10, 17, 24], [1, 9, 12, 15, 23],
-         [1, 5, 14, 18, 22], [2, 7, 12, 17, 22], [2, 8, 14, 15, 21],
-         [2, 9, 11, 18, 20], [2, 5, 13, 16, 24], [2, 6, 10, 19, 23],
-         [3, 8, 13, 18, 23], [3, 9, 10, 16, 22], [3, 5, 12, 19, 21],
-         [3, 6, 14, 17, 20], [3, 7, 11, 15, 24], [4, 9, 14, 19, 24],
-         [4, 5, 11, 17, 23], [4, 6, 13, 15, 22], [4, 7, 10, 18, 21],
-         [4, 8, 12, 16, 20]]
-
-    Some examples of the maximal number of transversal Sage is able to build::
-
-        sage: TD_4_10 = designs.transversal_design(4,10)
-        sage: designs.transversal_design(5,10,availability=True)
-        Unknown
-=======
          [0, 8, 11, 19, 22], [0, 9, 13, 17, 21], [1, 5, 14, 18, 22],
          [1, 6, 11, 16, 21], [1, 7, 13, 19, 20], [1, 8, 10, 17, 24],
          [1, 9, 12, 15, 23], [2, 5, 13, 16, 24], [2, 6, 10, 19, 23],
@@ -111,7 +95,12 @@
          [3, 8, 13, 18, 23], [3, 9, 10, 16, 22], [4, 5, 11, 17, 23],
          [4, 6, 13, 15, 22], [4, 7, 10, 18, 21], [4, 8, 12, 16, 20],
          [4, 9, 14, 19, 24]]
->>>>>>> 4970da45
+
+    Some examples of the maximal number of transversal Sage is able to build::
+
+        sage: TD_4_10 = designs.transversal_design(4,10)
+        sage: designs.transversal_design(5,10,availability=True)
+        Unknown
 
     For prime powers, there is an explicit construction which gives a
     `TD(n+1,n)`::
@@ -136,15 +125,14 @@
         sage: designs.transversal_design(3, 10, existence=True)
         True
 
-<<<<<<< HEAD
-        sage: TD_5_20 = designs.transversal_design(6, 20)
-        sage: designs.transversal_design(7, 20,availability=True)
-=======
-        sage: designs.transversal_design(7, 12, existence=True)
->>>>>>> 4970da45
+        sage: TD_6_20 = designs.transversal_design(6, 20)
+        sage: designs.transversal_design(7, 20, existence=True)
         Unknown
         sage: designs.transversal_design(6, 12, existence=True)
         True
+        sage: designs.transversal_design(7, 12, existence=True)
+        Unknown
+
 
     TESTS:
 
@@ -665,21 +653,15 @@
         sage: designs.orthogonal_array(4,2)
         Traceback (most recent call last):
         ...
-<<<<<<< HEAD
-        EmptySetError: No Orthogonal Array exists when k>=n+t except when n=1
-        sage: designs.orthogonal_array(16,1)
-        [[0, 0, 0, 0, 0, 0, 0, 0, 0, 0, 0, 0, 0, 0, 0, 0]]
-=======
         EmptySetError: No Orthogonal Array exists when k>=n+t
         sage: designs.orthogonal_array(None,14,existence=True)
         3
->>>>>>> 4970da45
+        sage: designs.orthogonal_array(16,1)
+        [[0, 0, 0, 0, 0, 0, 0, 0, 0, 0, 0, 0, 0, 0, 0, 0]]
     """
     from sage.rings.finite_rings.constructor import FiniteField
     from latin_squares import mutually_orthogonal_latin_squares
-<<<<<<< HEAD
     from database import OA_constructions
-=======
     from block_design import projective_plane, projective_plane_to_OA
 
     # If k is set to None we find the largest value available
@@ -689,7 +671,6 @@
                 break
         if existence:
             return k
->>>>>>> 4970da45
 
     if k < 2:
         raise ValueError("undefined for k less than 2")
@@ -702,14 +683,9 @@
         # When t>2 the submatrix defined by the rows whose first t-2 elements
         # are 0s yields a OA with t=2 and k-(t-2) columns. Thus k-(t-2) < n+2,
         # i.e. k<n+t.
-<<<<<<< HEAD
-        raise EmptySetError("No Orthogonal Array exists when k>=n+t except when n=1")
-=======
-
         if existence:
             return False
         raise EmptySetError("No Orthogonal Array exists when k>=n+t")
->>>>>>> 4970da45
 
     elif k == t:
         if existence:
@@ -718,7 +694,6 @@
         from itertools import product
         OA = map(list, product(range(n), repeat=k))
 
-<<<<<<< HEAD
     elif n in OA_constructions and k <= OA_constructions[n][0]:
         if availability:
             return True
@@ -726,11 +701,6 @@
 
         OA = OA_from_wider_OA(construction(),k)
 
-    # Theorem 6.39 from [Stinson2004]
-    elif t == 2 and 2 <= k and k <= n and is_prime_power(n):
-        if availability:
-            return True
-=======
     # projective spaces are equivalent to OA(n+1,n,2)
     elif (t == 2 and
           (projective_plane(n, existence=True) or
@@ -740,7 +710,6 @@
                 return projective_plane(n, existence=True)
             p = projective_plane(n, check=False)
             OA = projective_plane_to_OA(p)
->>>>>>> 4970da45
 
         else:
             if existence:
@@ -793,7 +762,6 @@
 
     return OA
 
-<<<<<<< HEAD
 def OA_from_quasi_difference_matrix(M,G,add_col=True):
     r"""
     Returns an Orthogonal Array from a Quasi-Difference matrix
@@ -990,10 +958,7 @@
         return OA
     return [L[:k] for L in OA]
 
-def is_orthogonal_array(M,k,n,t):
-=======
 def is_orthogonal_array(M,k,n,t,verbose=False):
->>>>>>> 4970da45
     r"""
     Check that the integer matrix `M` is an `OA(k,n,t)`.
 
@@ -1021,14 +986,9 @@
     if t != 2:
         raise NotImplementedError("only implemented for t=2")
 
-<<<<<<< HEAD
-    if (not all(len(l) == k for l in M) or
-        len(M) != n**2):
-=======
     if any(len(l) != k for l in M):
         if verbose:
             print "a block has the wrong size"
->>>>>>> 4970da45
         return False
 
     from itertools import combinations
