r"""
S-Boxes and Their Algebraic Representations
"""
from __future__ import print_function, division
from six.moves import range
from six import integer_types

from sage.combinat.integer_vector import IntegerVectors
from sage.crypto.boolean_function import BooleanFunction
from sage.matrix.constructor import Matrix
from sage.misc.cachefunc import cached_method
from sage.misc.functional import is_even
from sage.misc.misc_c import prod as mul
from sage.modules.free_module_element import vector
from sage.rings.finite_rings.element_base import is_FiniteFieldElement
from sage.rings.finite_rings.finite_field_constructor import FiniteField as GF
from sage.rings.ideal import FieldIdeal, Ideal
from sage.rings.integer_ring import ZZ
from sage.rings.integer import Integer
from sage.rings.polynomial.polynomial_ring_constructor import PolynomialRing
from sage.structure.sage_object import SageObject

from sage.misc.superseded import deprecated_function_alias

class SBox(SageObject):
    r"""
    A substitution box or S-box is one of the basic components of
    symmetric key cryptography. In general, an S-box takes ``m`` input
    bits and transforms them into ``n`` output bits. This is called an
    ``mxn`` S-box and is often implemented as a lookup table. These
    S-boxes are carefully chosen to resist linear and differential
    cryptanalysis [He2002]_.

    This module implements an S-box class which allows an algebraic
    treatment and determine various cryptographic properties.

    EXAMPLES:

    We consider the S-box of the block cipher PRESENT [BKLPPRSV2007]_::

        sage: from sage.crypto.sbox import SBox
        sage: S = SBox(12,5,6,11,9,0,10,13,3,14,15,8,4,7,1,2); S
        (12, 5, 6, 11, 9, 0, 10, 13, 3, 14, 15, 8, 4, 7, 1, 2)
        sage: S(1)
        5

    Note that by default bits are interpreted in big endian
    order. This is not consistent with the rest of Sage, which has a
    strong bias towards little endian, but is consistent with most
    cryptographic literature::

        sage: S([0,0,0,1])
        [0, 1, 0, 1]

        sage: S = SBox(12,5,6,11,9,0,10,13,3,14,15,8,4,7,1,2, big_endian=False)
        sage: S(1)
        5
        sage: S([0,0,0,1])
        [1, 1, 0, 0]


    Now we construct an ``SBox`` object for the 4-bit small scale AES
    S-Box (cf. :mod:`sage.crypto.mq.sr`)::

        sage: sr = mq.SR(1,1,1,4, allow_zero_inversions=True)
        sage: S = SBox([sr.sub_byte(e) for e in list(sr.k)])
        sage: S
        (6, 5, 2, 9, 4, 7, 3, 12, 14, 15, 10, 0, 8, 1, 13, 11)

    AUTHORS:

    - Rusydi H. Makarim (2016-03-31) : added more functions to determine related cryptographic properties
    - Yann Laigle-Chapuy (2009-07-01): improve linear and difference matrix computation
    - Martin R. Albrecht (2008-03-12): initial implementation

    REFERENCES:

    - [He2002]_

    - [BKLPPRSV2007]_

    - [CDL2015]_
    """

    def __init__(self, *args,  **kwargs):
        """
        Construct a substitution box (S-box) for a given lookup table
        `S`.

        INPUT:

        - ``S`` - a finite iterable defining the S-box with integer or
          finite field elements

        - ``big_endian`` - controls whether bits shall be ordered in
          big endian order (default: ``True``)

        EXAMPLES:

        We construct a 3-bit S-box where e.g. the bits (0,0,1) are
        mapped to (1,1,1).::

            sage: from sage.crypto.sbox import SBox
            sage: S = SBox(7,6,0,4,2,5,1,3); S
            (7, 6, 0, 4, 2, 5, 1, 3)

            sage: S(0)
            7

        Construct S-box from univariate polynomial.::

            sage: R = PolynomialRing(GF(2**3), 'x')
            sage: inv = R.gen()**(2**3-2)
            sage: inv = SBox(inv); inv
            (0, 1, 5, 6, 7, 2, 3, 4)
            sage: inv.differential_uniformity()
            2

            sage: SBox(PolynomialRing(GF(3**3), 'x').gen())
            Traceback (most recent call last):
            ...
            TypeError: Only polynomials over rings with characteristic 2 allowed

        TESTS::

            sage: from sage.crypto.sbox import SBox
            sage: S = SBox()
            Traceback (most recent call last):
            ...
            TypeError: No lookup table provided.
            sage: S = SBox(1, 2, 3)
            Traceback (most recent call last):
            ...
            TypeError: Lookup table length is not a power of 2
            sage: S = SBox(5, 6, 0, 3, 4, 2, 1, 2)
            sage: S.n
            3
        """
        from sage.rings.polynomial.polynomial_element import is_Polynomial

        if "S" in kwargs:
            args = kwargs["S"]

        if len(args) == 1 and is_Polynomial(args[0]):
            # SBox defined via Univariate Polynomial, compute lookup table
            # by evaluating the polynomial on every base_ring element
            poly = args[0]
            R = poly.parent().base_ring()
            if R.characteristic() != 2:
                raise TypeError("Only polynomials over rings with characteristic 2 allowed")
            S = [poly(v) for v in sorted(R)]
        elif len(args) == 1 and isinstance(args[0], (list, tuple)):
            S = args[0]
        elif len(args) > 1:
            S = args
        else:
            raise TypeError("No lookup table provided.")

        _S = []
        for e in S:
            if is_FiniteFieldElement(e):
                e = e.polynomial().change_ring(ZZ).subs(e.parent().characteristic())
            _S.append(e)
        S = _S

        if not ZZ(len(S)).is_power_of(2):
            raise TypeError("Lookup table length is not a power of 2")
        self._S = S

        self.m = ZZ(len(S)).exact_log(2)
        self.n = ZZ(max(S)).nbits()
        self._F = GF(2)
        self._big_endian = kwargs.get("big_endian", True)

        self.differential_uniformity = self.maximal_difference_probability_absolute

    def _repr_(self):
        """
        EXAMPLES::

            sage: from sage.crypto.sbox import SBox
            sage: SBox(7,6,0,4,2,5,1,3) #indirect doctest
            (7, 6, 0, 4, 2, 5, 1, 3)
        """
        return "(" + ", ".join(map(str,list(self))) + ")"

    def __len__(self):
        """
        Return the length of input bit strings.

        EXAMPLES::

            sage: from sage.crypto.sbox import SBox
            sage: len(SBox(7,6,0,4,2,5,1,3))
            3
        """
        return self.m

    def __eq__(self, other):
        """
        S-boxes are considered to be equal if all construction
        parameters match.

        EXAMPLES::

            sage: from sage.crypto.sbox import SBox
            sage: S = SBox(7,6,0,4,2,5,1,3)
            sage: loads(dumps(S)) == S
            True
        """
        return (self._S, self._big_endian) == (other._S, self._big_endian)

    def __ne__(self, other):
        """
        S-boxes are considered to be equal if all construction
        parameters match.

        EXAMPLES::

            sage: from sage.crypto.sbox import SBox
            sage: S = SBox(7,6,0,4,2,5,1,3)
            sage: S != S
            False
        """
        return not self.__eq__(other)

    def to_bits(self, x, n=None):
        """
        Return bitstring of length ``n`` for integer ``x``. The
        returned bitstring is guaranteed to have length ``n``.

        INPUT:

        - ``x`` - an integer

        - ``n`` - bit length (optional)

        EXAMPLES::

            sage: from sage.crypto.sbox import SBox
            sage: S = SBox(7,6,0,4,2,5,1,3)
            sage: S.to_bits(6)
            [1, 1, 0]

            sage: S.to_bits( S(6) )
            [0, 0, 1]

            sage: S( S.to_bits( 6 ) )
            [0, 0, 1]
        """
        if n is None and self.input_size() == self.output_size():
            n = self.output_size()

        if self._big_endian:
            swp = lambda x: list(reversed(x))
        else:
            swp = lambda x: x
        return swp(self._rpad([self._F(_) for _ in ZZ(x).digits(2)], n))

    def from_bits(self, x, n=None):
        """
        Return integer for bitstring ``x`` of length ``n``.

        INPUT:

        - ``x`` - a bitstring

        - ``n`` - bit length (optional)

        EXAMPLES::

            sage: from sage.crypto.sbox import SBox
            sage: S = SBox(7,6,0,4,2,5,1,3)
            sage: S.from_bits( [1,1,0])
            6

            sage: S( S.from_bits( [1,1,0] ) )
            1
            sage: S.from_bits( S( [1,1,0] ) )
            1
        """
        if n is None and self.input_size() == self.output_size():
            n = self.input_size()

        if self._big_endian:
            swp = lambda x: list(reversed(x))
        else:
            swp = lambda x: x

        return ZZ( [ZZ(_) for _ in self._rpad(swp(x), n)], 2)

    def _rpad(self,x, n=None):
        """
        Right pads ``x`` such that ``len(x) == n``.

        EXAMPLES::

            sage: from sage.crypto.sbox import SBox
            sage: S = SBox(7,6,0,4,2,5,1,3)
            sage: S._rpad([1,1])
            [1, 1, 0]
        """
        if n is None and self.input_size() == self.output_size():
            n = self.output_size()
        return  x + [self._F(0)]*(n-len(x))

    def __call__(self, X):
        r"""
        Apply substitution to ``X``.

        If ``X`` is a list, it is interpreted as a sequence of bits
        depending on the bit order of this S-box.

        INPUT:

        - ``X`` - either an integer, a tuple of `\GF{2}` elements of
          length ``len(self)`` or a finite field element in
          `\GF{2^n}`. As a last resort this function tries to convert
          ``X`` to an integer.

        EXAMPLES::

            sage: from sage.crypto.sbox import SBox
            sage: S = SBox([7,6,0,4,2,5,1,3])
            sage: S(7)
            3

            sage: S((0,2,3))
            [0, 1, 1]

            sage: S[0]
            7

            sage: S[(0,0,1)]
            [1, 1, 0]

            sage: k.<a> = GF(2^3)
            sage: S(a^2)
            a

            sage: S(QQ(3))
            4

            sage: S([1]*10^6)
            Traceback (most recent call last):
            ...
            TypeError: Cannot apply SBox to provided element.

            sage: S(1/2)
            Traceback (most recent call last):
            ...
            TypeError: Cannot apply SBox to 1/2.

            sage: S = SBox(3, 0, 1, 3, 1, 0, 2, 2)
            sage: S(0)
            3
            sage: S([0,0,0])
            [1, 1]
        """
        if isinstance(X, integer_types + (Integer,)):
            return self._S[ZZ(X)]

        try:
            from sage.modules.free_module_element import vector
            K = X.parent()
            if K.order() == 2**self.output_size():
                X = vector(X)
            else:
                raise TypeError
            if not self._big_endian:
                X = list(reversed(X))
            else:
                X = list(X)
            X = ZZ([ZZ(_) for _ in X], 2)
            out =  self.to_bits(self._S[X], self.output_size())
            if self._big_endian:
                out = list(reversed(out))
            return K(vector(GF(2),out))
        except (AttributeError, TypeError):
            pass

        try:
            if len(X) == self.input_size():
                if self._big_endian:
                    X = list(reversed(X))
                X = ZZ([ZZ(_) for _ in X], 2)
                out =  self._S[X]
                return self.to_bits(out,self.output_size())
        except TypeError:
            pass

        try:
            return self._S[ZZ(X)]
        except TypeError:
            pass

        if len(str(X)) > 50:
            raise TypeError("Cannot apply SBox to provided element.")
        else:
            raise TypeError("Cannot apply SBox to %s."%(X,))

    def __getitem__(self, X):
        """
        See  :meth:`SBox.__call__`.

        EXAMPLES::

            sage: from sage.crypto.sbox import SBox
            sage: S = SBox([7,6,0,4,2,5,1,3])
            sage: S[7]
            3
        """
        return self(X)

    def input_size(self):
        """
        Return the input size of this S-Box.

        EXAMPLES::

            sage: from sage.crypto.sbox import SBox
            sage: S = SBox([0, 3, 2, 1, 1, 3, 2, 0])
            sage: S.input_size()
            3
        """
        return self.m

    def output_size(self):
        """
        Return the output size of this S-Box.

        EXAMPLES::

            sage: from sage.crypto.sbox import SBox
            sage: S = SBox([0, 3, 2, 1, 1, 3, 2, 0])
            sage: S.output_size()
            2
        """
        return self.n

    def is_permutation(self):
        r"""
        Return ``True`` if this S-Box is a permutation.

        EXAMPLES::

            sage: from sage.crypto.sbox import SBox
            sage: S = SBox(7,6,0,4,2,5,1,3)
            sage: S.is_permutation()
            True

            sage: S = SBox(3,2,0,0,2,1,1,3)
            sage: S.is_permutation()
            False
        """
        if self.input_size() != self.output_size():
            return False
        m = self.input_size()
        return len(set([self(i) for i in range(2**m)])) == 2**m

    def __iter__(self):
        """
        EXAMPLES::

            sage: from sage.crypto.sbox import SBox
            sage: S = SBox(7,6,0,4,2,5,1,3)
            sage: [e for e in S]
            [7, 6, 0, 4, 2, 5, 1, 3]
        """
        for i in range(2**self.input_size()):
            yield self(i)

    @cached_method
    def difference_distribution_table(self):
        """
        Return difference distribution table (DDT) ``A`` for this S-box.

        The rows of ``A`` encode the differences ``Delta I`` of the
        input and the columns encode the difference ``Delta O`` for
        the output. The bits are ordered according to the endianess of
        this S-box. The value at ``A[Delta I,Delta O]`` encodes how
        often ``Delta O`` is the actual output difference given
        ``Delta I`` as input difference.

        See [He2002]_ for an introduction to differential
        cryptanalysis.

        EXAMPLES::

            sage: from sage.crypto.sbox import SBox
            sage: S = SBox(7,6,0,4,2,5,1,3)
            sage: S.difference_distribution_table()
            [8 0 0 0 0 0 0 0]
            [0 2 2 0 2 0 0 2]
            [0 0 2 2 0 0 2 2]
            [0 2 0 2 2 0 2 0]
            [0 2 0 2 0 2 0 2]
            [0 0 2 2 2 2 0 0]
            [0 2 2 0 0 2 2 0]
            [0 0 0 0 2 2 2 2]
        """
        m = self.input_size()
        n = self.output_size()

        nrows = 1<<m
        ncols = 1<<n

        A = Matrix(ZZ, nrows, ncols)

        for i in range(nrows):
            si = self(i)
            for di in range(nrows):
                A[ di , si^self(i^di)] += 1
        A.set_immutable()

        return A

    difference_distribution_matrix = deprecated_function_alias(25708, difference_distribution_table)

    def maximal_difference_probability_absolute(self):
        """
        Return the difference probability of the difference with the
        highest probability in absolute terms, i.e. how often it
        occurs in total.

        Equivalently, this is equal to the differential uniformity
        of this S-Box.

        EXAMPLES::

            sage: from sage.crypto.sbox import SBox
            sage: S = SBox(7,6,0,4,2,5,1,3)
            sage: S.maximal_difference_probability_absolute()
            2

        .. note::

          This code is mainly called internally.
        """
        A = self.difference_distribution_table().__copy__()
        A[0,0] = 0
        return max(map(abs, A.list()))

    def maximal_difference_probability(self):
        r"""
        Return the difference probability of the difference with the
        highest probability in the range between 0.0 and 1.0
        indicating 0\% or 100\% respectively.

        EXAMPLES::

            sage: from sage.crypto.sbox import SBox
            sage: S = SBox(7,6,0,4,2,5,1,3)
            sage: S.maximal_difference_probability()
            0.25
        """
        return self.maximal_difference_probability_absolute()/(2.0**self.output_size())

    @cached_method
    def linear_approximation_table(self, scale="absolute_bias"):
        r"""
        Return linear approximation table (LAT) `A` for this S-box.

        The entry `A[\alpha,\beta]` corresponds to the probability
        `Pr[\alpha\cdot x = \beta\cdot S(x)]`, where `S` is this S-box
        mapping `n`-bit inputs to `m`-bit outputs.
        There are three typical notations for this probability used in
        the literature:

        - `Pr[\alpha\cdot x = \beta\cdot S(x)] = 1/2 + e(\alpha, \beta)`,
          where `e(\alpha, \beta)` is called the bias,
        - `2\cdot Pr[\alpha\cdot x = \beta\cdot S(x)] = 1 + c(\alpha, \beta)`,
          where `c(\alpha, \beta) = 2\cdot e(\alpha, \beta)` is the correlation, and
        - `2^{(m+1)}\cdot Pr[\alpha\cdot x = \beta\cdot S(x)] = 2^m + \hat{S}(\alpha,
          \beta)`, where `\hat{S}(\alpha, \beta)` is the Fourier coefficient of S.

        See [He2002]_ for an introduction to linear cryptanalysis.

        INPUT:

        - ``scale`` - string to choose the scaling for the LAT, one of
            - "bias": elements are `e(\alpha, \beta)`
            - "correlation": elements are `c(\alpha, \beta)`
            - "absolute_bias": elements are `2^m\cdot e(\alpha, \beta)` (default)
            - "fourier_coefficient": elements are `\hat{S}(\alpha, \beta)`

        EXAMPLES::

            sage: from sage.crypto.sbox import SBox
            sage: S = SBox(7,6,0,4,2,5,1,3)
            sage: lat_abs_bias = S.linear_approximation_table()
            sage: lat_abs_bias
            [ 4  0  0  0  0  0  0  0]
            [ 0  0  0  0  2  2  2 -2]
            [ 0  0 -2 -2 -2  2  0  0]
            [ 0  0 -2  2  0  0 -2 -2]
            [ 0  2  0  2 -2  0  2  0]
            [ 0 -2  0  2  0  2  0  2]
            [ 0 -2 -2  0  0 -2  2  0]
            [ 0 -2  2  0 -2  0  0 -2]

            sage: lat_abs_bias/(1<<S.m) == S.linear_approximation_table(scale="bias")
            True

            sage: lat_abs_bias/(1<<(S.m-1)) == S.linear_approximation_table(scale="correlation")
            True

            sage: lat_abs_bias*2 == S.linear_approximation_table(scale="fourier_coefficient")
            True

        According to this table the first bit of the input is equal
        to the third bit of the output 6 out of 8 times::

            sage: for i in srange(8): print(S.to_bits(i)[0] == S.to_bits(S(i))[2])
            False
            True
            True
            True
            False
            True
            True
            True
        """
        m = self.input_size()
        n = self.output_size()

        nrows = 1<<m
        ncols = 1<<n

        scale_factor = 1
        if (scale is None) or (scale == "absolute_bias"):
            scale_factor = 2
        elif scale == "bias":
            scale_factor = 1<<(m+1)
        elif scale == "correlation":
            scale_factor = 1<<m
        elif scale == "fourier_coefficient":
            pass
        else:
            raise ValueError("no such scaling for the LAM: %s" % scale)

        L = [self.component_function(i).walsh_hadamard_transform() for i in range(ncols)]

        A = Matrix(ZZ, ncols, nrows, L)
        A = A.transpose()/scale_factor
        A.set_immutable()

        return A

    linear_approximation_matrix = deprecated_function_alias(25708, linear_approximation_table)

    def maximal_linear_bias_absolute(self):
        """
        Return maximal linear bias, i.e. how often the linear
        approximation with the highest bias is true or false minus
        `2^{n-1}`.

        EXAMPLES::

            sage: from sage.crypto.sbox import SBox
            sage: S = SBox(7,6,0,4,2,5,1,3)
            sage: S.maximal_linear_bias_absolute()
            2
        """
        A = self.linear_approximation_table().__copy__()
        A[0,0] = 0
        return max(map(abs, A.list()))

    def maximal_linear_bias_relative(self):
        """
        Return maximal bias of all linear approximations of this
        S-box.

        EXAMPLES::

            sage: from sage.crypto.sbox import SBox
            sage: S = SBox(7,6,0,4,2,5,1,3)
            sage: S.maximal_linear_bias_relative()
            0.25
        """
        return self.maximal_linear_bias_absolute()/(2.0**self.input_size())

    def ring(self):
        """
        Create, return and cache a polynomial ring for S-box
        polynomials.

        EXAMPLES::

            sage: from sage.crypto.sbox import SBox
            sage: S = SBox(7,6,0,4,2,5,1,3)
            sage: S.ring()
            Multivariate Polynomial Ring in x0, x1, x2, y0, y1, y2 over Finite Field of size 2
        """
        try:
            return self._ring
        except AttributeError:
            pass

        m = self.input_size()
        n = self.output_size()

        X = range(m)
        Y = range(n)
        self._ring = PolynomialRing(self._F, m+n, ["x%d"%i for i in X] + ["y%d"%i for i in Y])
        return self._ring

    def solutions(self, X=None, Y=None):
        """
        Return a dictionary of solutions to this S-box.

        INPUT:

        - ``X`` - input variables (default: ``None``)

        - ``Y`` - output variables (default: ``None``)

        EXAMPLES::

            sage: from sage.crypto.sbox import SBox
            sage: S = SBox([7,6,0,4,2,5,1,3])
            sage: F = S.polynomials()
            sage: s = S.solutions()
            sage: any(f.subs(_s) for f in F for _s in s)
            False
        """
        if X is None and Y is None:
            P = self.ring()
            gens = P.gens()
        else:
            P = X[0].parent()
            gens = X + Y

        m = self.input_size()

        solutions = []
        for i in range(1<<m):
            solution = self.to_bits(i, m) + self(self.to_bits(i, m))
            solutions.append(dict(zip(gens, solution)))

        return solutions

    def polynomials(self, X=None, Y=None, degree=2, groebner=False):
        """
        Return a list of polynomials satisfying this S-box.

        First, a simple linear fitting is performed for the given
        ``degree`` (cf. for example [BC2003]_). If ``groebner=True`` a
        Groebner basis is also computed for the result of that
        process.

        INPUT:

        - ``X`` - input variables

        - ``Y`` - output variables

        - ``degree`` - integer > 0 (default: ``2``)

        - ``groebner`` - calculate a reduced Groebner basis of the
          spanning polynomials to obtain more polynomials (default:
          ``False``)

        EXAMPLES::

            sage: from sage.crypto.sbox import SBox
            sage: S = SBox(7,6,0,4,2,5,1,3)
            sage: P = S.ring()

        By default, this method returns an indirect representation::

            sage: S.polynomials()
            [x0*x2 + x1 + y1 + 1,
             x0*x1 + x1 + x2 + y0 + y1 + y2 + 1,
             x0*y1 + x0 + x2 + y0 + y2,
             x0*y0 + x0*y2 + x1 + x2 + y0 + y1 + y2 + 1,
             x1*x2 + x0 + x1 + x2 + y2 + 1,
             x0*y0 + x1*y0 + x0 + x2 + y1 + y2,
             x0*y0 + x1*y1 + x1 + y1 + 1,
             x1*y2 + x1 + x2 + y0 + y1 + y2 + 1,
             x0*y0 + x2*y0 + x1 + x2 + y1 + 1,
             x2*y1 + x0 + y1 + y2,
             x2*y2 + x1 + y1 + 1,
             y0*y1 + x0 + x2 + y0 + y1 + y2,
             y0*y2 + x1 + x2 + y0 + y1 + 1,
             y1*y2 + x2 + y0]

        We can get a direct representation by computing a
        lexicographical Groebner basis with respect to the right
        variable ordering, i.e. a variable ordering where the output
        bits are greater than the input bits::

            sage: P.<y0,y1,y2,x0,x1,x2> = PolynomialRing(GF(2),6,order='lex')
            sage: S.polynomials([x0,x1,x2],[y0,y1,y2], groebner=True)
            [y0 + x0*x1 + x0*x2 + x0 + x1*x2 + x1 + 1,
             y1 + x0*x2 + x1 + 1,
             y2 + x0 + x1*x2 + x1 + x2 + 1]

        TESTS:

        Check that :trac:`22453` is fixed::

            sage: from sage.crypto.sboxes import AES
            sage: aes_polys = AES.polynomials()
            sage: p = aes_polys[0].parent("x3*y0 + x5*y0 + x7*y0 + x6*y1 + x2*y2"
            ....:                         " + x3*y2 + x4*y2 + x2*y3 + x3*y3 +"
            ....:                         " x5*y4 + x6*y4 + x3*y5 + x4*y5 + x4*y7"
            ....:                         " + x2 + x3 + y2 + y3 + y4 + 1")
            sage: p in aes_polys
            True

        """
        def nterms(nvars, deg):
            """
            Return the number of monomials possible up to a given
            degree.

            INPUT:

            - ``nvars`` - number of variables

            - ``deg`` - degree

            TESTS::

                sage: from sage.crypto.sbox import SBox
                sage: S = SBox(7,6,0,4,2,5,1,3)
                sage: F = S.polynomials(degree=3) # indirect doctest
            """
            total = 1
            divisor = 1
            var_choices = 1

            for d in range(1, deg+1):
                var_choices *= (nvars - d + 1)
                divisor *= d
                total += var_choices/divisor
            return total

        m = self.input_size()
        n = self.output_size()

        if X is None and Y is None:
            P = self.ring()
            X = P.gens()[:m]
            Y = P.gens()[m:]
        else:
            P = X[0].parent()

        gens = X + Y

        bits = []
        for i in range(1<<m):
            bits.append(self.to_bits(i, m) + self(self.to_bits(i, m)))

        ncols = (1<<m) + 1

        A = Matrix(P, nterms(m + n, degree), ncols)

        exponents = []
        for d in range(degree+1):
            exponents += IntegerVectors(d, max_length=m+n, min_length=m+n, min_part=0, max_part=1).list()

        row = 0
        for exponent in exponents:
            A[row,ncols-1] = mul([gens[i]**exponent[i] for i in range(len(exponent))])
            for col in range(1<<m):
                A[row,col] = mul([bits[col][i] for i in range(len(exponent)) if exponent[i]])
            row +=1

        rankSize = A.rank() - 1

        for c in range(ncols):
            A[0,c] = 1

        RR = A.echelon_form(algorithm='row_reduction')

        # extract spanning stet
        gens = (RR.column(ncols-1)[rankSize:]).list()

        if not groebner:
            return gens

        FI = set(FieldIdeal(P).gens())
        I = Ideal(gens + list(FI))
        gb = I.groebner_basis()

        gens = []
        for f in gb:
            if f not in FI: # filter out field equations
                gens.append(f)
        return gens

    def interpolation_polynomial(self, k=None):
        r"""
        Return a univariate polynomial over an extension field
        representing this S-box.

        If ``m`` is the input length of this S-box then the extension
        field is of degree ``m``.

        If the output length does not match the input length then a
        ``TypeError`` is raised.

        INPUT:

        - ``k`` - an instance of `\GF{2^m}` (default: ``None``)

        EXAMPLES::

            sage: from sage.crypto.sbox import SBox
            sage: S = SBox(7,6,0,4,2,5,1,3)
            sage: f = S.interpolation_polynomial()
            sage: f
            x^6 + a*x^5 + (a + 1)*x^4 + (a^2 + a + 1)*x^3
              + (a^2 + 1)*x^2 + (a + 1)*x + a^2 + a + 1

            sage: a = f.base_ring().gen()

            sage: f(0), S(0)
            (a^2 + a + 1, 7)

            sage: f(a^2 + 1), S(5)
            (a^2 + 1, 5)
        """
        if self.input_size() != self.output_size():
            raise TypeError("Lagrange interpolation only supported if self.input_size() == self.output_size().")

        if k is None:
            k = GF(2**self.input_size(),'a')
        l = []
        m = self.input_size()
        for i in range(2**m):
            i = self.to_bits(i, self.input_size())
            o = self(i)
            if self._big_endian:
                i = reversed(i)
                o = reversed(o)
            l.append( (k(vector(i)), k(vector(o))) )

        P = PolynomialRing(k,'x')
        return P.lagrange_polynomial(l)

    def cnf(self, xi=None, yi=None, format=None):
        """
        Return a representation of this S-Box in conjunctive normal
        form.

        This function examines the truth tables for each output bit of
        the S-Box and thus has complexity `n * 2^m` for an ``m x n``
        S-Box.

        INPUT:

        - ``xi`` - indices for the input variables (default: ``1...m``)

        - ``yi`` - indices for the output variables (default: ``m+1 ... m+n``)

        - ``format`` - output format, see below (default: ``None``)

        FORMATS:

        - ``None`` - return a list of tuples of integers where each
          tuple represents a clause, the absolute value of an integer
          represents a variable and the sign of an integer indicates
          inversion.

        - ``symbolic`` - a string that can be parsed by the
          ``SymbolicLogic`` package.

        - ``dimacs`` - a string in DIMACS format which is the gold
          standard for SAT-solver input (cf. http://www.satlib.org/).

        - ``dimacs_headless`` - a string in DIMACS format, but without
          the header. This is useful for concatenation of outputs.

        EXAMPLES:

        We give a very small example to explain the output format::

            sage: from sage.crypto.sbox import SBox
            sage: S = SBox(1,2,0,3); S
            (1, 2, 0, 3)
            sage: cnf = S.cnf(); cnf
            [(1, 2, -3),  (1, 2, 4),
             (1, -2, 3),  (1, -2, -4),
             (-1, 2, -3), (-1, 2, -4),
             (-1, -2, 3), (-1, -2, 4)]

        This output completely describes the S-Box. For instance, we
        can check that ``S([0,1]) -> [1,0]`` satisfies every clause if
        the first input bit corresponds to the index ``1`` and the
        last output bit corresponds to the index ``3`` in the
        output.

        We can convert this representation to the DIMACS format::

            sage: print(S.cnf(format='dimacs'))
            p cnf 4 8
            1 2 -3 0
            1 2 4 0
            1 -2 3 0
            1 -2 -4 0
            -1 2 -3 0
            -1 2 -4 0
            -1 -2 3 0
            -1 -2 4 0

        For concatenation we can strip the header::

            sage: print(S.cnf(format='dimacs_headless'))
            1 2 -3 0
            1 2 4 0
            1 -2 3 0
            1 -2 -4 0
            -1 2 -3 0
            -1 2 -4 0
            -1 -2 3 0
            -1 -2 4 0

        This might be helpful in combination with the ``xi`` and
        ``yi`` parameter to assign indices manually::

            sage: print(S.cnf(xi=[10,20],yi=[30,40], format='dimacs_headless'))
            10 20 -30 0
            10 20 40 0
            10 -20 30 0
            10 -20 -40 0
            -10 20 -30 0
            -10 20 -40 0
            -10 -20 30 0
            -10 -20 40 0

        We can also return a string which is parse-able by the
        ``SymbolicLogic`` package::

            sage: log = SymbolicLogic()
            sage: s = log.statement(S.cnf(format='symbolic'))
            sage: log.truthtable(s)[1:]
            [['False', 'False', 'False', 'False', 'False'],
             ['False', 'False', 'False', 'True', 'False'],
             ['False', 'False', 'True', 'False', 'False'],
             ['False', 'False', 'True', 'True', 'True'],
             ['False', 'True', 'False', 'False', 'True'],
             ['False', 'True', 'False', 'True', 'True'],
             ['False', 'True', 'True', 'False', 'True'],
             ['False', 'True', 'True', 'True', 'True'],
             ['True', 'False', 'False', 'False', 'True'],
             ['True', 'False', 'False', 'True', 'True'],
             ['True', 'False', 'True', 'False', 'True'],
             ['True', 'False', 'True', 'True', 'True'],
             ['True', 'True', 'False', 'False', 'True'],
             ['True', 'True', 'False', 'True', 'True'],
             ['True', 'True', 'True', 'False', 'True'],
             ['True', 'True', 'True', 'True', 'True']]


        This function respects endianness of the S-Box::

            sage: S = SBox(1,2,0,3, big_endian=False); S
            (1, 2, 0, 3)
            sage: cnf = S.cnf(); cnf
            [(1, 2, -4), (1, 2, 3),
             (-1, 2, 4), (-1, 2, -3),
             (1, -2, -4), (1, -2, -3),
             (-1, -2, 4), (-1, -2, 3)]

        S-Boxes with m!=n also work:

            sage: o = list(range(8)) + list(range(8))
            sage: shuffle(o)
            sage: S = SBox(o)
            sage: S.is_permutation()
            False

            sage: len(S.cnf()) == 3*2^4
            True


        TESTS:

            sage: from sage.crypto.sbox import SBox
            sage: S = SBox(1,2,0,3, big_endian=False)
            sage: S.cnf([1000,1001,1002], [2000,2001,2002])
            Traceback (most recent call last):
            ...
            TypeError: first arg required to have length 2, got 3 instead.
        """
        m, n = self.input_size(), self.output_size()

        if xi is None:
            xi = [i+1 for i in range(m)]

        if yi is None:
            yi = [m+i+1 for i in range(n)]

        if len(xi) != m:
            raise TypeError("first arg required to have length %d, got %d instead."%(m,len(xi)))

        if len(yi) != n:
            raise TypeError("second arg required to have length %d, got %d instead."%(n,len(yi)))

        output_bits = range(n)
        if not self._big_endian:
            output_bits = list(reversed(output_bits))

        C = [] # the set of clauses
        for e in range(2**m):
            x = self.to_bits(e, m)
            y = self(x) # evaluate at x
            for output_bit in output_bits: # consider each bit
                clause = [(-1)**(int(v)) * i for v,i in zip(x, xi)]
                clause.append( (-1)**(1-int(y[output_bit])) *  yi[output_bit] )
                C.append(tuple(clause))

        if format is None:
            return C
        elif format == 'symbolic':
            gd = self.ring().gens()
            formula = []
            for clause in C:
                clause = "|".join([str(gd[abs(v)-1]).replace("-","~") for v in clause])
                formula.append("("+clause+")")
            return " & ".join(formula)

        elif format.startswith('dimacs'):
            if format == "dimacs_headless":
                header = ""
            else:
                header = "p cnf %d %d\n"%(m+n,len(C))
            values = " 0\n".join([" ".join(map(str,line)) for line in C])
            return header + values + " 0\n"
        else:
            raise ValueError("Format '%s' not supported."%(format,))

    def component_function(self, b):
        r"""
        Return a Boolean function corresponding to the component function
        `b \cdot S(x)`.

        If `S` is an `m \times n` S-Box, then `b \in \GF{2}^n` and
        `\cdot` denotes dot product of two vectors.

        INPUT:

        - ``b`` -- either an integer or a list/tuple/vector of `\GF{2}`
          elements of length ``self.output_size()``

        EXAMPLES::

            sage: from sage.crypto.sbox import SBox
            sage: S = SBox([7,6,0,4,2,5,1,3])
            sage: f3 = S.component_function(3)
            sage: f3.algebraic_normal_form()
            x0*x1 + x0*x2 + x0 + x2

            sage: f5 = S.component_function([1, 0, 1])
            sage: f5.algebraic_normal_form()
            x0*x2 + x0 + x1*x2
        """
        m = self.input_size()
        n = self.output_size()

        try:
            b = list(b)
            if len(b) > n:
                raise ValueError("Input (%s) is too long and would be truncated." % (b,))
            b = self.from_bits(b)
        except TypeError:
            try:
                b = ZZ(b)
            except TypeError:
                raise TypeError("Cannot handle input argument %s" % (b,))

        ret = BooleanFunction([ZZ(b & self(x)).popcount() & 1 for x in range(1 << m)])

        return ret

    def nonlinearity(self):
        """
        Return the nonlinearity of this S-Box.

        The nonlinearity of an S-Box is defined as the minimum nonlinearity
        of all its component functions.

        EXAMPLES::

            sage: from sage.crypto.sbox import SBox
            sage: S = mq.SR(1,4,4,8).sbox()
            sage: S.nonlinearity()
            112
        """
        m = self.input_size()
        return (1 << (m-1)) - self.maximal_linear_bias_absolute()

    def linearity(self):
        """
        Return the linearity of this S-Box.

        EXAMPLES::

            sage: from sage.crypto.sbox import SBox
            sage: S = mq.SR(1, 4, 4, 8).sbox()
            sage: S.linearity()
            32
        """
        return self.maximal_linear_bias_absolute() << 1

    def is_apn(self):
        r"""
        Return ``True`` if this S-Box is an almost perfect nonlinear (APN)
        function.

        An `m \times m` S-Box `S` is called almost perfect nonlinear if for
        every nonzero `\alpha \in \GF{2}^m` and every
        `\beta \in \GF{2}^m`, the equation
        `S(x) \oplus S(x \oplus \alpha) = \beta` has 0 or 2 solutions.
        Equivalently, the differential uniformity of `S` is equal to 2.

        EXAMPLES::

            sage: from sage.crypto.sbox import SBox
            sage: S = SBox([0,1,3,6,7,4,5,2])
            sage: S.is_apn()
            True
            sage: S.differential_uniformity()
            2
        """
        if self.input_size() != self.output_size():
            raise TypeError("APN function is only defined for self.input_size() == self.output_size()")
        return self.differential_uniformity() == 2

    def differential_branch_number(self):
        r"""
        Return differential branch number of this S-Box.

        The differential branch number of an S-Box `S` is defined as

        .. MATH::

            \min_{v, w \neq v} \{ \mathrm{wt}(v \oplus w) + \mathrm{wt}(S(v) \oplus S(w)) \}

        where `\mathrm{wt}(x)` denotes the Hamming weight of vector `x`.

        EXAMPLES::

            sage: from sage.crypto.sbox import SBox
            sage: S = SBox([12,5,6,11,9,0,10,13,3,14,15,8,4,7,1,2])
            sage: S.differential_branch_number()
            3
        """
        m = self.input_size()
        n = self.output_size()
        ret = (1<<m) + (1<<n)

        for a in range(1<<m):
            for b in range(1<<n):
                if (a != b):
                    x = a ^ b
                    y = self(a) ^ self(b)
                    w = ZZ(x).popcount() + ZZ(y).popcount()
                    if w < ret:
                        ret = w
        return ret

    def linear_branch_number(self):
        r"""
        Return linear branch number of this S-Box.

        The linear branch number of an S-Box `S` is defined as

        .. MATH::

            \min_{\substack{\alpha \neq 0, \beta \\ \mathrm{LAM}(\alpha, \beta) \neq 0}}
                \{ \mathrm{wt}(\alpha) + \mathrm{wt}(\beta) \}

        where `\mathrm{LAM}(\alpha, \beta)` is the entry at row `\alpha` and
        column `\beta` of linear approximation matrix correspond to this
        S-Box. The `\mathrm{wt}(x)` denotes the Hamming weight of `x`.

        EXAMPLES::

            sage: from sage.crypto.sbox import SBox
            sage: S = SBox([12,5,6,11,9,0,10,13,3,14,15,8,4,7,1,2])
            sage: S.linear_branch_number()
            2
        """
        m = self.input_size()
        n = self.output_size()
        ret = (1<<m) + (1<<n)
        lat = self.linear_approximation_table()

        for a in range(1, 1<<m):
            for b in range(1<<n):
                if lat[a,b] != 0:
                    w = ZZ(a).popcount() + ZZ(b).popcount()
                    if w < ret:
                        ret = w
        return ret

    @cached_method
    def autocorrelation_table(self):
        r"""
        Return the autocorrelation table corresponding to this S-Box.

        for an `m \times n` S-Box `S`, its autocorrelation table entry at
        row `a \in \GF{2}^m` and column `b \in \GF{2}^n`
        (considering their integer representation) is defined as:

        .. MATH::

            \sum_{x \in \GF{2}^m} (-1)^{b \cdot S(x) \oplus b \cdot S(x \oplus a)}

        Equivalently, the columns `b` of autocorrelation table correspond to
        the autocorrelation spectrum of component function `b \cdot S(x)`.

        EXAMPLES::

            sage: from sage.crypto.sbox import SBox
            sage: S = SBox(7,6,0,4,2,5,1,3)
            sage: S.autocorrelation_table()
            [ 8  8  8  8  8  8  8  8]
            [ 8  0  0  0  0  0  0 -8]
            [ 8  0 -8  0  0  0  0  0]
            [ 8  0  0  0  0 -8  0  0]
            [ 8 -8  0  0  0  0  0  0]
            [ 8  0  0  0  0  0 -8  0]
            [ 8  0  0 -8  0  0  0  0]
            [ 8  0  0  0 -8  0  0  0]
        """
        from sage.combinat.matrices.hadamard_matrix import hadamard_matrix

        n = self.output_size()
        A = self.difference_distribution_table() * hadamard_matrix(1<<n)
        A.set_immutable()

        return A

    autocorrelation_matrix = deprecated_function_alias(25708, autocorrelation_table)

    @cached_method
    def boomerang_connectivity_table(self):
        r"""
        Return the boomerang connectivity table (BCT) for this S-Box.

        Boomerang connectivity matrix of an invertible `m \times m`
        S-Box `S` is an `2^m \times 2^m` matrix with entry at row
        `\Delta_i \in \GF{2}^m` and column `\Delta_o \in \GF{2}^m`
        equal to

        .. MATH::

            |\{ x \in \GF{2}^m | S^{-1}( S(x) \oplus \Delta_o) \oplus
               S^{-1}( S(x \oplus \Delta_i) \oplus \Delta_o) = \Delta_i\}|.

        For more results concerning boomerang connectivity matrix, see [CHPSS18]_ .
        The algorithm used here, is the one from Dunkelman, published in a
        preprint, see [Du2018]_ .

        EXAMPLES::

            sage: from sage.crypto.sboxes import PRESENT
            sage: PRESENT.boomerang_connectivity_table()
            [16 16 16 16 16 16 16 16 16 16 16 16 16 16 16 16]
            [16  0  4  4  0 16  4  4  4  4  0  0  4  4  0  0]
            [16  0  0  6  0  4  6  0  0  0  2  0  2  2  2  0]
            [16  2  0  6  2  4  4  2  0  0  2  2  0  0  0  0]
            [16  0  0  0  0  4  2  2  0  6  2  0  6  0  2  0]
            [16  2  0  0  2  4  0  0  0  6  2  2  4  2  0  0]
            [16  4  2  0  4  0  2  0  2  0  0  4  2  0  4  8]
            [16  4  2  0  4  0  2  0  2  0  0  4  2  0  4  8]
            [16  4  0  2  4  0  0  2  0  2  0  4  0  2  4  8]
            [16  4  2  0  4  0  2  0  2  0  0  4  2  0  4  8]
            [16  0  2  2  0  4  0  0  6  0  2  0  0  6  2  0]
            [16  2  0  0  2  4  0  0  4  2  2  2  0  6  0  0]
            [16  0  6  0  0  4  0  6  2  2  2  0  0  0  2  0]
            [16  2  4  2  2  4  0  6  0  0  2  2  0  0  0  0]
            [16  0  2  2  0  0  2  2  2  2  0  0  2  2  0  0]
            [16  8  0  0  8  0  0  0  0  0  0  8  0  0  8 16]
        """
        from itertools import product

        Si = self.inverse()

        m = self.input_size()
        n = self.output_size()

        nrows = 1 << m
        ncols = 1 << n

        A = []

        for delta_in in range(ncols):
            table = [list() for _ in range(ncols)]
            for x in range(nrows):
                table[x ^ self(Si(x) ^ delta_in)].append(x)

            row = [0]*ncols
            for l in table:
                for i, j in product(l, l):
                    row[i ^ j] += 1
            A += row

        A = Matrix(ZZ, nrows, ncols, A)
        A.set_immutable()
        return A

<<<<<<< HEAD
    def boomerang_uniformity(self):
        """
        Return the boomerang uniformity

        The boomerang uniformity is defined as the highest entry in the
        boomerang connectivity table, ignoring the first row and column.

        EXAMPLES::

            sage: from sage.crypto.sboxes import AES
            sage: AES.boomerang_uniformity()
            6
        """
        bct = self.boomerang_connectivity_matrix()
        return max(bct.delete_rows([0]).delete_columns([0]).list())
=======
    boomerang_connectivity_matrix = deprecated_function_alias(25708, boomerang_connectivity_table)
>>>>>>> b36eca19

    def linear_structures(self):
        r"""
        Return a list of 3-valued tuple `(b, \alpha, c)` such that `\alpha` is
        a `c`-linear structure of the component function `b \cdot S(x)`.

        A Boolean function `f : \GF{2}^m \mapsto \GF{2}` is said
        to have a `c`-linear structure if there exists a nonzero `\alpha` such
        that `f(x) \oplus f(x \oplus \alpha)` is a constant function `c`.

        An `m \times n` S-Box `S` has a linear structure if there exists a
        component function `b \cdot S(x)` that has a linear structure.

        The three valued tuple `(b, \alpha, c)` shows that `\alpha` is a
        `c`-linear structure of the component function `b \cdot S(x)`. This
        implies that for all output differences `\beta` of the S-Box
        correspond to input difference `\alpha`, we have `b \cdot \beta = c`.

        .. SEEALSO::

            :meth:`is_linear_structure`,
            :meth:`has_linear_structure`.

        EXAMPLES::

            sage: from sage.crypto.sbox import SBox
            sage: S = SBox([0,1,3,6,7,4,5,2])
            sage: S.linear_structures()
            [(1, 1, 1), (2, 2, 1), (3, 3, 1), (4, 4, 1), (5, 5, 1), (6, 6, 1), (7, 7, 1)]
        """
        n = self.output_size()
        m = self.input_size()
        act = self.autocorrelation_table()
        ret = []

        for j in range(1, 1<<n):
            for i in range(1, 1<<m):
                if (abs(act[i,j]) == (1<<m)):
                    c = ((1 - (act[i][j] >> m)) >> 1)
                    ret.append((j, i, c))
        return ret

    def has_linear_structure(self):
        """
        Return ``True`` if there exists a nonzero component function of this
        S-Box that has a linear structure.

        .. SEEALSO::

            :meth:`is_linear_structure`,
            :meth:`linear_structures`.

        EXAMPLES::

            sage: from sage.crypto.sbox import SBox
            sage: S = SBox(12,5,6,11,9,0,10,13,3,14,15,8,4,7,1,2)
            sage: S.has_linear_structure()
            True
        """
        return any(self.component_function(i).has_linear_structure() for i in range(1, 1<<self.output_size()))

    def is_linear_structure(self, a, b):
        r"""
        Return ``True`` if `a` is a linear structure of the component function
        `b \cdot S(x)` where S is this `m \times n` S-Box.

        INPUT:

        - ``a`` -- either an integer or a tuple of `\GF{2}` elements of
          length equal to the input size of SBox
        - ``b`` -- either an integer or a tuple of `\GF{2}` elements of
          length equal to the output size of SBox

        .. SEEALSO::

            :meth:`linear_structures`,
            :meth:`has_linear_structure`.

        EXAMPLES::

            sage: from sage.crypto.sbox import SBox
            sage: S = SBox(12,5,6,11,9,0,10,13,3,14,15,8,4,7,1,2)
            sage: S.component_function(1).autocorrelation()
            (16, -16, 0, 0, 0, 0, 0, 0, -16, 16, 0, 0, 0, 0, 0, 0)
            sage: S.is_linear_structure(1, 1)
            True
            sage: S.is_linear_structure([1, 0, 0, 1], [0, 0, 0, 1])
            True
            sage: S.is_linear_structure([0, 1, 1, 1], 1)
            False
        """
        return self.component_function(b).is_linear_structure(a)

    def max_degree(self):
        """
        Return the maximal algebraic degree of all its component functions.

        EXAMPLES::

            sage: from sage.crypto.sbox import SBox
            sage: S = SBox([12,5,6,11,9,0,10,13,3,14,15,8,4,7,1,2])
            sage: S.max_degree()
            3
        """
        n = self.output_size()
        ret = 0

        for i in range(n):
            deg_Si = self.component_function(1<<i).algebraic_degree()
            if deg_Si > ret:
                ret = deg_Si
        return ret

    def min_degree(self):
        """
        Return the minimal algebraic degree of all its component functions.

        EXAMPLES::

            sage: from sage.crypto.sbox import SBox
            sage: S = SBox([12,5,6,11,9,0,10,13,3,14,15,8,4,7,1,2])
            sage: S.min_degree()
            2
        """
        n = self.output_size()
        ret = self.input_size()

        for b in range(1, 1<<n):
            deg_bS = self.component_function(b).algebraic_degree()
            if deg_bS < ret:
                ret = deg_bS
        return ret

    def is_balanced(self):
        r"""
        Return ``True`` if this S-Box is balanced.

        An S-Box is balanced if all its component functions are balanced.

        EXAMPLES::

            sage: from sage.crypto.sbox import SBox
            sage: S = SBox([12,5,6,11,9,0,10,13,3,14,15,8,4,7,1,2])
            sage: S.is_balanced()
            True
        """
        n = self.output_size()

        for b in range(1, 1<<n):
            bS = self.component_function(b)
            if not bS.is_balanced():
                return False
        return True

    def is_almost_bent(self):
        r"""
        Return ``True`` if this S-Box is an almost bent (AB) function.

        An `m \times m` S-Box `S`, for `m` odd, is called almost bent if its
        nonlinearity is equal to `2^{m-1} - 2^{(m-1)/2}`.

        EXAMPLES::

            sage: from sage.crypto.sbox import SBox
            sage: S = SBox([0,1,3,6,7,4,5,2])
            sage: S.is_almost_bent()
            True
        """
        if self.input_size() != self.output_size():
            raise TypeError("almost bent function only exists for self.input_size() == self.output_size()")

        m = self.input_size()

        if is_even(m):
            return False

        return self.nonlinearity() == 2**(m-1) - 2**((m-1)//2)

    def fixed_points(self):
        """
        Return a list of all fixed points of this S-Box.

        EXAMPLES::

            sage: from sage.crypto.sbox import SBox
            sage: S = SBox([0,1,3,6,7,4,5,2])
            sage: S.fixed_points()
            [0, 1]
        """
        m = self.input_size()
        return [i for i in range(1<<m) if i == self(i)]

    def inverse(self):
        """
        Return the inverse of this S-Box.

        Note that the S-Box must be invertible, otherwise it will raise
        a ``TypeError``.

        EXAMPLES::

            sage: from sage.crypto.sbox import SBox
            sage: S = SBox([0, 1, 3, 6, 7, 4, 5, 2])
            sage: Sinv = S.inverse()
            sage: [Sinv(S(i)) for i in range(8)]
            [0, 1, 2, 3, 4, 5, 6, 7]
        """
        if not self.is_permutation():
            raise TypeError("S-Box must be a permutation")

        m = self.input_size()
        L = [self(i) for i in range(1<<m)]
        return SBox([L.index(i) for i in range(1<<m)], big_endian=self._big_endian)

    def is_monomial_function(self):
        r"""
        Return ``True`` if this S-Box is a monomial/power function.

        EXAMPLES::

            sage: from sage.crypto.sbox import SBox
            sage: S = SBox([0,1,3,6,7,4,5,2])
            sage: S.is_monomial_function()
            False
            sage: S.interpolation_polynomial()
            (a + 1)*x^6 + (a^2 + a + 1)*x^5 + (a^2 + 1)*x^3

            sage: S = SBox(0,1,5,6,7,2,3,4)
            sage: S.is_monomial_function()
            True
            sage: S.interpolation_polynomial()
            x^6
        """
        return self.interpolation_polynomial().is_monomial()

    def is_plateaued(self):
        r"""
        Return ``True`` if this S-Box is plateaued, i.e. for all nonzero
        `b \in \GF{2}^n` the Boolean function `b \cdot S(x)`
        is plateaued.

        EXAMPLES::

            sage: from sage.crypto.sbox import SBox
            sage: S = SBox(0, 3, 1, 2, 4, 6, 7, 5)
            sage: S.is_plateaued()
            True
        """
        n = self.output_size()

        for b in range(1, 1<<n):
            bS = self.component_function(b)
            if not bS.is_plateaued():
                return False
        return True

    def is_bent(self):
        r"""
        Return ``True`` if this S-Box is bent, i.e. its nonlinearity
        is equal to `2^{m-1} - 2^{m/2 - 1}` where `m` is the input size
        of the S-Box.

        EXAMPLES::

            sage: from sage.crypto.sbox import SBox
            sage: R.<x> = GF(2**2, 'a')[]
            sage: base = R.base_ring()
            sage: a = base.gen()
            sage: G = a * x^2 + 1
            sage: S = SBox([G(x * y**(14)) for x in sorted(base) for y in sorted(base)])
            sage: S.is_bent()
            True
            sage: S.nonlinearity()
            6
            sage: S.linear_approximation_table()
            [ 8 -2  2 -2]
            [ 0 -2  2 -2]
            [ 0 -2  2 -2]
            [ 0 -2  2 -2]
            [ 0 -2  2 -2]
            [ 0 -2 -2  2]
            [ 0  2  2  2]
            [ 0  2 -2 -2]
            [ 0 -2  2 -2]
            [ 0  2 -2 -2]
            [ 0 -2 -2  2]
            [ 0  2  2  2]
            [ 0 -2  2 -2]
            [ 0  2  2  2]
            [ 0  2 -2 -2]
            [ 0 -2 -2  2]
        """
        m = self.input_size()
        n = self.output_size()

        if not is_even(m) or n > m//2:
            return False

        return self.nonlinearity() == 2**(m-1) - 2**(m//2 - 1)

    def is_involution(self):
        r"""
        Return ``True`` if this S-Box is an involution, i.e. the inverse S-Box
        is equal itself.

        EXAMPLES::

            sage: from sage.crypto.sbox import SBox
            sage: S = SBox([x**254 for x in sorted(GF(2**8))])
            sage: S.is_involution()
            True
        """
        return self == self.inverse()


def feistel_construction(*args):
    r"""
    Return an S-Box constructed by Feistel structure using smaller S-Boxes in
    ``args``. The number of round in the construction is equal to the number of
    S-Boxes provided as input. For more results concerning the differential
    uniformity and the nonlinearity of S-Boxes constructed by Feistel structures
    see [CDL2015]_ .

    INPUT:

    - ``args`` - a finite iterable SBox objects

    EXAMPLES:

    Suppose we construct an `8 \times 8` S-Box with 3-round Feistel construction
    from the S-Box of PRESENT::

        sage: from sage.crypto.sbox import SBox
        sage: s = SBox(12,5,6,11,9,0,10,13,3,14,15,8,4,7,1,2)
        sage: from sage.crypto.sbox import feistel_construction
        sage: S = feistel_construction(s, s, s)

    The properties of the constructed S-Box can be easily examined::

        sage: S.nonlinearity()
        96
        sage: S.differential_branch_number()
        2
        sage: S.linear_branch_number()
        2
    """
    if len(args) == 1:
        if isinstance(args[0], SBox):
            sboxes = [args[0]]
        else:
            sboxes = args[0]
    elif len(args) > 1:
        sboxes = args
    else:
        raise TypeError("No input provided")

    for sb in sboxes:
        if not isinstance(sb, SBox):
            raise TypeError("All input must be an instance of SBox object")

    b = sboxes[0].m
    m = 2*b

    def substitute(x):
        mask = (1<<b) - 1
        xl = (x>>b) & mask
        xr = x & mask
        for sb in sboxes:
            xl, xr = sb(xl) ^ xr, xl
        return (xl<<b) | xr

    return SBox([substitute(i) for i in range(1<<m)])

def misty_construction(*args):
    r"""
    Return an S-Box constructed by MISTY structure using smaller S-Boxes in
    ``args``. The number of round in the construction is equal to the number of
    S-Boxes provided as input. For further result related to the nonlinearity
    and differential uniformity of the constructed S-Box one may consult [CDL2015]_.

    INPUT:

    - ``args`` - a finite iterable SBox objects

    EXAMPLES:

    We construct an `8 \times 8` S-Box using 3-round MISTY structure with the following
    `4 \times 4` S-Boxes `S1, S2, S3` (see Example 2 in [CDL2015]_)::

        sage: from sage.crypto.sbox import SBox
        sage: S1 = SBox([0x4,0x0,0x1,0xF,0x2,0xB,0x6,0x7,0x3,0x9,0xA,0x5,0xC,0xD,0xE,0x8])
        sage: S2 = SBox([0x0,0x0,0x0,0x1,0x0,0xA,0x8,0x3,0x0,0x8,0x2,0xB,0x4,0x6,0xE,0xD])
        sage: S3 = SBox([0x0,0x7,0xB,0xD,0x4,0x1,0xB,0xF,0x1,0x2,0xC,0xE,0xD,0xC,0x5,0x5])
        sage: from sage.crypto.sbox import misty_construction
        sage: S = misty_construction(S1, S2, S3)
        sage: S.differential_uniformity()
        8
        sage: S.linearity()
        64
    """
    if len(args) == 1:
        if isinstance(args[0], SBox):
            sboxes = [args[0]]
        else:
            sboxes = args[0]
    elif len(args) > 1:
        sboxes = args
    else:
        raise TypeError("No input provided")

    for sb in sboxes:
        if not isinstance(sb, SBox):
            raise TypeError("All input must be an instance of SBox object")

    b = sboxes[0].m
    m = 2*b

    def substitute(x):
        mask = (1<<b) - 1
        xl = (x>>b) & mask
        xr = x & mask
        for sb in sboxes:
            xl, xr = sb(xr) ^ xl, xl
        return (xl<<b) | xr

    return SBox([substitute(i) for i in range(1<<m)])<|MERGE_RESOLUTION|>--- conflicted
+++ resolved
@@ -1405,7 +1405,8 @@
         A.set_immutable()
         return A
 
-<<<<<<< HEAD
+    boomerang_connectivity_matrix = deprecated_function_alias(25708, boomerang_connectivity_table)
+
     def boomerang_uniformity(self):
         """
         Return the boomerang uniformity
@@ -1419,11 +1420,8 @@
             sage: AES.boomerang_uniformity()
             6
         """
-        bct = self.boomerang_connectivity_matrix()
+        bct = self.boomerang_connectivity_table()
         return max(bct.delete_rows([0]).delete_columns([0]).list())
-=======
-    boomerang_connectivity_matrix = deprecated_function_alias(25708, boomerang_connectivity_table)
->>>>>>> b36eca19
 
     def linear_structures(self):
         r"""
