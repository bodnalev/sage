--- conflicted
+++ resolved
@@ -98,22 +98,14 @@
             ])
         ])
 
-<<<<<<< HEAD
-        AS_IF([test -n "$SAGE_HAVE_OPENMP"], [
-=======
         AS_IF([test -n "$OPENMP_CFLAGS$OPENMP_CXXFLAGS"], [
->>>>>>> c3cc31e2
             AC_MSG_CHECKING([whether OpenMP works with the C/C++ compilers configured for building extensions for $PYTHON_FOR_VENV])
             SAGE_PYTHON_CHECK_DISTUTILS([CC="$CC" CXX="$CXX" CFLAGS="$CFLAGS $OPENMP_CFLAGS" CXXFLAGS="$CXXFLAGS $OPENMP_CXXFLAGS" conftest_venv/bin/python3], [
                 AC_MSG_RESULT([yes])
             ], [
                 AC_MSG_RESULT([no, $reason; disabling use OpenMP])
-<<<<<<< HEAD
-                SAGE_HAVE_OPENMP=""
-=======
                 OPENMP_CFLAGS=""
                 OPENMP_CXXFLAGS=""
->>>>>>> c3cc31e2
             ])
         ])
 
