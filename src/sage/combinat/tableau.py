r"""
Tableaux

AUTHORS:

- Mike Hansen (2007): initial version

- Jason Bandlow (2011): updated to use Parent/Element model, and many
  minor fixes

- Andrew Mathas (2012-13): completed the transition to the parent/element model
  begun by Jason Bandlow

- Travis Scrimshaw (11-22-2012): Added tuple options, changed ``*katabolism*``
  to ``*catabolism*``. Cleaned up documentation.

This file consists of the following major classes:

Element classes:

* :class:`Tableau`
* :class:`SemistandardTableau`
* :class:`StandardTableau`

Factory classes:

* :class:`Tableaux`
* :class:`SemistandardTableaux`
* :class:`StandardTableaux`

Parent classes:

* :class:`Tableaux_all`
* :class:`Tableaux_size`
* :class:`SemistandardTableaux_all` (facade class)
* :class:`SemistandardTableaux_size`
* :class:`SemistandardTableaux_size_inf`
* :class:`SemistandardTableaux_size_weight`
* :class:`SemistandardTableaux_shape`
* :class:`SemistandardTableaux_shape_inf`
* :class:`SemistandardTableaux_shape_weight`
* :class:`StandardTableaux_all` (facade class)
* :class:`StandardTableaux_size`
* :class:`StandardTableaux_shape`

For display options, see :meth:`Tableaux.global_options`.

.. TODO:

    - Move methods that only apply to semistandard tableaux from tableau to
      semistandard tableau

    - Tableau([[]]) is standard and distinct from Tableau([]). Is this bad?

    - Copy/move functionality to skew tableaux

    - Add a class for tableaux of a given shape (eg Tableaux_shape)
"""
#*****************************************************************************
#       Copyright (C) 2007 Mike Hansen <mhansen@gmail.com>,
#                     2011 Jason Bandlow <jbandlow@gmail.com>
#
#  Distributed under the terms of the GNU General Public License (GPL)
#
#    This code is distributed in the hope that it will be useful,
#    but WITHOUT ANY WARRANTY; without even the implied warranty of
#    MERCHANTABILITY or FITNESS FOR A PARTICULAR PURPOSE.  See the GNU
#    General Public License for more details.
#
#  The full text of the GPL is available at:
#
#                  http://www.gnu.org/licenses/
#*****************************************************************************
from sage.sets.disjoint_union_enumerated_sets import DisjointUnionEnumeratedSets
from sage.sets.family import Family
from sage.sets.non_negative_integers import NonNegativeIntegers
from sage.structure.element import Element
from sage.structure.global_options import GlobalOptions
from sage.structure.unique_representation import UniqueRepresentation
from sage.structure.list_clone import ClonableList
from sage.structure.parent import Parent
from sage.misc.classcall_metaclass import ClasscallMetaclass
from sage.rings.infinity import PlusInfinity
from sage.rings.arith import factorial
from sage.rings.integer import Integer
from sage.combinat.combinat import CombinatorialObject
from sage.combinat.composition import Composition, Compositions
from integer_vector import IntegerVectors
import sage.libs.symmetrica.all as symmetrica
import sage.misc.prandom as random
import permutation
import itertools
from sage.groups.perm_gps.permgroup import PermutationGroup
from sage.misc.all import uniq, prod
from sage.categories.finite_enumerated_sets import FiniteEnumeratedSets
from sage.categories.infinite_enumerated_sets import InfiniteEnumeratedSets
from sage.categories.sets_cat import Sets
from sage.combinat.combinatorial_map import combinatorial_map

TableauOptions=GlobalOptions(name='tableaux',
    doc=r"""
    Sets the global options for elements of the tableau, skew_tableau,
    and tableau tuple classes. The defaults are for tableau to be
    displayed as a list, latexed as a Young diagram using the English
    convention.
    """,
    end_doc=r"""

    .. NOTE::

        Changing the ``convention`` for tableaux also changes the
        ``convention`` for partitions.

    If no parameters are set, then the function returns a copy of the
    options dictionary.

    EXAMPLES::

        sage: T = Tableau([[1,2,3],[4,5]])
        sage: T
        [[1, 2, 3], [4, 5]]
        sage: Tableaux.global_options(display="array")
        sage: T
          1  2  3
          4  5
        sage: Tableaux.global_options(convention="french")
        sage: T
          4  5
          1  2  3

    Changing the ``convention`` for tableaux also changes the ``convention``
    for partitions and vice versa::

        sage: P = Partition([3,3,1])
        sage: print P.ferrers_diagram()
        *
        ***
        ***
        sage: Partitions.global_options(convention="english")
        sage: print P.ferrers_diagram()
        ***
        ***
        *
        sage: T
          1  2  3
          4  5

    The ASCII art can also be changed::

        sage: t = Tableau([[1,2,3],[4,5]])
        sage: ascii_art(t)
          1  2  3
          4  5
        sage: Tableaux.global_options(ascii_art="table")
        sage: ascii_art(t)
        +---+---+
        | 4 | 5 |
        +---+---+---+
        | 1 | 2 | 3 |
        +---+---+---+
        sage: Tableaux.global_options(ascii_art="compact")
        sage: ascii_art(t)
        |4|5|
        |1|2|3|
        sage: Tableaux.global_options.reset()
    """,
    display=dict(default="list",
                 description='Controls the way in which tableaux are printed',
                 values=dict(list='print tableaux as lists',
                             diagram='display as Young diagram (similar to :meth:`~sage.combinat.tableau.Tableau.pp()`',
                             compact='minimal length string representation'),
                 alias=dict(array="diagram", ferrers_diagram="diagram", young_diagram="diagram"),
                 case_sensitive=False),
    ascii_art=dict(default="repr",
                 description='Controls the ascii art output for tableaux',
                 values=dict(repr='display using the diagram string representation',
                             table='display as a table',
                             compact='minimal length ascii art'),
                 case_sensitive=False),
    latex=dict(default="diagram",
               description='Controls the way in which tableaux are latexed',
               values=dict(list='as a list', diagram='as a Young diagram'),
               alias=dict(array="diagram", ferrers_diagram="diagram", young_diagram="diagram"),
               case_sensitive=False),
    convention=dict(default="English",
                    description='Sets the convention used for displaying tableaux and partitions',
                    values=dict(English='use the English convention',French='use the French convention'),
                    case_sensitive=False),
    notation = dict(alt_name="convention")
)

class Tableau(ClonableList):
    """
    A class to model a tableau.

    INPUT:

    - ``t`` -- a Tableau, a list of iterables, or an empty list

    OUTPUT:

    - A Tableau object constructed from ``t``.

    A tableau in Sage is a finite list of lists (which can be entered as
    arbitrary iterables), whose lengths are weakly decreasing. This list,
    in particular, can be empty, representing the empty tableau.  The
    entries of a tableau can be any Sage objects.

    Note that Sage uses the English convention for partitions and
    tableaux; the longer rows are displayed on top.

    EXAMPLES::

        sage: t = Tableau([[1,2,3],[4,5]]); t
        [[1, 2, 3], [4, 5]]
        sage: t.shape()
        [3, 2]
        sage: t.pp() # pretty print
        1 2 3
        4 5
        sage: t.is_standard()
        True

        sage: Tableau([['a','c','b'],[[],(2,1)]])
        [['a', 'c', 'b'], [[], (2, 1)]]
        sage: Tableau([]) # The empty tableau
        []

    When using code that will generate a lot of tableaux, it is slightly more
    efficient to construct a Tableau from the appropriate Parent object::

        sage: T = Tableaux()
        sage: T([[1, 2, 3], [4, 5]])
        [[1, 2, 3], [4, 5]]

    .. SEEALSO:

        - :class:`Tableaux`
        - :class:`SemistandardTableaux`
        - :class:`SemistandardTableau`
        - :class:`StandardTableaux`
        - :class:`StandardTableau`

    TESTS::

        sage: Tableau([[1],[2,3]])
        Traceback (most recent call last):
        ...
        ValueError: A tableau must be a list of iterables of weakly decreasing length.
        sage: Tableau([1,2,3])
        Traceback (most recent call last):
        ...
        ValueError: A tableau must be a list of iterables.

    """
    __metaclass__ = ClasscallMetaclass

    @staticmethod
    def __classcall_private__(cls, t):
        r"""
        This ensures that a tableau is only ever constructed as an
        ``element_class`` call of an appropriate parent.

        TESTS::

            sage: t = Tableau([[1,1],[1]])
            sage: TestSuite(t).run()

            sage: t.parent()
            Tableaux
            sage: t.category()
            Category of elements of Tableaux
            sage: type(t)
            <class 'sage.combinat.tableau.Tableaux_all_with_category.element_class'>
        """
        if isinstance(t, cls):
            return t

        # CombinatorialObject verifies that t is a list
        # We must verify t is a list of iterables
        try:
            t = map(tuple, t)
        except TypeError:
            raise ValueError("A tableau must be a list of iterables.")

        return Tableaux_all().element_class(Tableaux_all(), t)

    def __init__(self, parent, t):
        r"""
        Initialize a tableau.

        TESTS::

            sage: t = Tableaux()([[1,1],[1]])
            sage: s = Tableaux(3)([[1,1],[1]])
            sage: s==t
            True
            sage: t.parent()
            Tableaux
            sage: s.parent()
            Tableaux of size 3
            sage: r = Tableaux()(s); r.parent()
            Tableaux
            sage: s is t # identical tableaux are distinct objects
            False
            
        A tableau is immutable, see :trac:`15862`::

            sage: T = Tableau([[1,2],[2]])
            sage: t0 = T[0]
            sage: t0[1] = 3
            Traceback (most recent call last):
            ...
            TypeError: 'tuple' object does not support item assignment
            sage: T[0][1] = 5
            Traceback (most recent call last):
            ...
            TypeError: 'tuple' object does not support item assignment
        """
        if isinstance(t, Tableau):
            # Since we are (supposed to be) immutable, we can share the underlying data
            ClonableList.__init__(self, parent, list(t))
            return

        # Normalize t to be a list of tuples.
        t = map(tuple, t)

        ClonableList.__init__(self, parent, t)
    
    def __eq__(self, other):
        r"""
        Check whether ``self`` is equal to ``other``.
        
        TODO:
        
        This overwrites the equality check of
        :class:`sage.structure.list_clone.ClonableList`
        in order to circumvent the coercion framework.
        Eventually this should be solved more elegantly,
        for example along the lines of what was done for
        k-tableaux.
        
        For now, two elements are equal if their underlying
        defining lists compare equal.
        
        INPUT:
        
        ``other`` -- the element that ``self`` is compared to
        
        OUTPUT:
        
        A Boolean.
        
        TESTS::

            sage: t = Tableau([[1,2]])
            sage: t == 0
            False
            sage: t == Tableaux(2)([[1,2]])
            True
        """
        if isinstance(other, Tableau):
            return list(self) == list(other)
        else:
            return list(self) == other
    
    def __ne__(self, other):
        r"""
        Check whether ``self`` is unequal to ``other``.
        
        See the documentation of :meth:`__eq__`.
        
        INPUT:
        
        ``other`` -- the element that ``self`` is compared to
        
        OUTPUT:
        
        A Boolean.
        
        TESTS::
        
            sage: t = Tableau([[2,3],[1]])
            sage: t != []
            True
        """
        if isinstance(other, Tableau):
            return list(self) != list(other)
        else:
            return list(self) != other

    def check(self):
        r"""
        Check that ``self`` is a valid straight shape tableau.

        EXAMPLES::

            sage: t = Tableau([[1,1],[2]])
            sage: t.check()

            sage: t = Tableau([[None, None, 1], [2, 4], [3, 4, 5]])
            Traceback (most recent call last):
            ...
            ValueError: A tableau must be a list of iterables of weakly decreasing length.
        """
        # and that it has partition shape
        from sage.combinat.partition import _Partitions
        if not map(len, self) in _Partitions:
            raise ValueError("A tableau must be a list of iterables of weakly decreasing length.")

    def __setstate__(self, state):
        """
        In order to maintain backward compatibility and be able to unpickle an
        old pickle from the now deprecated :class:`Tableau_class` we have to
        override the default :meth:`__setstate__`.

        TESTS::

            sage: loads(dumps( Tableau([[1]]) ))  # indirect doctest for unpickling a Tableau element
            [[1]]
        """
        if isinstance(state, dict):   # for old pickles from Tableau_class
            self._set_parent(Tableaux())
            self.__dict__ = state
        else:
            self._set_parent(state[0])
            self.__dict__ = state[1]

    def _repr_(self):
        """
        Return a string representation of ``self``.

        EXAMPLES::

            sage: t = Tableau([[1,2,3],[4,5]])
            sage: Tableaux.global_options(display="list")
            sage: t
            [[1, 2, 3], [4, 5]]
            sage: Tableaux.global_options(display="array")
            sage: t
              1  2  3
              4  5
            sage: Tableaux.global_options(display="compact"); t
            1,2,3/4,5
            sage: Tableaux.global_options.reset()
        """
        return self.parent().global_options.dispatch(self,'_repr_','display')

    def _repr_list(self):
        """
        Return a string representation of ``self`` as a list.

        EXAMPLES::

            sage: T = Tableau([[1,2,3],[4,5]])
            sage: T._repr_list()
            '[[1, 2, 3], [4, 5]]'
        """
        return repr(map(list, self))

    # Overwrite the object from CombinatorialObject
    # until this is no longer around
    __str__ = _repr_list

    def _repr_diagram(self):
        """
        Return a string representation of ``self`` as an array.

        EXAMPLES::

            sage: t = Tableau([[1,2,3],[4,5]])
            sage: print t._repr_diagram()
              1  2  3
              4  5
            sage: Tableaux.global_options(convention="french")
            sage: print t._repr_diagram()
              4  5
              1  2  3
            sage: Tableaux.global_options.reset()
        """
        if self.parent().global_options('convention') == "English":
            return '\n'.join(["".join(map(lambda x: "%3s"%str(x) , row)) for row in self])
        else:
            return '\n'.join(["".join(map(lambda x: "%3s"%str(x) , row)) for row in reversed(self)])

    def _repr_compact(self):
        """
        Return a compact string representation of ``self``.

        EXAMPLES::

            sage: Tableau([[1,2,3],[4,5]])._repr_compact()
            '1,2,3/4,5'
            sage: Tableau([])._repr_compact()
            '-'
        """
        if len(self)==0:
            return '-'
        else: return '/'.join(','.join('%s'%r for r in row) for row in self)

    def _ascii_art_(self):
        """
        TESTS::

            sage: ascii_art(list(StandardTableaux(3)))
            [                              1 ]
            [              1  3    1  2    2 ]
            [   1  2  3,   2   ,   3   ,   3 ]
            sage: Tableaux.global_options(ascii_art="compact")
            sage: ascii_art(list(StandardTableaux(3)))
            [                        |1| ]
            [          |1|3|  |1|2|  |2| ]
            [ |1|2|3|, |2|  , |3|  , |3| ]
            sage: Tableaux.global_options(convention="french", ascii_art="table")
            sage: ascii_art(list(StandardTableaux(3)))
            [                                      +---+ ]
            [                                      | 3 | ]
            [                +---+      +---+      +---+ ]
            [                | 2 |      | 3 |      | 2 | ]
            [ +---+---+---+  +---+---+  +---+---+  +---+ ]
            [ | 1 | 2 | 3 |  | 1 | 3 |  | 1 | 2 |  | 1 | ]
            [ +---+---+---+, +---+---+, +---+---+, +---+ ]
            sage: Tableaux.global_options(ascii_art="repr")
            sage: ascii_art(list(StandardTableaux(3)))
            [                              3 ]
            [              2       3       2 ]
            [   1  2  3,   1  3,   1  2,   1 ]
            sage: Tableaux.global_options.reset()
        """
        ascii = self.parent().global_options.dispatch(self,'_ascii_art_','ascii_art')
        from sage.misc.ascii_art import AsciiArt
        return AsciiArt(ascii.splitlines())

    _ascii_art_repr = _repr_diagram

    def _ascii_art_table(self):
        """
        TESTS:

        We check that :trac:`16487` is fixed::

            sage: t = Tableau([[1,2,3],[4,5]])
            sage: print t._ascii_art_table()
            +---+---+---+
            | 1 | 2 | 3 |
            +---+---+---+
            | 4 | 5 |
            +---+---+
            sage: Tableaux.global_options(convention="french")
            sage: print t._ascii_art_table()
            +---+---+
            | 4 | 5 |
            +---+---+---+
            | 1 | 2 | 3 |
            +---+---+---+
            sage: t = Tableau([]); print t._ascii_art_table()
            ++
            ++
            sage: Tableaux.global_options.reset()

            sage: t = Tableau([[1,2,3,10,15],[12,15,17]])
            sage: print t._ascii_art_table()
            +----+----+----+----+----+
            |  1 |  2 |  3 | 10 | 15 |
            +----+----+----+----+----+
            | 12 | 15 | 17 |
            +----+----+----+

            sage: t = Tableau([[1,2,15,7],[12,5,6],[8,10],[9]])
            sage: Tableaux.global_options(ascii_art='table')
            sage: ascii_art(t)
            +----+----+----+---+
            |  1 |  2 | 15 | 7 |
            +----+----+----+---+
            | 12 |  5 |  6 |
            +----+----+----+
            |  8 | 10 |
            +----+----+
            |  9 |
            +----+
            sage: Tableaux.global_options(convention='french')
            sage: ascii_art(t)
            +----+
            |  9 |
            +----+----+
            |  8 | 10 |
            +----+----+----+
            | 12 |  5 |  6 |
            +----+----+----+---+
            |  1 |  2 | 15 | 7 |
            +----+----+----+---+
            sage: Tableaux.global_options.reset()
        """
        if len(self) == 0:
            return "++\n++"

        # Get the widths of the columns
        str_tab = map(lambda row: map(str, row), self)
        col_widths = [1]*len(str_tab[0])
        for row in str_tab:
            for i,e in enumerate(row):
                col_widths[i] = max(col_widths[i], len(e))

        matr = []  # just the list of lines
        l1 = ""
        for w in col_widths:
            l1 += "+--" + '-'*w
        matr.append(l1 + "+")
        for row in str_tab:
            l1 = ""; l2 = ""
            for i,e in enumerate(row):
                l1 += "+--" + '-'*col_widths[i]
                l2 += "| {:^{width}} ".format(e, width=col_widths[i])
            l1 += "+"; l2 += "|"
            matr.append(l2)
            matr.append(l1)

        if self.parent().global_options('convention') == "English":
            return "\n".join(matr)
        else:
            return "\n".join(reversed(matr))

    def _ascii_art_compact(self):
        """
        TESTS:

        We check that :trac:`16487` is fixed::

            sage: t = Tableau([[1,2,3],[4,5]])
            sage: print t._ascii_art_compact()
            |1|2|3|
            |4|5|
            sage: Tableaux.global_options(convention="french")
            sage: print t._ascii_art_compact()
            |4|5|
            |1|2|3|
            sage: Tableaux.global_options.reset()

            sage: t = Tableau([[1,2,3,10,15],[12,15,17]])
            sage: print t._ascii_art_compact()
            |1 |2 |3 |10|15|
            |12|15|17|
        """
        if len(self) == 0:
            return "."

        if self.parent().global_options('convention') == "English":
            T = self
        else:
            T = reversed(self)

        # Get the widths of the columns
        str_tab = map(lambda row: map(str, row), T)
        col_widths = [1]*len(self[0])
        for row in str_tab:
            for i,e in enumerate(row):
                col_widths[i] = max(col_widths[i], len(e))

        return "\n".join("|"
                       + "|".join("{:^{width}}".format(e,width=col_widths[i]) for i,e in enumerate(row))
                       + "|" for row in str_tab)

    def _latex_(self):
        r"""
        Return a LaTeX version of ``self``.

        EXAMPLES::

            sage: t = Tableau([[1,1,2],[2,3],[3]])
            sage: latex(t)    # indirect doctest
            {\def\lr#1{\multicolumn{1}{|@{\hspace{.6ex}}c@{\hspace{.6ex}}|}{\raisebox{-.3ex}{$#1$}}}
            \raisebox{-.6ex}{$\begin{array}[b]{*{3}c}\cline{1-3}
            \lr{1}&\lr{1}&\lr{2}\\\cline{1-3}
            \lr{2}&\lr{3}\\\cline{1-2}
            \lr{3}\\\cline{1-1}
            \end{array}$}
            }
            sage: Tableaux.global_options(convention="french")
            sage: latex(t)    # indirect doctest
            {\def\lr#1{\multicolumn{1}{|@{\hspace{.6ex}}c@{\hspace{.6ex}}|}{\raisebox{-.3ex}{$#1$}}}
            \raisebox{-.6ex}{$\begin{array}[t]{*{3}c}\cline{1-1}
            \lr{3}\\\cline{1-2}
            \lr{2}&\lr{3}\\\cline{1-3}
            \lr{1}&\lr{1}&\lr{2}\\\cline{1-3}
            \end{array}$}
            }
            sage: Tableaux.global_options.reset()
        """
        return self.parent().global_options.dispatch(self,'_latex_', 'latex')

    _latex_list=_repr_list

    def _latex_diagram(self):
        r"""
        Return a LaTeX representation of ``self`` as a Young diagram.

        EXAMPLES::

            sage: t = Tableau([[1,1,2],[2,3],[3]])
            sage: print t._latex_diagram()
            {\def\lr#1{\multicolumn{1}{|@{\hspace{.6ex}}c@{\hspace{.6ex}}|}{\raisebox{-.3ex}{$#1$}}}
            \raisebox{-.6ex}{$\begin{array}[b]{*{3}c}\cline{1-3}
            \lr{1}&\lr{1}&\lr{2}\\\cline{1-3}
            \lr{2}&\lr{3}\\\cline{1-2}
            \lr{3}\\\cline{1-1}
            \end{array}$}
            }
        """
        if len(self) == 0:
            return "{\\emptyset}"
        from output import tex_from_array
        return tex_from_array(self)

    def __div__(self, t):
        """
        Return the skew tableau ``self``/``t``, where ``t`` is a partition
        contained in the shape of ``self``.

        EXAMPLES::

            sage: t = Tableau([[1,2,3],[3,4],[5]])
            sage: t/[1,1]
            [[None, 2, 3], [None, 4], [5]]
            sage: t/[3,1]
            [[None, None, None], [None, 4], [5]]
            sage: t/[2,1,1,1]
            Traceback (most recent call last):
            ...
            ValueError: the shape of the tableau must contain the partition
        """
        from sage.combinat.partition import Partition
        #if t is a list, convert to to a partition first
        if isinstance(t, list):
            t = Partition(t)

        #Check to make sure that tableau shape contains t
        if not self.shape().contains(t):
            raise ValueError("the shape of the tableau must contain the partition")

        st = [list(row) for row in self]    # create deep copy of t

        for i, t_i in enumerate(t):
            st_i = st[i]
            for j in range(t_i):
                st_i[j] = None

        from sage.combinat.skew_tableau import SkewTableau
        return SkewTableau(st)

    def __call__(self, *cell):
        r"""

        INPUT:

        - ``cell`` -- a pair of integers, tuple, or list specifying a cell in
          the tableau

        OUTPUT:

        - The value in the corresponding cell.

        EXAMPLES::

            sage: t = Tableau([[1,2,3],[4,5]])
            sage: t(1,0)
            4
            sage: t((1,0))
            4
            sage: t(3,3)
            Traceback (most recent call last):
            ...
            IndexError: The cell (3,3) is not contained in [[1, 2, 3], [4, 5]]
        """
        try:
            i,j = cell
        except ValueError:
            i,j = cell[0]

        try:
            return self[i][j]
        except IndexError:
            raise IndexError("The cell (%d,%d) is not contained in %s"%(i,j,repr(self)))

    def level(self):
        """
        Returns the level of ``self``, which is always 1.

        This function exists mainly for compatibility with :class:`TableauTuple`.

        EXAMPLE::

            sage: Tableau([[1,2,3],[4,5]]).level()
            1
        """
        return 1

    def components(self):
        """
        This function returns a list containing itself. It exists mainly for
        compatibility with :class:`TableauTuple` as it allows constructions like the
        example below.

        EXAMPLES::

            sage: t = Tableau([[1,2,3],[4,5]]);
            sage: for s in t.components(): print s.to_list()
            [[1, 2, 3], [4, 5]]
        """
        return [self]

    @combinatorial_map(name='shape')
    def shape(self):
        r"""
        Return the shape of a tableau ``self``.

        EXAMPLES::

            sage: Tableau([[1,2,3],[4,5],[6]]).shape()
            [3, 2, 1]
        """
        from sage.combinat.partition import Partition
        return Partition([len(row) for row in self])

    def size(self):
        """
        Return the size of the shape of the tableau ``self``.

        EXAMPLES::

            sage: Tableau([[1, 4, 6], [2, 5], [3]]).size()
            6
            sage: Tableau([[1, 3], [2, 4]]).size()
            4
        """
        return sum([len(row) for row in self])

    def corners(self):
        """
        Return the corners of the tableau ``self``.

        EXAMPLES::

            sage: Tableau([[1, 4, 6], [2, 5], [3]]).corners()
            [(0, 2), (1, 1), (2, 0)]
            sage: Tableau([[1, 3], [2, 4]]).corners()
            [(1, 1)]
        """
        return self.shape().corners()


    @combinatorial_map(order=2,name='conjugate')
    def conjugate(self):
        """
        Return the conjugate of ``self``.

        EXAMPLES::

            sage: Tableau([[1,2],[3,4]]).conjugate()
            [[1, 3], [2, 4]]
            sage: c = StandardTableau([[1,2],[3,4]]).conjugate()
            sage: c.parent()
            Standard tableaux
        """
        conj_shape = self.shape().conjugate()

        conj = [[None]*row_length for row_length in conj_shape]

        for i in range(len(conj)):
            for j in range(len(conj[i])):
                conj[i][j] = self[j][i]

        if isinstance(self, StandardTableau):
            return StandardTableau(conj)
        return Tableau(conj)

    def pp(self):
        """
        Returns a pretty print string of the tableau.

        EXAMPLES::

            sage: T = Tableau([[1,2,3],[3,4],[5]])
            sage: T.pp()
              1  2  3
              3  4
              5
            sage: Tableaux.global_options(convention="french")
            sage: T.pp()
              5
              3  4
              1  2  3
            sage: Tableaux.global_options.reset()
        """
        print self._repr_diagram()

    def to_word_by_row(self):
        """
        Return the word obtained from a row reading of the tableau ``self``
        (starting with the lowermost row, reading every row from left
        to right).

        EXAMPLES::

            sage: Tableau([[1,2],[3,4]]).to_word_by_row()
            word: 3412
            sage: Tableau([[1, 4, 6], [2, 5], [3]]).to_word_by_row()
            word: 325146
        """
        from sage.combinat.words.word import Word
        w = []
        for row in reversed(self):
            w += row
        return Word(w)

    def to_word_by_column(self):
        """
        Return the word obtained from a column reading of the tableau ``self``
        (starting with the leftmost column, reading every column from bottom
        to top).

        EXAMPLES::

            sage: Tableau([[1,2],[3,4]]).to_word_by_column()
            word: 3142
            sage: Tableau([[1, 4, 6], [2, 5], [3]]).to_word_by_column()
            word: 321546
        """
        from sage.combinat.words.word import Word
        w = []
        for row in self.conjugate():
            w += row[::-1]
        return Word(w)

    def to_word(self):
        """
        An alias for :meth:`to_word_by_row`.

        EXAMPLES::

            sage: Tableau([[1,2],[3,4]]).to_word()
            word: 3412
            sage: Tableau([[1, 4, 6], [2, 5], [3]]).to_word()
            word: 325146
        """
        return self.to_word_by_row()

    def attacking_pairs(self):
        """
        Deprecated in :trac:`15327`. Use ``T.shape().attacking_pairs()``
        instead for a tableau ``T``.

        Return a list of the attacking pairs of ``self``. A pair of
        cells `(c, d)` of a Young tableau is said to be attacking if one
        of the following conditions holds:

        1. `c` and `d` lie in the same row with `c` strictly to the west
           of `d`.

        2. `c` is in the row immediately to the south of `d`, and `c`
           lies strictly east of `d`.

        This only depends on the shape of ``self``, not on the entries.

        EXAMPLES::

            sage: t = Tableau([[1,2,3],[2,5]])
            sage: t.attacking_pairs()
            doctest:...: DeprecationWarning: attacking_pairs() is deprecated. Instead, use shape().attacking_pairs()
            See http://trac.sagemath.org/15327 for details.
            [((0, 0), (0, 1)),
             ((0, 0), (0, 2)),
             ((0, 1), (0, 2)),
             ((1, 0), (1, 1)),
             ((1, 1), (0, 0))]
        """
        from sage.misc.superseded import deprecation
        deprecation(15327, 'attacking_pairs() is deprecated. Instead, use shape().attacking_pairs()')
        return self.shape().attacking_pairs()

    def descents(self):
        """
        Return a list of the cells ``(i,j)`` such that
        ``self[i][j] > self[i-1][j]``.

        .. WARNING::

            This is not to be confused with the descents of a standard tableau.

        EXAMPLES::

            sage: Tableau( [[1,4],[2,3]] ).descents()
            [(1, 0)]
            sage: Tableau( [[1,2],[3,4]] ).descents()
            [(1, 0), (1, 1)]
            sage: Tableau( [[1,2,3],[4,5]] ).descents()
            [(1, 0), (1, 1)]
        """
        descents = []
        for i in range(1,len(self)):
            for j in range(len(self[i])):
                if self[i][j] > self[i-1][j]:
                    descents.append((i,j))
        return descents

    def major_index(self):
        """
        Return the major index of ``self``.

        The major index of a tableau `T` is defined to be the sum of the number
        of descents of ``T`` (defined in :meth:`descents`) with the sum of
        their legs' lengths.

        .. WARNING::

            This is not to be confused with the major index of a
            standard tableau.

        EXAMPLES::

            sage: Tableau( [[1,4],[2,3]] ).major_index()
            1
            sage: Tableau( [[1,2],[3,4]] ).major_index()
            2

        If the major index would be defined in the sense of standard tableaux
        theory, then the following would give 3 for a result::

            sage: Tableau( [[1,2,3],[4,5]] ).major_index()
            2
        """
        descents = self.descents()
        p = self.shape()
        return len(descents) + sum([ p.leg_length(*d) for d in descents ])

    def inversions(self):
        """
        Return a list of the inversions of ``self``.

        Let `T` be a tableau. An inversion is an attacking pair `(c,d)` of
        the shape of `T` (see
        :meth:`~sage.combinat.partition.Partition.attacking_pairs` for
        a definition of this) such that the entry of `c` in `T` is
        greater than the entry of `d`.

        .. WARNING::

            Do not mistake this for the inversions of a standard tableau.

        EXAMPLES::

            sage: t = Tableau([[1,2,3],[2,5]])
            sage: t.inversions()
            [((1, 1), (0, 0))]
            sage: t = Tableau([[1,4,3],[5,2],[2,6],[3]])
            sage: t.inversions()
            [((0, 1), (0, 2)), ((1, 0), (1, 1)), ((1, 1), (0, 0)), ((2, 1), (1, 0))]
        """
        inversions = []
        for i, row in enumerate(self):
            for j, entry in enumerate(row):
                #c is in position (i,j)
                #Find the d that satisfy condition 1
                for k in range(j+1, len(row)):
                    if entry > row[k]:
                        inversions.append( ((i,j),(i,k)) )
                #Find the d that satisfy condition 2
                if i == 0:
                    continue
                for k in range(j):
                    if entry > previous_row[k]:
                        inversions.append( ((i,j),(i-1,k)) )
            previous_row = row
        return inversions

    def inversion_number(self):
        """
        Return the inversion number of ``self``.

        The inversion number is defined to be the number of inversions of
        ``self`` minus the sum of the arm lengths of the descents of ``self``
        (see the :meth:`inversions` and :meth:`descents` methods for the
        relevant definitions).

        .. WARNING::

            This has none of the meanings in which the word "inversion"
            is used in the theory of standard tableaux.

        EXAMPLES::

            sage: t = Tableau([[1,2,3],[2,5]])
            sage: t.inversion_number()
            0
            sage: t = Tableau([[1,2,4],[3,5]])
            sage: t.inversion_number()
            0
        """
        p = self.shape()
        return len(self.inversions()) - sum([ p.arm_length(*cell) for cell in self.descents() ])

    @combinatorial_map(order=2,name='Schuetzenberger involution')
    def schuetzenberger_involution(self, n = None):
        r"""
        Return the Schuetzenberger involution of the tableau ``self``.

        This method relies on the analogous method on words, which reverts the
        word and then complements all letters within the underlying ordered
        alphabet. If `n` is specified, the underlying alphabet is assumed to
        be `[1, 2, \ldots, n]`. If no alphabet is specified, `n` is the maximal
        letter appearing in ``self``.

        INPUT:

        - ``n`` -- an integer specifying the maximal letter in the
          alphabet (optional)

        OUTPUT:

        - a tableau, the Schuetzenberger involution of ``self``

        EXAMPLES::

           sage: t = Tableau([[1,1,1],[2,2]])
           sage: t.schuetzenberger_involution(3)
           [[2, 2, 3], [3, 3]]

            sage: t = Tableau([[1,2,3],[4,5]])
            sage: t.schuetzenberger_involution()
            [[1, 2, 5], [3, 4]]

            sage: t = Tableau([[1,3,5,7],[2,4,6],[8,9]])
            sage: t.schuetzenberger_involution()
            [[1, 2, 6, 8], [3, 4, 9], [5, 7]]

            sage: t = Tableau([])
            sage: t.schuetzenberger_involution()
            []

            sage: t = StandardTableau([[1,2,3],[4,5]])
            sage: s = t.schuetzenberger_involution()
            sage: s.parent()
            Standard tableaux
        """
        w = self.to_word()
        if w.length() == 0:
            return self
        wi = w.schuetzenberger_involution(n=n)
        t = Tableau([[wi[0]]])
        for k in range(1, w.length()):
            t = t.bump(wi[k])
        if isinstance(self, StandardTableau):
            return StandardTableau(list(t))
        elif isinstance(self, SemistandardTableau):
            return SemistandardTableau(list(t))
        return t

    @combinatorial_map(name="standardization")
    def standardization(self, check=True):
        r"""
        Return the standardization of ``self``, assuming ``self`` is a
        semistandard tableau.

        The standardization of a semistandard tableau `T` is the standard
        tableau `\mathrm{st}(T)` of the same shape as `T` whose
        reversed reading word is the standardization of the reversed reading
        word of `T`.

        The standardization of a word `w` can be formed by replacing all `1`'s in
        `w` by `1, 2, \ldots, k_1` from left to right, all `2`'s in `w` by
        `k_1 + 1, k_1 + 2, \ldots, k_2`, and repeating for all letters which
        appear in `w`.
        See also :meth:`Word.standard_permutation()`.

        INPUT:

        - ``check`` -- (Default: ``True``) Check to make sure ``self`` is
          semistandard. Set to ``False`` to avoid this check.

        EXAMPLES::

            sage: t = Tableau([[1,3,3,4],[2,4,4],[5,16]])
            sage: t.standardization()
            [[1, 3, 4, 7], [2, 5, 6], [8, 9]]

        Standard tableaux are fixed under standardization::

            sage: all((t == t.standardization() for t in StandardTableaux(6)))
            True
            sage: t = Tableau([])
            sage: t.standardization()
            []

        The reading word of the standardization is the standardization of
        the reading word::

            sage: T = SemistandardTableaux(shape=[6,3,3,1], max_entry=5)
            sage: all(t.to_word().standard_permutation() == t.standardization().reading_word_permutation() for t in T) # long time
            True
        """
        if check and self not in SemistandardTableaux():
            raise ValueError("the tableau must be semistandard")
        T = from_shape_and_word(self.shape(), self.to_word_by_row().standard_permutation())
        return StandardTableaux()(T)

    def bender_knuth_involution(self, k, rows=None, check=True):
        r"""
        Return the image of ``self`` under the `k`-th Bender--Knuth
        involution, assuming ``self`` is a semistandard tableau.

        Let `T` be a tableau, then a *lower free `k` in `T`* means a cell of
        `T` which is filled with the integer `k` and whose direct lower
        neighbor is not filled with the integer `k + 1` (in particular,
        this lower neighbor might not exist at all). Let an *upper free `k + 1`
        in `T`* mean a cell of `T` which is filled with the integer `k + 1`
        and whose direct upper neighbor is not filled with the integer `k`
        (in particular, this neighbor might not exist at all). It is clear
        that for any row `r` of `T`, the lower free `k`'s and the upper
        free `k + 1`'s in `r` together form a contiguous interval or `r`.

        The *`k`-th Bender--Knuth switch at row `i`* changes the entries of
        the cells in this interval in such a way that if it used to have
        `a` entries of `k` and `b` entries of `k + 1`, it will now
        have `b` entries of `k` and `a` entries of `k + 1`. For fixed `k`, the
        `k`-th Bender--Knuth switches for different `i` commute. The
        composition of the `k`-th Bender--Knuth switches for all rows is
        called the *`k`-th Bender-Knuth involution*. This is used to show that
        the Schur functions defined by semistandard tableaux are symmetric
        functions.

        INPUT:

        - ``k`` -- an integer

        - ``rows`` -- (Default ``None``) When set to ``None``, the method
          computes the `k`-th Bender--Knuth involution as defined above.
          When an iterable, this computes the composition of the `k`-th
          Bender--Knuth switches at row `i` over all `i` in ``rows``. When set
          to an integer `i`, the method computes the `k`-th Bender--Knuth
          switch at row `i`. Note the indexing of the rows starts with `1`.

        - ``check`` -- (Default: ``True``) Check to make sure ``self`` is
          semistandard. Set to ``False`` to avoid this check.

        OUTPUT:

        The image of ``self`` under either the `k`-th Bender--Knuth
        involution, the `k`-th Bender--Knuth switch at a certain row, or
        the composition of such switches, as detailed in the INPUT section.

        EXAMPLES::

            sage: t = Tableau([[1,1,3,4,4,5,6,7],[2,2,4,6,7,7,7],[3,4,5,8,8,9],[6,6,7,10],[7,8,8,11],[8]])
            sage: t.bender_knuth_involution(1) == t
            True
            sage: t.bender_knuth_involution(2)
            [[1, 1, 2, 4, 4, 5, 6, 7], [2, 3, 4, 6, 7, 7, 7], [3, 4, 5, 8, 8, 9], [6, 6, 7, 10], [7, 8, 8, 11], [8]]
            sage: t.bender_knuth_involution(3)
            [[1, 1, 3, 3, 3, 5, 6, 7], [2, 2, 4, 6, 7, 7, 7], [3, 4, 5, 8, 8, 9], [6, 6, 7, 10], [7, 8, 8, 11], [8]]
            sage: t.bender_knuth_involution(4)
            [[1, 1, 3, 4, 5, 5, 6, 7], [2, 2, 4, 6, 7, 7, 7], [3, 5, 5, 8, 8, 9], [6, 6, 7, 10], [7, 8, 8, 11], [8]]
            sage: t.bender_knuth_involution(5)
            [[1, 1, 3, 4, 4, 5, 6, 7], [2, 2, 4, 5, 7, 7, 7], [3, 4, 6, 8, 8, 9], [5, 5, 7, 10], [7, 8, 8, 11], [8]]
            sage: t.bender_knuth_involution(666) == t
            True
            sage: t.bender_knuth_involution(4, 2) == t
            True
            sage: t.bender_knuth_involution(4, 3)
            [[1, 1, 3, 4, 4, 5, 6, 7], [2, 2, 4, 6, 7, 7, 7], [3, 5, 5, 8, 8, 9], [6, 6, 7, 10], [7, 8, 8, 11], [8]]

        The ``rows`` keyword can be an iterator::

            sage: t.bender_knuth_involution(6, iter([1,2])) == t
            False
            sage: t.bender_knuth_involution(6, iter([3,4])) == t
            True

        The Bender--Knuth involution is an involution::

            sage: T = SemistandardTableaux(shape=[3,1,1], max_entry=4)
            sage: all(all(t.bender_knuth_involution(k).bender_knuth_involution(k) == t for k in range(1,5)) for t in T)
            True

        The same holds for the single switches::

            sage: all(all(t.bender_knuth_involution(k, j).bender_knuth_involution(k, j) == t for k in range(1,5) for j in range(1, 5)) for t in T)
            True

        Locality of the Bender--Knuth involutions::

            sage: all(all(t.bender_knuth_involution(k).bender_knuth_involution(l) == t.bender_knuth_involution(l).bender_knuth_involution(k) for k in range(1,5) for l in range(1,5) if abs(k - l) > 1) for t in T)
            True

        Coxeter relation of the Bender--Knuth involutions (they have the form
        `(ab)^6 = 1`)::

            sage: p = lambda t, k: t.bender_knuth_involution(k).bender_knuth_involution(k + 1)
            sage: all(all(p(p(p(p(p(p(t,k),k),k),k),k),k) == t for k in range(1,5)) for t in T)
            True

        TESTS::

            sage: t = Tableau([])
            sage: t.bender_knuth_involution(3)
            []
        """
        if check and self not in SemistandardTableaux():
            raise ValueError("the tableau must be semistandard")
        from sage.combinat.skew_tableau import SkewTableau
        sk = SkewTableau(self).bender_knuth_involution(k, rows, False)
        return SemistandardTableaux()(list(sk))

    @combinatorial_map(name ='reading word permutation')
    def reading_word_permutation(self):
        """
        Return the permutation obtained by reading the entries of the
        standardization of ``self`` row by row, starting with the
        bottommost row (in English notation).

        EXAMPLES::

            sage: StandardTableau([[1,2],[3,4]]).reading_word_permutation()
            [3, 4, 1, 2]

        Check that :trac:`14724` is fixed::

            sage: SemistandardTableau([[1,1]]).reading_word_permutation()
            [1, 2]
        """
        return permutation.Permutation(self.standardization().to_word())

    def entries(self):
        """
        Return the tuple of all entries of ``self``, in the order obtained
        by reading across the rows from top to bottom (in English
        notation).

        EXAMPLES::

            sage: t = Tableau([[1,3], [2]])
            sage: t.entries()
            (1, 3, 2)
        """
        return sum(self, ())

    def entry(self, cell):
        """
        Returns the entry of cell ``cell`` in the tableau ``self``. Here,
        ``cell`` should be given as a tuple `(i,j)` of zero-based
        coordinates (so the northwesternmost cell in English notation
        is `(0,0)`).

        EXAMPLES::

            sage: t = Tableau([[1,2],[3,4]])
            sage: t.entry( (0,0) )
            1
            sage: t.entry( (1,1) )
            4
        """
        i,j = cell
        return self[i][j]

    def weight(self):
        r"""
        Return the weight of the tableau ``self``. Trailing zeroes are
        omitted when returning the weight.

        The weight of a tableau `T` is the sequence `(a_1, a_2, a_3, \ldots )`,
        where `a_k` is the number of entries of `T` equal to `k`. This
        sequence contains only finitely many nonzero entries.

        The weight of a tableau `T` is the same as the weight of the
        reading word of `T`, for any reading order.

        EXAMPLES::

            sage: Tableau([[1,2],[3,4]]).weight()
            [1, 1, 1, 1]

            sage: Tableau([]).weight()
            []

            sage: Tableau([[1,3,3,7],[4,2],[2,3]]).weight()
            [1, 2, 3, 1, 0, 0, 1]

        TESTS:

        We check that this agrees with going to the word::

            sage: t = Tableau([[1,3,4,7],[6,2],[2,3]])
            sage: def by_word(T):
            ....:     ed = T.to_word().evaluation_dict()
            ....:     m = max(ed.keys()) + 1
            ....:     return [ed.get(k,0) for k in range(1,m)]
            sage: by_word(t) == t.weight()
            True
            sage: SST = SemistandardTableaux(shape=[3,1,1])
            sage: all(by_word(t) == t.weight() for t in SST)
            True
        """
        if len(self) == 0:
            return []
        m = max(max(row) for row in self)
        res = [0] * m
        for row in self:
            for i in row:
                res[i - 1] += 1
        return res

    evaluation = weight

    def is_row_strict(self):
        """
        Return ``True`` if ``self`` is a row strict tableau and ``False``
        otherwise.

        A tableau is row strict if the entries in each row are in
        (strictly) increasing order.

        EXAMPLES::

            sage: Tableau([[1, 3], [2, 4]]).is_row_strict()
            True
            sage: Tableau([[1, 2], [2, 4]]).is_row_strict()
            True
            sage: Tableau([[2, 3], [2, 4]]).is_row_strict()
            True
            sage: Tableau([[5, 3], [2, 4]]).is_row_strict()
            False
        """
        return all(row[i]<row[i+1] for row in self for i in range(len(row)-1))

    def is_column_strict(self):
        """
        Return ``True`` if ``self`` is a column strict tableau and ``False``
        otherwise.

        A tableau is column strict if the entries in each column are in
        (strictly) increasing order.

        EXAMPLES::

            sage: Tableau([[1, 3], [2, 4]]).is_column_strict()
            True
            sage: Tableau([[1, 2], [2, 4]]).is_column_strict()
            True
            sage: Tableau([[2, 3], [2, 4]]).is_column_strict()
            False
            sage: Tableau([[5, 3], [2, 4]]).is_column_strict()
            False
            sage: Tableau([[]]).is_column_strict()
            True
            sage: Tableau([[1, 4, 2]]).is_column_strict()
            True
            sage: Tableau([[1, 4, 2], [2, 5]]).is_column_strict()
            True
            sage: Tableau([[1, 4, 2], [2, 3]]).is_column_strict()
            False
        """
        def tworow(a, b):
            return all(a[i] < b_i for i, b_i in enumerate(b))
        return all(tworow(self[r], self[r+1]) for r in range(len(self)-1))

    def is_standard(self):
        """
        Return ``True`` if ``self`` is a standard tableau and ``False``
        otherwise.

        EXAMPLES::

            sage: Tableau([[1, 3], [2, 4]]).is_standard()
            True
            sage: Tableau([[1, 2], [2, 4]]).is_standard()
            False
            sage: Tableau([[2, 3], [2, 4]]).is_standard()
            False
            sage: Tableau([[5, 3], [2, 4]]).is_standard()
            False
        """
        entries=sorted(self.entries())
        return entries==range(1,self.size()+1) and self.is_row_strict() and self.is_column_strict()

    def is_increasing(self):
        """
        Return ``True`` if ``self`` is an increasing tableau and
        ``False`` otherwise.

        A tableau is increasing if it is both row strict and column strict.

        EXAMPLES::

            sage: Tableau([[1, 3], [2, 4]]).is_increasing()
            True
            sage: Tableau([[1, 2], [2, 4]]).is_increasing()
            True
            sage: Tableau([[2, 3], [2, 4]]).is_increasing()
            False
            sage: Tableau([[5, 3], [2, 4]]).is_increasing()
            False
            sage: Tableau([[1, 2, 3], [2, 3], [3]]).is_increasing()
            True
        """
        return self.is_row_strict() and self.is_column_strict()

    def is_rectangular(self):
        """
        Return ``True`` if the tableau ``self`` is rectangular and
        ``False`` otherwise.

        EXAMPLES::

            sage: Tableau([[1,2],[3,4]]).is_rectangular()
            True
            sage: Tableau([[1,2,3],[4,5],[6]]).is_rectangular()
            False
            sage: Tableau([]).is_rectangular()
            True
        """
        if len(self) == 0:
            return True
        width = len(self[0])
        for row in self:
            if len(row) != width:
                return False
        return True

    def vertical_flip(self):
        """
        Return the tableau obtained by vertically flipping the tableau ``self``.

        This only works for rectangular tableaux.

        EXAMPLES::

            sage: Tableau([[1,2],[3,4]]).vertical_flip()
            [[3, 4], [1, 2]]
        """
        if not self.is_rectangular():
            raise TypeError("the tableau must be rectangular to use vertical_flip()")

        return Tableau([row for row in reversed(self)])

    def rotate_180(self):
        """
        Return the tableau obtained by rotating ``self`` by `180` degrees.

        This only works for rectangular tableaux.

        EXAMPLES::

            sage: Tableau([[1,2],[3,4]]).rotate_180()
            [[4, 3], [2, 1]]
        """
        if not self.is_rectangular():
            raise TypeError("the tableau must be rectangular to use rotate_180()")

        return Tableau([ [l for l in reversed(row)] for row in reversed(self) ])

    def cells(self):
        """
        Return a list of the coordinates of the cells of ``self``.

        Coordinates start at `0`, so the northwesternmost cell (in
        English notation) has coordinates `(0, 0)`.

        EXAMPLES::

            sage: Tableau([[1,2],[3,4]]).cells()
            [(0, 0), (0, 1), (1, 0), (1, 1)]
        """
        s = []
        for i, row in enumerate(self):
            s += [ (i,j) for j in range(len(row)) ]
        return s

    def cells_containing(self, i):
        r"""
        Return the list of cells in which the letter `i` appears in the
        tableau ``self``. The list is ordered with cells appearing from
        left to right.

        Cells are given as pairs of coordinates `(a, b)`, where both
        rows and columns are counted from `0` (so `a = 0` means the cell
        lies in the leftmost column of the tableau, etc.).

        EXAMPLES::

            sage: t = Tableau([[1,1,3],[2,3,5],[4,5]])
            sage: t.cells_containing(5)
            [(2, 1), (1, 2)]
            sage: t.cells_containing(4)
            [(2, 0)]
            sage: t.cells_containing(6)
            []

            sage: t = Tableau([[1,1,2,4],[2,4,4],[4]])
            sage: t.cells_containing(4)
            [(2, 0), (1, 1), (1, 2), (0, 3)]

            sage: t = Tableau([[1,1,2,8,9],[2,5,6,11],[3,7,7,13],[4,8,9],[5],[13],[14]])
            sage: t.cells_containing(8)
            [(3, 1), (0, 3)]

            sage: Tableau([]).cells_containing(3)
            []
        """
        cell_list = []
        for r in range(len(self)-1, -1, -1):
            rth_row = self[r]
            for c,val in enumerate(rth_row):
                if val == i:
                    cell_list.append((r,c))
        return cell_list

    def k_weight(self, k):
        """
        Return the ``k``-weight of ``self``.

        EXAMPLES::

            sage: Tableau([[1,2],[2,3]]).k_weight(1)
            [1, 1, 1]
            sage: Tableau([[1,2],[2,3]]).k_weight(2)
            [1, 2, 1]
            sage: t = Tableau([[1,1,1,2,5],[2,3,6],[3],[4]])
            sage: t.k_weight(1)
            [2, 1, 1, 1, 1, 1]
            sage: t.k_weight(2)
            [3, 2, 2, 1, 1, 1]
            sage: t.k_weight(3)
            [3, 1, 2, 1, 1, 1]
            sage: t.k_weight(4)
            [3, 2, 2, 1, 1, 1]
            sage: t.k_weight(5)
            [3, 2, 2, 1, 1, 1]
        """
        res = []
        w = self.weight()
        s = self.cells()

        for l in range(1,len(w)+1):
            new_s = [(i,j) for i,j in s if self[i][j] == l]

            #If there are no elements that meet the condition
            if new_s == []:
                res .append(0)
                continue
            x = uniq([ (i-j)%(k+1) for i,j in new_s ])
            res.append(len(x))

        return res

    def is_k_tableau(self, k):
        r"""
        Checks whether ``self`` is a valid weak `k`-tableau.

        EXAMPLES::

            sage: t = Tableau([[1,2,3],[2,3],[3]])
            sage: t.is_k_tableau(3)
            True
            sage: t = Tableau([[1,1,3],[2,2],[3]])
            sage: t.is_k_tableau(3)
            False
        """
        shapes = self.to_chain()
        kshapes = [ la.k_conjugate(k) for la in shapes ]
        return all( kshapes[i+1].contains(kshapes[i]) for i in range(len(shapes)-1) )

    def restrict(self, n):
        """
        Return the restriction of the semistandard tableau ``self``
        to ``n``. If possible, the restricted tableau will have the same
        parent as this tableau.

        If `T` is a semistandard tableau and `n` is a nonnegative integer,
        then the restriction of `T` to `n` is defined as the
        (semistandard) tableau obtained by removing all cells filled with
        entries greater than `n` from `T`.

        .. NOTE::

            If only the shape of the restriction, rather than the whole
            restriction, is needed, then the faster method
            :meth:`restriction_shape` is preferred.

        EXAMPLES::

            sage: Tableau([[1,2],[3],[4]]).restrict(3)
            [[1, 2], [3]]
            sage: StandardTableau([[1,2],[3],[4]]).restrict(2)
            [[1, 2]]
            sage: Tableau([[1,2,3],[2,4,4],[3]]).restrict(0)
            []
            sage: Tableau([[1,2,3],[2,4,4],[3]]).restrict(2)
            [[1, 2], [2]]
            sage: Tableau([[1,2,3],[2,4,4],[3]]).restrict(3)
            [[1, 2, 3], [2], [3]]
            sage: Tableau([[1,2,3],[2,4,4],[3]]).restrict(5)
            [[1, 2, 3], [2, 4, 4], [3]]

        If possible the restricted tableau will belong to the same category as
        the original tableau::

            sage: S=StandardTableau([[1,2,4,7],[3,5],[6]]); S.category()
            Category of elements of Standard tableaux
            sage: S.restrict(4).category()
            Category of elements of Standard tableaux
            sage: SS=StandardTableaux([4,2,1])([[1,2,4,7],[3,5],[6]]); SS.category()
            Category of elements of Standard tableaux of shape [4, 2, 1]
            sage: SS.restrict(4).category()
            Category of elements of Standard tableaux

            sage: Tableau([[1,2],[3],[4]]).restrict(3)
            [[1, 2], [3]]
            sage: Tableau([[1,2],[3],[4]]).restrict(2)
            [[1, 2]]
            sage: SemistandardTableau([[1,1],[2]]).restrict(1)
            [[1, 1]]
            sage: _.category()
            Category of elements of Semistandard tableaux
        """
        res = [ [y for y in row if y <= n] for row in self ]
        res = [row for row in res if row != []]
        # attempt to return a tableau of the same type
        try:
            return self.parent()( res )
        except Exception:
            try:
                return self.parent().Element( res )
            except Exception:
                return Tableau(res)

    def restriction_shape(self, n):
        """
        Return the shape of the restriction of the semistandard tableau
        ``self`` to ``n``.

        If `T` is a semistandard tableau and `n` is a nonnegative integer,
        then the restriction of `T` to `n` is defined as the
        (semistandard) tableau obtained by removing all cells filled with
        entries greater than `n` from `T`.

        This method computes merely the shape of the restriction. For
        the restriction itself, use :meth:`restrict`.

        EXAMPLES::

            sage: Tableau([[1,2],[2,3],[3,4]]).restriction_shape(3)
            [2, 2, 1]
            sage: StandardTableau([[1,2],[3],[4],[5]]).restriction_shape(2)
            [2]
            sage: Tableau([[1,3,3,5],[2,4,4],[17]]).restriction_shape(0)
            []
            sage: Tableau([[1,3,3,5],[2,4,4],[17]]).restriction_shape(2)
            [1, 1]
            sage: Tableau([[1,3,3,5],[2,4,4],[17]]).restriction_shape(3)
            [3, 1]
            sage: Tableau([[1,3,3,5],[2,4,4],[17]]).restriction_shape(5)
            [4, 3]

            sage: all( T.restriction_shape(i) == T.restrict(i).shape()
            ....:      for T in StandardTableaux(5) for i in range(1, 5) )
            True
        """
        from sage.combinat.partition import Partition
        res = [len([y for y in row if y <= n]) for row in self]
        return Partition(res)

    def to_chain(self, max_entry=None):
        """
        Return the chain of partitions corresponding to the (semi)standard
        tableau ``self``.

        The optional keyword parameter ``max_entry`` can be used to
        customize the length of the chain. Specifically, if this parameter
        is set to a nonnegative integer ``n``, then the chain is
        constructed from the positions of the letters `1, 2, \ldots, n`
        in the tableau.

        EXAMPLES::

            sage: Tableau([[1,2],[3],[4]]).to_chain()
            [[], [1], [2], [2, 1], [2, 1, 1]]
            sage: Tableau([[1,1],[2]]).to_chain()
            [[], [2], [2, 1]]
            sage: Tableau([[1,1],[3]]).to_chain()
            [[], [2], [2], [2, 1]]
            sage: Tableau([]).to_chain()
            [[]]
            sage: Tableau([[1,1],[2],[3]]).to_chain(max_entry=2)
            [[], [2], [2, 1]]
            sage: Tableau([[1,1],[2],[3]]).to_chain(max_entry=3)
            [[], [2], [2, 1], [2, 1, 1]]
            sage: Tableau([[1,1],[2],[3]]).to_chain(max_entry=4)
            [[], [2], [2, 1], [2, 1, 1], [2, 1, 1]]
            sage: Tableau([[1,1,2],[2,3],[4,5]]).to_chain(max_entry=6)
            [[], [2], [3, 1], [3, 2], [3, 2, 1], [3, 2, 2], [3, 2, 2]]
        """
        if max_entry is None:
            if len(self) == 0:
                max_entry = 0
            else:
                max_entry = max(max(row) for row in self)
        return [self.restriction_shape(k) for k in range(max_entry+1)]

    @combinatorial_map(name='to Gelfand-Tsetlin pattern')
    def to_Gelfand_Tsetlin_pattern(self):
        """
        Return the :class:`Gelfand-Tsetlin pattern <GelfandTsetlinPattern>`
        corresponding to ``self`` when semistandard.

        EXAMPLES::

            sage: T = Tableau([[1,2,3],[2,3],[3]])
            sage: G = T.to_Gelfand_Tsetlin_pattern(); G
            [[3, 2, 1], [2, 1], [1]]
            sage: G.to_tableau() == T
            True
            sage: T = Tableau([[1,3],[2]])
            sage: T.to_Gelfand_Tsetlin_pattern()
            [[2, 1, 0], [1, 1], [1]]
        """
        from sage.combinat.gelfand_tsetlin_patterns import GelfandTsetlinPatterns
        return GelfandTsetlinPatterns()(self)

    def anti_restrict(self, n):
        """
        Return the skew tableau formed by removing all of the cells from
        ``self`` that are filled with a number at most `n`.

        EXAMPLES::

            sage: t = Tableau([[1,2,3],[4,5]]); t
            [[1, 2, 3], [4, 5]]
            sage: t.anti_restrict(1)
            [[None, 2, 3], [4, 5]]
            sage: t.anti_restrict(2)
            [[None, None, 3], [4, 5]]
            sage: t.anti_restrict(3)
            [[None, None, None], [4, 5]]
            sage: t.anti_restrict(4)
            [[None, None, None], [None, 5]]
            sage: t.anti_restrict(5)
            [[None, None, None], [None, None]]
        """
        t = [list(row) for row in self]  # create deep copy of t

        for row in t:
            for col in xrange(len(row)):
                if row[col] <= n:
                    row[col] = None
        from sage.combinat.skew_tableau import SkewTableau
        return SkewTableau(t)

    def to_list(self):
        """
        Return ``self`` as a list of lists (not tuples!).

        EXAMPLES::

            sage: t = Tableau([[1,2],[3,4]])
            sage: l = t.to_list(); l
            [[1, 2], [3, 4]]
            sage: l[0][0] = 2
            sage: t
            [[1, 2], [3, 4]]
        """
        return [list(row) for row in self]

    def bump(self, x):
        """
        Insert ``x`` into ``self`` using Schensted's row-bumping (or
        row-insertion) algorithm.

        EXAMPLES::

            sage: t = Tableau([[1,2],[3]])
            sage: t.bump(1)
            [[1, 1], [2], [3]]
            sage: t
            [[1, 2], [3]]
            sage: t.bump(2)
            [[1, 2, 2], [3]]
            sage: t.bump(3)
            [[1, 2, 3], [3]]
            sage: t
            [[1, 2], [3]]
            sage: t = Tableau([[1,2,2,3],[2,3,5,5],[4,4,6],[5,6]])
            sage: t.bump(2)
            [[1, 2, 2, 2], [2, 3, 3, 5], [4, 4, 5], [5, 6, 6]]
        """
        new_t = self.to_list()
        to_insert = x
        row = 0
        done = False
        while not done:
            #if we are at the end of the tableau
            #add to_insert as the last row
            if row == len(new_t):
                new_t.append([to_insert])
                break

            i = 0
            #try to insert to_insert into row
            while i < len(new_t[row]):
                if to_insert < new_t[row][i]:
                    t = to_insert
                    to_insert = new_t[row][i]
                    new_t[row][i] = t
                    break
                i += 1


            #if we haven't already inserted to_insert
            #append it to the end of row
            if i == len(new_t[row]):
                new_t[row].append(to_insert)
                done = True

            row += 1
        return Tableau(new_t)

    def schensted_insert(self, i, left=False):
        """
        EXAMPLES::

            sage: t = Tableau([[3,5],[7]])
            sage: t.schensted_insert(8)
            [[3, 5, 8], [7]]
            sage: t.schensted_insert(8, left=True)
            [[3, 5], [7], [8]]
        """
        if left:
            return self._left_schensted_insert(i)
        else:
            return self._right_schensted_insert(i)

    def _right_schensted_insert(self, letter):
        """
        EXAMPLES::

            sage: t = Tableau([[3,5],[7]])
            sage: t._right_schensted_insert(8)
            [[3, 5, 8], [7]]
            sage: t._right_schensted_insert(2)
            [[2, 5], [3], [7]]
            sage: t = Tableau([[3,8],[7]])
            sage: t._right_schensted_insert(6)
            [[3, 6], [7, 8]]
        """
        h = self.height()
        if h == 0:
            return Tableau([[letter]])
        h += 1
        rep = self.to_list() + [[]]

        for i in range(h):
            j = len(rep[i]) - 1
            while j >= 0 and rep[i][j] > letter:
                j -= 1
            if j == len(rep[i])-1:
                rep[i].append(letter)
                break
            else:
                new_letter = rep[i][j+1]
                rep[i][j+1] = letter
                letter = new_letter

        return Tableau([ row for row in rep if row != []])

    def _left_schensted_insert(self, letter):
        """
        EXAMPLES::

            sage: t = Tableau([[3,5],[7]])
            sage: t._left_schensted_insert(8)
            [[3, 5], [7], [8]]
            sage: t._left_schensted_insert(6)
            [[3, 5], [6, 7]]
            sage: t._left_schensted_insert(2)
            [[2, 3, 5], [7]]
        """
        h = len(self)
        if h == 0:
            return Tableau([[letter]])
        h1 = h + 1
        rep = self.to_list()
        rep.reverse()

        width = len(rep[h-1])
        heights = self._heights() + [h1]

        for j in range(1, width+2):
            i = heights[j-1]
            while i != h1 and rep[i-1][j-1] >= letter:
                i += 1
            if i == heights[j-1]: #add on top of column j
                if j == 1:
                    rep = [[letter]] + rep
                else:
                    rep[i-2].append(letter)
                break
            elif i == h1 and j == width: #add on right of line i
                if rep[i-2][j-1] < letter:
                    rep[i-2].append(letter)
                else:
                    new_letter = rep[i-2][j-1]
                    rep[i-2][j-1] = letter
                    rep[i-2].append(new_letter)
                break
            else:
                new_letter = rep[i-2][j-1]
                rep[i-2][j-1] = letter
                letter = new_letter

        rep.reverse()
        return Tableau(rep)


    def insert_word(self, w, left=False):
        """
        Insert the word ``w`` into the tableau ``self`` letter by letter
        using Schensted insertion. By default, the word ``w`` is being
        processed from left to right, and the insertion used is row
        insertion. If the optional keyword ``left`` is set to ``True``,
        the word ``w`` is being processed from right to left, and column
        insertion is used instead.

        EXAMPLES::

            sage: t0 = Tableau([])
            sage: w = [1,1,2,3,3,3,3]
            sage: t0.insert_word(w)
            [[1, 1, 2, 3, 3, 3, 3]]
            sage: t0.insert_word(w,left=True)
            [[1, 1, 2, 3, 3, 3, 3]]
            sage: w.reverse()
            sage: t0.insert_word(w)
            [[1, 1, 3, 3], [2, 3], [3]]
            sage: t0.insert_word(w,left=True)
            [[1, 1, 3, 3], [2, 3], [3]]
            sage: t1 = Tableau([[1,3],[2]])
            sage: t1.insert_word([4,5])
            [[1, 3, 4, 5], [2]]
            sage: t1.insert_word([4,5], left=True)
            [[1, 3], [2, 5], [4]]
        """
        if left:
            w = [i for i in reversed(w)]
        res = self
        for i in w:
            res = res.schensted_insert(i,left=left)
        return res

    def bump_multiply(left, right):
        """
        Multiply two tableaux using Schensted's bump.

        This product makes the set of semistandard tableaux into an
        associative monoid. The empty tableau is the unit in this monoid.
        See pp. 11-12 of [Ful1997]_.

        The same product operation is implemented in a different way in
        :meth:`slide_multiply`.

        EXAMPLES::

            sage: t = Tableau([[1,2,2,3],[2,3,5,5],[4,4,6],[5,6]])
            sage: t2 = Tableau([[1,2],[3]])
            sage: t.bump_multiply(t2)
            [[1, 1, 2, 2, 3], [2, 2, 3, 5], [3, 4, 5], [4, 6, 6], [5]]
        """
        if not isinstance(right, Tableau):
            raise TypeError("right must be a Tableau")

        row = len(right)
        product = Tableau([list(a) for a in left])   # create deep copy of left
        while row > 0:
            row -= 1
            for i in right[row]:
                product = product.bump(i)
        return product

    def slide_multiply(left, right):
        """
        Multiply two tableaux using jeu de taquin.

        This product makes the set of semistandard tableaux into an
        associative monoid. The empty tableau is the unit in this monoid.

        See pp. 15 of [Ful1997]_.

        The same product operation is implemented in a different way in
        :meth:`bump_multiply`.

        EXAMPLES::

            sage: t = Tableau([[1,2,2,3],[2,3,5,5],[4,4,6],[5,6]])
            sage: t2 = Tableau([[1,2],[3]])
            sage: t.slide_multiply(t2)
            [[1, 1, 2, 2, 3], [2, 2, 3, 5], [3, 4, 5], [4, 6, 6], [5]]
        """
        st = []
        if len(left) == 0:
            return right
        else:
            l = len(left[0])

        for row in right:
            st.append((None,)*l + row)
        for row in left:
            st.append(row)

        from sage.combinat.skew_tableau import SkewTableau
        return SkewTableau(st).rectify()

    def _slide_up(self, c):
        r"""
        Auxiliary method used for promotion, which removes cell `c` from ``self``,
        slides the letters of ``self`` up using jeu de taquin slides, and
        then fills the empty cell at `(0,0)` with the value `0`.

        TESTS::

            sage: t = Tableau([[1,1,2],[2,3,5],[4,5]])
            sage: t._slide_up((2,1))
            [[0, 1, 2], [1, 3, 5], [2, 4]]

            sage: t._slide_up((1,2))
            [[0, 1, 2], [1, 2, 3], [4, 5]]

            sage: t = Tableau([[1,1,3],[2,3,5],[4,5]])
            sage: t._slide_up((1,2))
            [[0, 1, 1], [2, 3, 3], [4, 5]]
        """
        new_st = self.to_list()
        spotl, spotc = c
        while [spotl, spotc] != [0,0]:
            #once moving box is in first column, just move letters up
            #(French notation!)
            if spotc == 0:
                new_st[spotl][spotc] = new_st[spotl-1][spotc]
                spotl -= 1
                continue
            #once moving box is in first row, just move letters up
            elif spotl == 0:
                new_st[spotl][spotc] = new_st[spotl][spotc-1]
                spotc -= 1
                continue
            else:
                #If we get to this stage, we need to compare
                below = new_st[spotl-1][spotc]
                left = new_st[spotl][spotc-1]
                if below >= left:
                    #Swap with the cell below
                    new_st[spotl][spotc] = new_st[spotl-1][spotc]
                    spotl -= 1
                    continue
                else:
                    #Swap with the cell to the left
                    new_st[spotl][spotc] = new_st[spotl][spotc-1]
                    spotc -= 1
                    continue
        #set box in position (0,0) to 0
        new_st[0][0] = 0
        return Tableau(new_st)

    def _slide_down(self, c, n):
        r"""
        Auxiliary method used for promotion, which removes cell `c` from ``self``,
        slides the letters of ``self`` down using jeu de taquin slides, and
        then fills the empty cell with the value `n + 2`.

        When the entries of ``self`` are positive integers, and cell `c` is
        filled with `1`, then the position of `c` is irrelevant.

        TESTS::

            sage: t = Tableau([[1,1,2],[2,3,5],[4,5]])
            sage: t._slide_down((0, 0), 8)
            [[1, 2, 5], [2, 3, 10], [4, 5]]

            sage: t._slide_down((0, 1), 8)
            [[1, 2, 5], [2, 3, 10], [4, 5]]

            sage: t = Tableau([[1,1,2,2,2,3],[2,2,4,6,6],[4,4,5,7],[5,8]])
            sage: t._slide_down((0, 1), 9)
            [[1, 2, 2, 2, 2, 3], [2, 4, 4, 6, 6], [4, 5, 7, 11], [5, 8]]
        """
        new_st = self.to_list()
        #new_st is a deep copy of self, so as not to mess around with self.
        new_st_shape = [len(x) for x in self]
        spotl, spotc = c
        #spotl and spotc are the coordinates of the wandering hole.
        #All comments and variable names below refer to French notation.
        while True:
            #"right_neighbor" and "upper_neighbor" refer to neighbors of the
            #hole.
            go_right = None
            if len(new_st_shape) > spotl + 1 and new_st_shape[spotl + 1] >= spotc + 1:
                upper_neighbor = new_st[spotl + 1][spotc]
                go_right = False
            if new_st_shape[spotl] != spotc + 1:
                right_neighbor = new_st[spotl][spotc + 1]
                if go_right is None or upper_neighbor > right_neighbor:
                    go_right = True
            if go_right == True:
                new_st[spotl][spotc] = right_neighbor
                spotc += 1
            elif go_right == False:
                new_st[spotl][spotc] = upper_neighbor
                spotl += 1
            else:
                break
        new_st[spotl][spotc] = n + 2
        return Tableau(new_st)

    def promotion_inverse(self, n):
        """
        Return the image of ``self`` under the inverse promotion operator.

        .. WARNING::

            You might know this operator as the promotion operator
            (without "inverse") -- literature does not agree on the
            name.

        The inverse promotion operator, applied to a tableau `t`, does the
        following:

        Iterate over all letters `1` in the tableau `t`, from right to left.
        For each of these letters, do the following:

        - Remove the letter from `t`, thus leaving a hole where it used to be.

        - Apply jeu de taquin to move this hole northeast (in French notation)
          until it reaches the outer boundary of `t`.

        - Fill `n+2` into the hole once jeu de taquin has completed.

        Once this all is done, subtract `1` from each letter in the tableau.
        This is not always well-defined. Restricted to the class of
        semistandard tableaux whose entries are all `\leq n + 1`, this is the
        usual inverse promotion operator defined on this class.

        When ``self`` is a standard tableau of size ``n + 1``, this definition of
        inverse promotion is the map called "promotion" in [Sg2011]_ (p. 23) and
        in [Stan2009]_, and is the inverse of the map called "promotion" in
        [Hai1992]_ (p. 90).

        .. WARNING::

            To my (Darij's) knowledge, the fact that the above "inverse
            promotion operator" really is the inverse of the promotion
            operator :meth:`promotion` for semistandard tableaux has never
            been proven in literature. Corrections are welcome.

        EXAMPLES::

            sage: t = Tableau([[1,2],[3,3]])
            sage: t.promotion_inverse(2)
            [[1, 2], [2, 3]]

            sage: t = Tableau([[1,2],[2,3]])
            sage: t.promotion_inverse(2)
            [[1, 1], [2, 3]]

            sage: t = Tableau([[1,2,5],[3,3,6],[4,7]])
            sage: t.promotion_inverse(8)
            [[1, 2, 4], [2, 5, 9], [3, 6]]

            sage: t = Tableau([])
            sage: t.promotion_inverse(2)
            []

        TESTS:

        We check the equivalence of two definitions of inverse promotion
        on semistandard tableaux::

            sage: ST = SemistandardTableaux(shape=[4,2,1], max_entry=7)
            sage: def bk_promotion_inverse7(st):
            ....:     st2 = st
            ....:     for i in range(1, 7):
            ....:         st2 = st2.bender_knuth_involution(i, check=False)
            ....:     return st2
            sage: all( bk_promotion_inverse7(st) == st.promotion_inverse(6) for st in ST ) # long time
            True
            sage: ST = SemistandardTableaux(shape=[2,2,2], max_entry=7)
            sage: all( bk_promotion_inverse7(st) == st.promotion_inverse(6) for st in ST ) # long time
            True

        A test for :trac:`13203`::

            sage: T = Tableau([[1]])
            sage: type(T.promotion_inverse(2)[0][0])
            <type 'sage.rings.integer.Integer'>
        """
        if self.is_rectangular():
            n = Integer(n)
            if self.size() == 0:
                return self
            s = self.shape()[0]
            l = self.weight()[0]
            word = [i-1 for row in reversed(self) for i in row if i>1]
            t = Tableau([])
            t = t.insert_word(word)
            t = t.to_list()
            if l < s:
                for i in range(l):
                    t[len(t)-1].append(n+1)
            else:
                t.append([n+1 for i in range(s)])
            return Tableau(t)
        # Now, the non-rectangular case.
        p = self
        for c in reversed(self.cells_containing(1)):
            p = p._slide_down(c, n)
        return Tableau([[i-1 for i in row] for row in p])

    def promotion(self, n):
        r"""
        Return the image of ``self`` under the promotion operator.

        .. WARNING::

            You might know this operator as the inverse promotion
            operator -- literature does not agree on the name. You
            might also be looking for the Lapointe-Lascoux-Morse
            promotion operator (:meth:`promotion_operator`).

        The promotion operator, applied to a tableau `t`, does the following:

        Iterate over all letters `n+1` in the tableau `t`, from left to right.
        For each of these letters, do the following:

        - Remove the letter from `t`, thus leaving a hole where it used to be.

        - Apply jeu de taquin to move this hole southwest (in French notation)
          until it reaches the inner boundary of `t`.

        - Fill `0` into the hole once jeu de taquin has completed.

        Once this all is done, add `1` to each letter in the tableau.
        This is not always well-defined. Restricted to the class of
        semistandard tableaux whose entries are all `\leq n + 1`, this is the
        usual promotion operator defined on this class.

        When ``self`` is a standard tableau of size ``n + 1``, this definition of
        promotion is precisely the one given in [Hai1992]_ (p. 90). It is the
        inverse of the maps called "promotion" in [Sg2011]_ (p. 23) and in [Stan2009]_.

        .. WARNING::

            To my (Darij's) knowledge, the fact that the above promotion
            operator really is the inverse of the "inverse promotion
            operator" :meth:`promotion_inverse` for semistandard tableaux
            has never been proven in literature. Corrections are welcome.

        REFERENCES:

        .. [Hai1992] Mark D. Haiman,
           *Dual equivalence with applications, including a conjecture of Proctor*,
           Discrete Mathematics 99 (1992), 79-113,
           http://www.sciencedirect.com/science/article/pii/0012365X9290368P

        .. [Sg2011] Bruce E. Sagan,
           *The cyclic sieving phenomenon: a survey*,
           :arXiv:`1008.0790v3`

        EXAMPLES::

            sage: t = Tableau([[1,2],[3,3]])
            sage: t.promotion(2)
            [[1, 1], [2, 3]]

            sage: t = Tableau([[1,1,1],[2,2,3],[3,4,4]])
            sage: t.promotion(3)
            [[1, 1, 2], [2, 2, 3], [3, 4, 4]]

            sage: t = Tableau([[1,2],[2]])
            sage: t.promotion(3)
            [[2, 3], [3]]

            sage: t = Tableau([[1,1,3],[2,2]])
            sage: t.promotion(2)
            [[1, 2, 2], [3, 3]]

            sage: t = Tableau([[1,1,3],[2,3]])
            sage: t.promotion(2)
            [[1, 1, 2], [2, 3]]

            sage: t = Tableau([])
            sage: t.promotion(2)
            []

        TESTS:

        We check the equivalence of two definitions of promotion on
        semistandard tableaux::

            sage: ST = SemistandardTableaux(shape=[3,2,2,1], max_entry=6)
            sage: def bk_promotion6(st):
            ....:     st2 = st
            ....:     for i in range(5, 0, -1):
            ....:         st2 = st2.bender_knuth_involution(i, check=False)
            ....:     return st2
            sage: all( bk_promotion6(st) == st.promotion(5) for st in ST ) # long time
            True
            sage: ST = SemistandardTableaux(shape=[4,4], max_entry=6)
            sage: all( bk_promotion6(st) == st.promotion(5) for st in ST ) # long time
            True

        We also check :meth:`promotion_inverse()` is the inverse
        of :meth:`promotion()`::

            sage: ST = SemistandardTableaux(shape=[3,2,1], max_entry=7)
            sage: all( st.promotion(6).promotion_inverse(6) == st for st in ST ) # long time
            True
        """
        if self.is_rectangular():
            t = self.rotate_180()
            t = [tuple(n+2-i for i in row) for row in t]
            t = Tableau(t).promotion_inverse(n)
            t = [tuple(n+2-i for i in row) for row in t]
            return Tableau(t).rotate_180()
        p = self
        for c in self.cells_containing(n+1):
            p = p._slide_up(c)
        return Tableau([[i+1 for i in row] for row in p])

    def row_stabilizer(self):
        """
        Return the PermutationGroup corresponding to the row stabilizer of
        ``self``.

        This assumes that every integer from `1` to the size of ``self``
        appears exactly once in ``self``.

        EXAMPLES::

            sage: rs = Tableau([[1,2,3],[4,5]]).row_stabilizer()
            sage: rs.order() == factorial(3)*factorial(2)
            True
            sage: PermutationGroupElement([(1,3,2),(4,5)]) in rs
            True
            sage: PermutationGroupElement([(1,4)]) in rs
            False
            sage: rs = Tableau([[1, 2],[3]]).row_stabilizer()
            sage: PermutationGroupElement([(1,2),(3,)]) in rs
            True
            sage: rs.one().domain()
            [1, 2, 3]
            sage: rs = Tableau([[1],[2],[3]]).row_stabilizer()
            sage: rs.order()
            1
            sage: rs = Tableau([[2,4,5],[1,3]]).row_stabilizer()
            sage: rs.order()
            12
            sage: rs = Tableau([]).row_stabilizer()
            sage: rs.order()
            1
        """

        # Ensure that the permutations involve all elements of the
        # tableau, by including the identity permutation on the set [1..k].
        k = self.size()
        gens = [range(1,k+1)]
        for i in range(len(self)):
            for j in range(0, len(self[i])-1):
                gens.append( (self[i][j], self[i][j+1]) )
        return PermutationGroup( gens )


    def column_stabilizer(self):
        """
        Return the PermutationGroup corresponding to the column stabilizer
        of ``self``.

        This assumes that every integer from `1` to the size of ``self``
        appears exactly once in ``self``.

        EXAMPLES::

            sage: cs = Tableau([[1,2,3],[4,5]]).column_stabilizer()
            sage: cs.order() == factorial(2)*factorial(2)
            True
            sage: PermutationGroupElement([(1,3,2),(4,5)]) in cs
            False
            sage: PermutationGroupElement([(1,4)]) in cs
            True
        """

        return self.conjugate().row_stabilizer()

    def height(self):
        """
        Return the height of ``self``.

        EXAMPLES::

            sage: Tableau([[1,2,3],[4,5]]).height()
            2
            sage: Tableau([[1,2,3]]).height()
            1
            sage: Tableau([]).height()
            0
        """
        return len(self)

    def _heights(self):
        """
        EXAMPLES::

            sage: Tableau([[1,2,3,4],[5,6],[7],[8]])._heights()
            [1, 3, 4, 4]
            sage: Tableau([])._heights()
            []
            sage: Tableau([[1]])._heights()
            [1]
            sage: Tableau([[1,2]])._heights()
            [1, 1]
            sage: Tableau([[1,2],[3],[4]])._heights()
            [1, 3]
        """
        cor = self.corners()
        ncor = len(cor)
        if ncor == 0:
            return []
        k = len(self)
        cor = [ [k-i,j+1]  for i,j in reversed(cor)]

        heights = [1]*(cor[0][1])
        for i in range(1, ncor):
            heights += [ cor[i][0] ]*(cor[i][1]-cor[i-1][1])

        return heights

    def last_letter_lequal(self, tab2):
        """
        Return ``True`` if ``self`` is less than or equal to ``tab2`` in the last
        letter ordering.

        EXAMPLES::

            sage: st = StandardTableaux([3,2])
            sage: f = lambda b: 1 if b else 0
            sage: matrix( [ [ f(t1.last_letter_lequal(t2)) for t2 in st] for t1 in st] )
            [1 1 1 1 1]
            [0 1 1 1 1]
            [0 0 1 1 1]
            [0 0 0 1 1]
            [0 0 0 0 1]
        """
        n = self.size()
        if not isinstance(tab2, Tableau):
            try:
                tab2 = Tableau(tab2)
            except Exception:
                raise TypeError("tab2 must be a standard tableau")

        if tab2.size() != n:
            raise ValueError("tab2 must be the same size as self")

        if self == tab2:
            return True

        for j in range(n, 1, -1):
            self_j_pos = None
            for i in range(len(self)):
                if j in self[i]:
                    self_j_pos = i
                    break

            tab2_j_pos = None
            for i in range(len(tab2)):
                if j in tab2[i]:
                    tab2_j_pos = i
                    break

            if self_j_pos < tab2_j_pos:
                return True
            if tab2_j_pos < self_j_pos:
                return False

    def charge(self):
        r"""
        Return the charge of the reading word of ``self``.  See
        :meth:`~sage.combinat.words.finite_word.FiniteWord_class.charge` for more information.

        EXAMPLES::

            sage: Tableau([[1,1],[2,2],[3]]).charge()
            0
            sage: Tableau([[1,1,3],[2,2]]).charge()
            1
            sage: Tableau([[1,1,2],[2],[3]]).charge()
            1
            sage: Tableau([[1,1,2],[2,3]]).charge()
            2
            sage: Tableau([[1,1,2,3],[2]]).charge()
            2
            sage: Tableau([[1,1,2,2],[3]]).charge()
            3
            sage: Tableau([[1,1,2,2,3]]).charge()
            4
        """
        return self.to_word().charge()

    def cocharge(self):
        r"""
        Return the cocharge of the reading word of ``self``.  See
        :meth:`~sage.combinat.words.finite_word.FiniteWord_class.cocharge` for more information.

        EXAMPLES::

            sage: Tableau([[1,1],[2,2],[3]]).cocharge()
            4
            sage: Tableau([[1,1,3],[2,2]]).cocharge()
            3
            sage: Tableau([[1,1,2],[2],[3]]).cocharge()
            3
            sage: Tableau([[1,1,2],[2,3]]).cocharge()
            2
            sage: Tableau([[1,1,2,3],[2]]).cocharge()
            2
            sage: Tableau([[1,1,2,2],[3]]).cocharge()
            1
            sage: Tableau([[1,1,2,2,3]]).cocharge()
            0
        """
        return self.to_word().cocharge()


    def add_entry(self,cell,m):
        """
        Set the entry in ``cell`` equal to ``m``. If the cell does not exist then
        extend the tableau, otherwise just replace the entry.

        EXAMPLES::

            sage: s=StandardTableau([[1,2,5],[3,4]]); s.pp()
              1  2  5
              3  4
            sage: t=s.add_entry( (1,2), 6); t.pp()
              1  2  5
              3  4  6
            sage: t.category()
            Category of elements of Standard tableaux
            sage: s.add_entry( (2,0), 6).pp()
              1  2  5
              3  4
              6
            sage: u=s.add_entry( (1,2), 3); u.pp()
              1  2  5
              3  4  3
            sage: u.category()
            Category of elements of Tableaux
            sage: s.add_entry( (2,2),3)
            Traceback (most recent call last):
            ...
            IndexError: (2, 2) is not an addable cell of the tableau

        """
        tab=self.to_list()
        (r,c)=cell
        try:
            tab[r][c]=m   # will work if we are replacing an entry
        except IndexError:
            # Only add a new row if (r,c) is an addable cell (previous code
            # added added m to the end of row r independently of the value of c)
            if (r,c) in self.shape().outside_corners():  # an addable node
                if r==len(tab):
                    tab.append([])

                tab[r].append(m)

            else:
                raise IndexError('%s is not an addable cell of the tableau' % ((r,c),))

        # attempt to return a tableau of the same type as self
        if tab in self.parent():
            return self.parent()(tab)
        else:
            try:
                return self.parent().Element(tab)
            except Exception:
                return Tableau(tab)


    ##############
    # catabolism #
    ##############

    def catabolism(self):
        """
        Remove the top row of ``self`` and insert it back in using
        column Schensted insertion (starting with the largest letter).

        EXAMPLES::

            sage: Tableau([]).catabolism()
            []
            sage: Tableau([[1,2,3,4,5]]).catabolism()
            [[1, 2, 3, 4, 5]]
            sage: Tableau([[1,1,3,3],[2,3],[3]]).catabolism()
            [[1, 1, 2, 3, 3, 3], [3]]
            sage: Tableau([[1, 1, 2, 3, 3, 3], [3]]).catabolism()
            [[1, 1, 2, 3, 3, 3, 3]]
        """
        h = self.height()
        if h == 0:
            return self
        else:
            #Remove the top row and insert it back in
            return Tableau(self[1:]).insert_word(self[0],left=True)

    def catabolism_sequence(self):
        """
        Perform :meth:`catabolism` on ``self`` until it returns a
        tableau consisting of a single row.

        EXAMPLES::

            sage: t = Tableau([[1,2,3,4,5,6,8],[7,9]])
            sage: t.catabolism_sequence()
            [[[1, 2, 3, 4, 5, 6, 8], [7, 9]],
             [[1, 2, 3, 4, 5, 6, 7, 9], [8]],
             [[1, 2, 3, 4, 5, 6, 7, 8], [9]],
             [[1, 2, 3, 4, 5, 6, 7, 8, 9]]]
            sage: Tableau([]).catabolism_sequence()
            [[]]
        """
        h = self.height()
        res = [self]
        newterm = self
        while h > 1:
            newterm = newterm.catabolism()
            res.append(newterm)
            h = newterm.height()
        return res

    def lambda_catabolism(self, part):
        r"""
        Return the ``part``-catabolism of ``self``, where ``part`` is a
        partition (which can be just given as an array).

        For a partition `\lambda` and a tableau `T`, the
        `\lambda`-catabolism of `T` is defined by performing the following
        steps.

        1. Truncate the parts of `\lambda` so that `\lambda` is contained
           in the shape of `T`.  Let `m` be the length of this partition.

        2. Let `T_a` be the first `m` rows of `T`, and `T_b` be the
           remaining rows.

        3. Let `S_a` be the skew tableau `T_a / \lambda`.

        4. Concatenate the reading words of `S_a` and `T_b`, and insert
           into a tableau.

        EXAMPLES::

            sage: Tableau([[1,1,3],[2,4,5]]).lambda_catabolism([2,1])
            [[3, 5], [4]]
            sage: t = Tableau([[1,1,3,3],[2,3],[3]])
            sage: t.lambda_catabolism([])
            [[1, 1, 3, 3], [2, 3], [3]]
            sage: t.lambda_catabolism([1])
            [[1, 2, 3, 3, 3], [3]]
            sage: t.lambda_catabolism([1,1])
            [[1, 3, 3, 3], [3]]
            sage: t.lambda_catabolism([2,1])
            [[3, 3, 3, 3]]
            sage: t.lambda_catabolism([4,2,1])
            []
            sage: t.lambda_catabolism([5,1])
            [[3, 3]]
            sage: t.lambda_catabolism([4,1])
            [[3, 3]]
        """
        #Reduce the partition if it is too big for the tableau
        part  = [ min(part[i],len(self[i])) for i in range(min(len(self), len(part))) ]
        if self.shape() == part:
            return Tableau([])

        m = len(part)

        w1 = list(sum((row for row in reversed(self[m:])), ()))

        w2 = []
        for i,row in enumerate(reversed(self[:m])):
            w2 += row[ part[-1-i] : ]

        return Tableau([]).insert_word(w2+w1)


    def reduced_lambda_catabolism(self, part):
        """
        EXAMPLES::

            sage: t = Tableau([[1,1,3,3],[2,3],[3]])
            sage: t.reduced_lambda_catabolism([])
            [[1, 1, 3, 3], [2, 3], [3]]
            sage: t.reduced_lambda_catabolism([1])
            [[1, 2, 3, 3, 3], [3]]
            sage: t.reduced_lambda_catabolism([1,1])
            [[1, 3, 3, 3], [3]]
            sage: t.reduced_lambda_catabolism([2,1])
            [[3, 3, 3, 3]]
            sage: t.reduced_lambda_catabolism([4,2,1])
            []
            sage: t.reduced_lambda_catabolism([5,1])
            0
            sage: t.reduced_lambda_catabolism([4,1])
            0
        """
        part1 = part

        if self == []:
            return self

        res = self.lambda_catabolism(part)

        if res == []:
            return res

        if res == 0:
            return 0

        a = self[0][0]

        part = [ min(part1[i], len(self[i])) for i in range(min(len(part1),len(self)))]
        tt_part = Tableau([ [a+i]*part[i] for i in range(len(part)) ])
        t_part = Tableau([[self[i][j] for j in range(part[i])] for i in range(len(part))])

        if t_part == tt_part:
            return res
        else:
            return 0

    def catabolism_projector(self, parts):
        """
        EXAMPLES::

            sage: t = Tableau([[1,1,3,3],[2,3],[3]])
            sage: t.catabolism_projector([[4,2,1]])
            [[1, 1, 3, 3], [2, 3], [3]]
            sage: t.catabolism_projector([[1]])
            []
            sage: t.catabolism_projector([[2,1],[1]])
            []
            sage: t.catabolism_projector([[1,1],[4,1]])
            [[1, 1, 3, 3], [2, 3], [3]]
        """
        res = self
        for p in parts:
            res = res.reduced_lambda_catabolism(p)
            if res == 0:
                return 0

        if res == []:
            return self
        else:
            return Tableau([])

    def promotion_operator(self, i):
        """
        Return a list of semistandard tableaux obtained by the `i`-th
        Lapointe-Lascoux-Morse promotion operator from the
        semistandard tableau ``self``.

        .. WARNING:

            This is not Schuetzenberger's jeu-de-taquin promotion!
            For the latter, see :meth:`promotion` and
            :meth:`promotion_inverse`.

        This operator is defined by taking the maximum entry `m` of
        `T`, then adding a horizontal `i`-strip to `T` in all possible
        ways, each time filling this strip with `m+1`'s, and finally
        letting the permutation
        `\sigma_1 \sigma_2 \cdots \sigma_m = (2, 3, \ldots, m+1, 1)`
        act on each of the resulting tableaux via the
        Lascoux-Schuetzenberger action
        (:meth:`symmetric_group_action_on_values`). This method
        returns the list of all resulting tableaux. See [LLM01]_ for
        the purpose of this operator.

        REFERENCES:

        .. [LLM01] L. Lapointe, A. Lascoux, J. Morse.
           *Tableau atoms and a new Macdonald positivity conjecture*.
           :arxiv:`math/0008073v2`.

        EXAMPLES::

            sage: t = Tableau([[1,2],[3]])
            sage: t.promotion_operator(1)
            [[[1, 2], [3], [4]], [[1, 2], [3, 4]], [[1, 2, 4], [3]]]
            sage: t.promotion_operator(2)
            [[[1, 1], [2, 3], [4]],
             [[1, 1, 2], [3], [4]],
             [[1, 1, 4], [2, 3]],
             [[1, 1, 2, 4], [3]]]
            sage: Tableau([[1]]).promotion_operator(2)
            [[[1, 1], [2]], [[1, 1, 2]]]
            sage: Tableau([[1,1],[2]]).promotion_operator(3)
            [[[1, 1, 1], [2, 2], [3]],
             [[1, 1, 1, 2], [2], [3]],
             [[1, 1, 1, 3], [2, 2]],
             [[1, 1, 1, 2, 3], [2]]]

        The example from [LLM01]_ p. 12::

            sage: Tableau([[1,1],[2,2]]).promotion_operator(3)
            [[[1, 1, 1], [2, 2], [3, 3]],
             [[1, 1, 1, 3], [2, 2], [3]],
             [[1, 1, 1, 3, 3], [2, 2]]]

        TESTS::

            sage: Tableau([]).promotion_operator(2)
            [[[1, 1]]]
            sage: Tableau([]).promotion_operator(1)
            [[[1]]]
        """
        chain = self.to_chain()
        part = self.shape()
        weight = self.weight()
        perm = permutation.from_reduced_word(range(1, len(weight)+1))
        l = part.add_horizontal_border_strip(i)
        ltab = [ from_chain( chain + [next] ) for next in l ]
        return [ x.symmetric_group_action_on_values(perm) for x in ltab ]


    ##################################
    # actions on tableaux from words #
    ##################################
    def raise_action_from_words(self, f, *args):
        """
        EXAMPLES::

            sage: from sage.combinat.tableau import symmetric_group_action_on_values
            sage: import functools
            sage: t = Tableau([[1,1,3,3],[2,3],[3]])
            sage: f = functools.partial(t.raise_action_from_words, symmetric_group_action_on_values)
            sage: f([1,2,3])
            [[1, 1, 3, 3], [2, 3], [3]]
            sage: f([3,2,1])
            [[1, 1, 1, 1], [2, 3], [3]]
            sage: f([1,3,2])
            [[1, 1, 2, 2], [2, 2], [3]]
        """
        w = self.to_word()
        w = f(w, *args)
        return from_shape_and_word(self.shape(), w)

    def symmetric_group_action_on_values(self, perm):
        r"""
        Return the image of the semistandard tableau ``self`` under the
        action of the permutation ``perm`` using the
        Lascoux-Schuetzenberger action of the symmetric group `S_n` on
        the semistandard tableaux with ceiling `n`.

        If `n` is a nonnegative integer, then the
        Lascoux-Schuetzenberger action is a group action of the
        symmetric group `S_n` on the set of semistandard Young tableaux
        with ceiling `n` (that is, with entries taken from the set
        `\{1, 2, \ldots, n\}`). It is defined as follows:

        Let `i \in \{1, 2, \ldots, n-1\}`, and let `T` be a
        semistandard tableau with ceiling `n`. Let `w` be the reading
        word (:meth:`to_word`) of `T`. Replace all letters `i` in `w`
        by closing parentheses, and all letters `i+1` in `w` by
        opening parentheses. Whenever an opening parenthesis stands
        left of a closing parenthesis without there being any
        parentheses inbetween (it is allowed to have letters
        inbetween as long as they are not parentheses), consider these
        two parentheses as matched with each other, and replace them
        back by the letters `i+1` and `i`. Repeat this procedure until
        there are no more opening parentheses standing left of closing
        parentheses. Then, let `a` be the number of opening
        parentheses in the word, and `b` the number of closing
        parentheses (notice that all opening parentheses are left of
        all closing parentheses). Replace the first `a` parentheses
        by the letters `i`, and replace the remaining `b` parentheses
        by the letters `i+1`. Let `w'` be the resulting word. Let
        `T'` be the tableau with the same shape as `T` but with reading
        word `w'`. This tableau `T'` can be shown to be semistandard.
        We define the image of `T` under the action of the simple
        transposition `s_i = (i, i+1) \in S_n` to be this tableau `T'`.
        It can be shown that these actions `s_1, s_2, \ldots, s_{n-1}`
        satisfy the Moore-Coxeter relations of `S_n`, and thus this
        extends to a unique action of the symmetric group `S_n` on
        the set of semistandard tableaux with ceiling `n`. This is the
        Lascoux-Schuetzenberger action.

        This action of the symmetric group `S_n` on the set of all
        semistandard tableaux of given shape `\lambda` with entries
        in `\{ 1, 2, \ldots, n \}` is the one defined in
        [Loth02]_ Theorem 5.6.3. In particular, the action of `s_i`
        is denoted by `\sigma_i` in said source. (Beware of the typo
        in the definition of `\sigma_i`: it should say
        `\sigma_i ( a_i^r a_{i+1}^s ) = a_i^s a_{i+1}^r`, not
        `\sigma_i ( a_i^r a_{i+1}^s ) = a_i^s a_{i+1}^s`.)

        EXAMPLES::

            sage: t = Tableau([[1,1,3,3],[2,3],[3]])
            sage: t.symmetric_group_action_on_values([1,2,3])
            [[1, 1, 3, 3], [2, 3], [3]]
            sage: t.symmetric_group_action_on_values([2,1,3])
            [[1, 2, 3, 3], [2, 3], [3]]
            sage: t.symmetric_group_action_on_values([3,1,2])
            [[1, 2, 2, 2], [2, 3], [3]]
            sage: t.symmetric_group_action_on_values([2,3,1])
            [[1, 1, 1, 1], [2, 2], [3]]
            sage: t.symmetric_group_action_on_values([3,2,1])
            [[1, 1, 1, 1], [2, 3], [3]]
            sage: t.symmetric_group_action_on_values([1,3,2])
            [[1, 1, 2, 2], [2, 2], [3]]

        TESTS::

            sage: t = Tableau([])
            sage: t.symmetric_group_action_on_values([])
            []
        """
        return self.raise_action_from_words(symmetric_group_action_on_values, perm)

    #########
    # atoms #
    #########
    def socle(self):
        """
        EXAMPLES::

            sage: Tableau([[1,2],[3,4]]).socle()
            2
            sage: Tableau([[1,2,3,4]]).socle()
            4
        """
        h = self.height()
        if h == 0:
            return 0
        w1row = self[0]
        i = 0
        while i < len(w1row)-1:
            if w1row[i+1] != w1row[i] + 1:
                break
            i += 1
        return i+1

    def atom(self):
        """
        EXAMPLES::

            sage: Tableau([[1,2],[3,4]]).atom()
            [2, 2]
            sage: Tableau([[1,2,3],[4,5],[6]]).atom()
            [3, 2, 1]
        """
        ll = [ t.socle() for t in self.catabolism_sequence() ]
        lres = ll[:]
        for i in range(1,len(ll)):
            lres[i] = ll[i] - ll[i-1]
        return lres


    def symmetric_group_action_on_entries(self, w):
        r"""
        Return the tableau obtained form this tableau by acting by the
        permutation ``w``.

        Let `T` be a standard tableau of size `n`, then the action of
        `w \in S_n` is defined by permuting the entries of `T` (recall they
        are `1, 2, \ldots, n`). In particular, suppose the entry at cell
        `(i, j)` is `a`, then the entry becomes `w(a)`. In general, the
        resulting tableau `wT` may *not* be standard.

        .. NOTE::

            This is different than :meth:`symmetric_group_action_on_values`
            which is defined on semistandard tableaux and is guaranteed to
            return a semistandard tableau.

        INPUT:

        - ``w`` -- a permutation

        EXAMPLES::

            sage: StandardTableau([[1,2,4],[3,5]]).symmetric_group_action_on_entries( Permutation(((4,5))) )
            [[1, 2, 5], [3, 4]]
            sage: _.category()
            Category of elements of Standard tableaux
            sage: StandardTableau([[1,2,4],[3,5]]).symmetric_group_action_on_entries( Permutation(((1,2))) )
            [[2, 1, 4], [3, 5]]
            sage: _.category()
            Category of elements of Tableaux
        """
        w = w + [i+1 for i in range(len(w), self.size())]   #need to ensure that it belongs to Sym_size
        try:
            return self.parent()([[w[entry-1] for entry in row] for row in self])
        except Exception:
            return Tableau([[w[entry-1] for entry in row] for row in self])

    def is_key_tableau(self):
        """
        Return ``True`` if ``self`` is a key tableau or ``False`` otherwise.

        A tableau is a *key tableau* if the set of entries in the `j`-th
        column is a subset of the set of entries in the `(j-1)`-st column.

        REFERENCES:

        .. [LS90] A. Lascoux, M.-P. Schutzenberger.
           Keys and standard bases, invariant theory and tableaux.
           IMA Volumes in Math and its Applications (D. Stanton, ED.).
           Southend on Sea, UK, 19 (1990). 125-144.

        .. [Willis10] M. Willis. A direct way to find the right key of
           a semistandard Young tableau. :arxiv:`1110.6184v1`.

        EXAMPLES::

            sage: t = Tableau([[1,1,1],[2,3],[3]])
            sage: t.is_key_tableau()
            True

            sage: t = Tableau([[1,1,2],[2,3],[3]])
            sage: t.is_key_tableau()
            False
        """
        itr = enumerate(self.conjugate()[1:],1)
        return all(x in self.conjugate()[i-1] for i, col in itr for x in col)

    def right_key_tableau(self):
        """
        Return the right key tableau of ``self``.

        The right key tableau of a tableau `T` is a key tableau whose entries
        are weakly greater than the corresponding entries in `T`, and whose column
        reading word is subject to certain conditions. See [LS90]_ for the full definition.

        ALGORITHM:

        The following algorithm follows [Willis10]_. Note that if `T` is a key tableau
        then the output of the algorithm is `T`.

        To compute the right key tableau `R` of a tableau `T` we iterate over the columns
        of `T`. Let `T_j` be the `j`-th column of `T` and iterate over the entires
        in `T_j` from bottom to top. Initialize the corresponding entry `k` in `R` to be
        the largest entry in `T_j`. Scan the bottom of each column of `T` to the right of
        `T_j`, updating `k` to be the scanned entry whenever the scanned entry is weakly
        greater than `k`. Update `T_j` and all columns to the right by removing all
        scanned entries.

        .. SEEALSO::

            - :meth:`is_key_tableau()`

        EXAMPLES::

            sage: t = Tableau([[1,2],[2,3]])
            sage: t.right_key_tableau()
            [[2, 2], [3, 3]]
            sage: t = Tableau([[1,1,2,4],[2,3,3],[4],[5]])
            sage: t.right_key_tableau()
            [[2, 2, 2, 4], [3, 4, 4], [4], [5]]

        TESTS:

        We check that if we have a key tableau, we return the same tableau::

            sage: t = Tableau([[1,1,1,2], [2,2,2], [4], [5]])
            sage: t.is_key_tableau()
            True
            sage: t.right_key_tableau() == t
            True
        """
        if self.is_key_tableau():
            return self

        cols_list = self.conjugate()
        key = [[] for row in cols_list]

        for i, col_a in enumerate(cols_list):
            right_cols = cols_list[i+1:]
            for elem in reversed(col_a):
                key_val = elem
                update = []
                for col_b in right_cols:
                    if col_b and key_val <= col_b[-1]:
                        key_val = col_b[-1]
                        update.append(col_b[:-1])
                    else:
                        update.append(col_b)
                key[i].insert(0,key_val)
                right_cols = update
        return Tableau(key).conjugate()

    def left_key_tableau(self):
        """
        Return the left key tableau of ``self``.

        The left key tableau of a tableau `T` is the key tableau whose entries
        are weakly lesser than the corresponding entries in `T`, and whose column
        reading word is subject to certain conditions. See [LS90]_ for the full definition.

        ALGORITHM:

        The following algorithm follows [Willis10]_. Note that if `T` is a key tableau
        then the output of the algorithm is `T`.

        To compute the left key tableau `L` of a tableau `T` we iterate over the columns
        of `T`. Let `T_j` be the `j`-th column of `T` and iterate over the entires
        in `T_j` from bottom to top. Initialize the corresponding entry `k` in `L` as the
        largest entry in `T_j`. Scan the columns to the left of `T_j` and with each column
        update `k` to be the lowest entry in that column which is weakly less than `k`.
        Update `T_j` and all columns to the left by removing all scanned entries.

        .. SEEALSO::

            - :meth:`is_key_tableau()`

        EXAMPLES::

            sage: t = Tableau([[1,2],[2,3]])
            sage: t.left_key_tableau()
            [[1, 1], [2, 2]]
            sage: t = Tableau([[1,1,2,4],[2,3,3],[4],[5]])
            sage: t.left_key_tableau()
            [[1, 1, 1, 2], [2, 2, 2], [4], [5]]

        TESTS:

        We check that if we have a key tableau, we return the same tableau::

            sage: t = Tableau([[1,1,1,2], [2,2,2], [4], [5]])
            sage: t.is_key_tableau()
            True
            sage: t.left_key_tableau() == t
            True
        """
        if self.is_key_tableau():
            return self

        cols_list = self.conjugate()
        key = [[] for row in cols_list]
        key[0] = list(cols_list[0])

        from bisect import bisect_right
        for i, col_a in enumerate(cols_list[1:],1):
            left_cols = cols_list[:i]
            for elem in reversed(col_a):
                key_val = elem
                update = []
                for col_b in reversed(left_cols):
                    j = bisect_right(col_b, key_val) - 1
                    key_val = col_b[j]
                    update.insert(0, col_b[:j])
                left_cols = update
                key[i].insert(0,key_val)
        return Tableau(key).conjugate()

    #################
    # seg and flush #
    #################

    def _segments(self):
        r"""
        Internal function returning the set of segments of a tableau as
        a dictionary.

        OUTPUT:

        - A dictionary with items of the form ``{(r,k):c}``, where ``r`` is the
          row the ``k``-segment appears and ``c`` is the column the left-most
          box of the ``k``-segment appears.

        EXAMPLES::

            sage: t = Tableau([[1,1,2,3,5],[2,3,5,5],[3,4]])
            sage: sorted(t._segments().items())
            [((0, 2), 2), ((0, 3), 3), ((0, 5), 4), ((1, 3), 1), ((1, 5), 2), ((2, 4), 1)]

            sage: B = crystals.Tableaux("A4", shape=[4,3,2,1])
            sage: t = B[31].to_tableau()
            sage: sorted(t._segments().items())
            [((0, 5), 3), ((1, 4), 2), ((2, 4), 1)]
        """
        segments = {}
        for r,row in enumerate(self):
            for c in range(len(row)):
                for j in range(c+1):
                    if row[j] != r+1 and (r,row[j]) not in segments.keys():
                        segments[(r,row[j])] = j
        return segments

    def seg(self):
        r"""
        Return the total number of segments in ``self``, as in [S14]_.

        Let `T` be a tableaux.  We define a `k`-*segment* of `T` (in the `i`-th
        row) to be a maximal consecutive sequence of `k`-boxes in the `i`-th
        row for any `i+1 \le k \le r+1`.  Denote the total number of
        `k`-segments in `T` by `\mathrm{seg}(T)`.

        REFERENCES:

        .. [S14] B. Salisbury.
           The flush statistic on semistandard Young tableaux.
           :arXiv:`1401.1185`

        EXAMPLES::

            sage: t = Tableau([[1,1,2,3,5],[2,3,5,5],[3,4]])
            sage: t.seg()
            6

            sage: B = crystals.Tableaux("A4",shape=[4,3,2,1])
            sage: t = B[31].to_tableau()
            sage: t.seg()
            3
        """
        return len(self._segments())

    def flush(self):
        r"""
        Return the number of flush segments in ``self``, as in [S14]_.

        Let `1 \le i < k \le r+1` and suppose `\ell` is the smallest integer
        greater than `k` such that there exists an `\ell`-segment in the
        `(i+1)`-st row of `T`.  A `k`-segment in the `i`-th row of `T` is
        called *flush* if the leftmost box in the `k`-segment and the leftmost
        box of the `\ell`-segment are in the same column of `T`.  If, however,
        no such `\ell` exists, then this `k`-segment is said to be *flush* if
        the number of boxes in the `k`-segment is equal to `\theta_i`, where
        `\theta_i = \lambda_i - \lambda_{i+1}` and the shape of `T` is
        `\lambda = (\lambda_1 > \lambda_2 > \cdots > \lambda_r)`.  Denote the
        number of flush `k`-segments in `T` by `\mathrm{flush}(T)`.

        EXAMPLES::

            sage: t = Tableau([[1,1,2,3,5],[2,3,5,5],[3,4]])
            sage: t.flush()
            3

            sage: B = crystals.Tableaux("A4",shape=[4,3,2,1])
            sage: t = B[32].to_tableau()
            sage: t.flush()
            4
        """
        for i in range(len(self)-1):
            if len(self[i]) <= len(self[i+1]):
                raise ValueError('only defined for tableaux with stricly decreasing parts')
        f = 0
        S = self._segments().items()
        for s in S:
            if (s[0][0] != len(self)-1 and s[1] == len(self[s[0][0]+1])
                and self[s[0][0]+1][-1] <= s[0][1]) \
              or (s[0][0] == len(self)-1 and s[1] == 0):
                f += 1
            else:
                for t in S:
                    if s[0][0]+1 == t[0][0] and s[1] == t[1] and (
                            (s[1] >= 1 and self[s[0][0]+1][s[1]-1] <= self[s[0][0]][s[1]])
                            or (s[1] < 1 and self[s[0][0]+1][s[1]] != s[0][0]+2) ):
                        f += 1
        return f


class SemistandardTableau(Tableau):
    """
    A class to model a semistandard tableau.

    INPUT:

    - ``t`` -- a tableau, a list of iterables, or an empty list

    OUTPUT:

    - A SemistandardTableau object constructed from ``t``.

    A semistandard tableau is a tableau whose entries are positive integers,
    which are weakly increasing in rows and strictly increasing down columns.

    EXAMPLES::

        sage: t = SemistandardTableau([[1,2,3],[2,3]]); t
        [[1, 2, 3], [2, 3]]
        sage: t.shape()
        [3, 2]
        sage: t.pp() # pretty print
        1 2 3
        2 3
        sage: t = Tableau([[1,2],[2]])
        sage: s = SemistandardTableau(t); s
        [[1, 2], [2]]
        sage: SemistandardTableau([]) # The empty tableau
        []

    When using code that will generate a lot of tableaux, it is slightly more
    efficient to construct a SemistandardTableau from the appropriate
    :class:`Parent` object::

        sage: SST = SemistandardTableaux()
        sage: SST([[1, 2, 3], [4, 5]])
        [[1, 2, 3], [4, 5]]

    .. SEEALSO:

        - :class:`Tableaux`
        - :class:`Tableau`
        - :class:`SemistandardTableaux`
        - :class:`StandardTableaux`
        - :class:`StandardTableau`

    TESTS::

        sage: SemistandardTableau([[1,2,3],[1]])
        Traceback (most recent call last):
        ...
        ValueError: [[1, 2, 3], [1]] is not a column strict tableau

        sage: SemistandardTableau([[1,2,1]])
        Traceback (most recent call last):
        ...
        ValueError: The rows of [[1, 2, 1]] are not weakly increasing

        sage: SemistandardTableau([[0,1]])
        Traceback (most recent call last):
        ...
        ValueError: entries must be positive integers
    """
    __metaclass__ = ClasscallMetaclass

    @staticmethod
    def __classcall_private__(self, t):
        r"""
        This ensures that a SemistandardTableau is only ever constructed as an
        element_class call of an appropriate parent.

        TESTS::

            sage: t = SemistandardTableau([[1,1],[2]])
            sage: TestSuite(t).run()

            sage: t.parent()
            Semistandard tableaux
            sage: t.category()
            Category of elements of Semistandard tableaux
            sage: type(t)
            <class 'sage.combinat.tableau.SemistandardTableaux_all_with_category.element_class'>
        """
        if isinstance(t, SemistandardTableau):
            return t
        elif t in SemistandardTableaux():
            return SemistandardTableaux_all().element_class(SemistandardTableaux_all(), t)

        # t is not a semistandard tableau so we give an appropriate error message
        if t not in Tableaux():
            raise ValueError('%s is not a tableau' % t)

        if not all(isinstance(c,(int,Integer)) and c>0 for row in t for c in row):
            raise ValueError("entries must be positive integers"%t)

        if any(row[c]>row[c+1] for row in t for c in range(len(row)-1)):
            raise ValueError("The rows of %s are not weakly increasing"%t)

        # If we're still here ``t`` cannot be column strict
        raise ValueError('%s is not a column strict tableau' % t)


    def __init__(self, parent, t):
        r"""
        Initialize a semistandard tableau.

        TESTS::

            sage: t = Tableaux()([[1,1],[2]])
            sage: s = SemistandardTableaux(3)([[1,1],[2]])
            sage: s==t
            True
            sage: s.parent()
            Semistandard tableaux of size 3 and maximum entry 3
            sage: r = SemistandardTableaux(3)(t); r.parent()
            Semistandard tableaux of size 3 and maximum entry 3
            sage: isinstance(r, Tableau)
            True
            sage: s2 = SemistandardTableaux(3)([(1,1),(2,)])
            sage: s2 == s
            True
            sage: s2.parent()
            Semistandard tableaux of size 3 and maximum entry 3
        """
        super(SemistandardTableau, self).__init__(parent, t)

        # Tableau() has checked that t is tableau, so it remains to check that
        # the entries of t are positive integers which are weakly increasing
        # along rows
        from sage.sets.positive_integers import PositiveIntegers
        PI = PositiveIntegers()

        for row in t:
            if any(c not in PI for c in row):
                raise ValueError("the entries of a semistandard tableau must be non-negative integers")
            if any(row[c] > row[c+1] for c in xrange(len(row)-1)):
                raise ValueError("the entries in each row of a semistandard tableau must be weakly increasing")

        # and strictly increasing down columns
        if t:
            for row, next in itertools.izip(t, t[1:]):
                if not all(row[c] < next[c] for c in xrange(len(next))):
                    raise ValueError("the entries of each column of a semistandard tableau must be strictly increasing")

class StandardTableau(SemistandardTableau):
    """
    A class to model a standard tableau.

    INPUT:

    - ``t`` -- a Tableau, a list of iterables, or an empty list

    OUTPUT:

    - A StandardTableau object constructed from ``t``.

    A standard tableau is a semistandard tableau whose entries are exactly the
    positive integers from 1 to `n`, where `n` is the size of the tableau.

    EXAMPLES::

        sage: t = StandardTableau([[1,2,3],[4,5]]); t
        [[1, 2, 3], [4, 5]]
        sage: t.shape()
        [3, 2]
        sage: t.pp() # pretty print
        1 2 3
        4 5
        sage: t.is_standard()
        True
        sage: StandardTableau([]) # The empty tableau
        []

    When using code that will generate a lot of tableaux, it is slightly more
    efficient to construct a StandardTableau from the appropriate
    :class:`Parent` object::

        sage: ST = StandardTableaux()
        sage: ST([[1, 2, 3], [4, 5]])
        [[1, 2, 3], [4, 5]]

    .. SEEALSO:

        - :class:`Tableaux`
        - :class:`Tableau`
        - :class:`SemistandardTableaux`
        - :class:`SemistandardTableau`
        - :class:`StandardTableaux`

        sage: StandardTableau([[1,2,3],[4,4]])
        Traceback (most recent call last):
        ...
        ValueError: the entries in a standard tableau must be in bijection with 1,2,...,n
        sage: StandardTableau([[1,3,2]])
        Traceback (most recent call last):
        ...
        ValueError: the entries in each row of a semistandard tableau must be weakly increasing
    """
    __metaclass__ = ClasscallMetaclass

    @staticmethod
    def __classcall_private__(self, t):
        r"""
        This ensures that a :class:`StandardTableau` is only ever constructed
        as an ``element_class`` call of an appropriate parent.

        TESTS::

            sage: t = StandardTableau([[1,2],[3]])
            sage: TestSuite(t).run()

            sage: t.parent()
            Standard tableaux
            sage: type(t)
            <class 'sage.combinat.tableau.StandardTableaux_all_with_category.element_class'>
        """
        if isinstance(t, StandardTableau):
            return t

        return StandardTableaux_all().element_class(StandardTableaux_all(), t)

    def __init__(self, parent, t):
        r"""
        Initializes a standard tableau.

        TESTS::

            sage: t = Tableaux()([[1,2],[3]])
            sage: s = StandardTableaux(3)([[1,2],[3]])
            sage: s==t
            True
            sage: s.parent()
            Standard tableaux of size 3
            sage: r = StandardTableaux(3)(t); r.parent()
            Standard tableaux of size 3
            sage: isinstance(r, Tableau)
            True
        """
        super(StandardTableau, self).__init__(parent, t)

<<<<<<< HEAD
        # t is semistandard so we only need to check that it is standard
        if any(row[c]==row[c+1] for row in self for c in xrange(len(row)-1)):
            raise ValueError("the entries in each row of a standard tableau must be strictly increasing")

        # and that the entries are in bijection with {1,2,...,n}
        if sorted(flatten(list(self)))!=range(1,self.size()+1):
=======
        # t is semistandard so we only need to check
        # that its entries are in bijection with {1, 2, ..., n}
        flattened_list = [i for row in self for i in row]
        if sorted(flattened_list) != range(1, len(flattened_list)+1):
>>>>>>> fcf411ce
            raise ValueError("the entries in a standard tableau must be in bijection with 1,2,...,n")



    def content(self, k, multicharge=[0]):
        """
        Returns the content of ``k`` in a standard tableau. That is, if
        ``k`` appears in row `r` and column `c` of the tableau then we
        return `c-r`.

        The ``multicharge`` is a list of length 1 which gives an offset for
        all of the contents. It is included mainly for compatibility with
        :class:`TableauTuple`.

        EXAMPLES::

            sage: StandardTableau([[1,2],[3,4]]).content(3)
            -1

            sage: StandardTableau([[1,2],[3,4]]).content(6)
            Traceback (most recent call last):
            ...
            ValueError: 6 does not appear in tableau
        """
        for r in range(len(self)):
          try:
            return self[r].index(k) - r + multicharge[0]
          except ValueError:
            pass
        raise ValueError("%d does not appear in tableau"%k)

    def dominates(self, t):
        r"""
        Return ``True`` if ``self`` dominates the tableau ``t``. That is,
        if the shape of the tableau restricted to `k` dominates the shape of
        ``t`` restricted to `k`, for `k = 1, 2, \ldots, n`.

        When the two tableaux have the same shape, then this ordering
        coincides with the Bruhat ordering for the corresponding permutations.

        INPUT:

        - ``t`` -- A tableau

        EXAMPLES::

            sage: s=StandardTableau([[1,2,3],[4,5]])
            sage: t=StandardTableau([[1,2],[3,5],[4]])
            sage: s.dominates(t)
            True
            sage: t.dominates(s)
            False
            sage: all(StandardTableau(s).dominates(t) for t in StandardTableaux([3,2]))
            True
            sage: s.dominates([[1,2,3,4,5]])
            False

        """
        t=StandardTableau(t)
        return all(self.restriction_shape(m).dominates(t.restriction_shape(m))
                        for m in xrange(1,1+self.size()))

    def is_standard(self):
        """
        Return ``True`` since ``self`` is a standard tableau.

        EXAMPLES::

            sage: StandardTableau([[1, 3], [2, 4]]).is_standard()
            True
        """
        return True

    def up(self):
        """
        An iterator for all the standard tableaux that can be
        obtained from ``self`` by adding a cell.

        EXAMPLES::

            sage: t = StandardTableau([[1,2]])
            sage: [x for x in t.up()]
            [[[1, 2, 3]], [[1, 2], [3]]]
        """
        #Get a list of all places where we can add a cell
        #to the shape of self

        outside_corners = self.shape().outside_corners()

        n = self.size()

        #Go through and add n+1 to the end of each
        #of the rows
        for row, _ in outside_corners:
            new_t = map(list, self)
            if row != len(self):
                new_t[row] += [n+1]
            else:
                new_t.append([n+1])
            yield StandardTableau(new_t)

    def up_list(self):
        """
        Return a list of all the standard tableaux that can be obtained
        from ``self`` by adding a cell.

        EXAMPLES::

            sage: t = StandardTableau([[1,2]])
            sage: t.up_list()
            [[[1, 2, 3]], [[1, 2], [3]]]
        """
        return list(self.up())

    def down(self):
        """
        An iterator for all the standard tableaux that can be obtained
        from ``self`` by removing a cell. Note that this iterates just
        over a single tableau (or nothing if ``self`` is empty).

        EXAMPLES::

            sage: t = StandardTableau([[1,2],[3]])
            sage: [x for x in t.down()]
            [[[1, 2]]]
            sage: t = StandardTableau([])
            sage: [x for x in t.down()]
            []
        """
        if len(self) > 0:
            yield self.restrict( self.size() - 1 )

    def down_list(self):
        """
        Return a list of all the standard tableaux that can be obtained
        from ``self`` by removing a cell. Note that this is just a singleton
        list if ``self`` is nonempty, and an empty list otherwise.

        EXAMPLES::

            sage: t = StandardTableau([[1,2],[3]])
            sage: t.down_list()
            [[[1, 2]]]
            sage: t = StandardTableau([])
            sage: t.down_list()
            []
        """
        return list(self.down())

    def standard_descents(self):
        """
        Return a list of the integers `i` such that `i` appears
        strictly further north than `i + 1` in ``self`` (this is not
        to say that `i` and `i + 1` must be in the same column). The
        list is sorted in increasing order.

        EXAMPLES::

            sage: StandardTableau( [[1,3,4],[2,5]] ).standard_descents()
            [1, 4]
            sage: StandardTableau( [[1,2],[3,4]] ).standard_descents()
            [2]
            sage: StandardTableau( [[1,2,5],[3,4],[6,7],[8],[9]] ).standard_descents()
            [2, 5, 7, 8]
            sage: StandardTableau( [] ).standard_descents()
            []
        """
        descents = []
        #whatpart gives the number for which self is a partition
        whatpart = sum(i for i in self.shape())
        #now find the descents
        for i in range(1, whatpart):
            #find out what row i and i+1 are in (we're using the
            #standardness of self here)
            for j in range(len(self)):
                if self[j].count(i+1) > 0:
                    break
                if self[j].count(i) > 0:
                    descents.append(i)
                    break
        return descents

    def standard_number_of_descents(self):
        """
        Return the number of all integers `i` such that `i` appears
        strictly further north than `i + 1` in ``self`` (this is not
        to say that `i` and `i + 1` must be in the same column). A
        list of these integers can be obtained using the
        :meth:`standard_descents` method.

        EXAMPLES::

            sage: StandardTableau( [[1,2],[3,4],[5]] ).standard_number_of_descents()
            2
            sage: StandardTableau( [] ).standard_number_of_descents()
            0
            sage: tabs = StandardTableaux(5)
            sage: all( t.standard_number_of_descents() == t.schuetzenberger_involution().standard_number_of_descents() for t in tabs )
            True
        """
        return len(self.standard_descents())

    def standard_major_index(self):
        """
        Return the major index of the standard tableau ``self`` in the
        standard meaning of the word. The major index is defined to be
        the sum of the descents of ``self`` (see :meth:`standard_descents`
        for their definition).

        EXAMPLES::

            sage: StandardTableau( [[1,4,5],[2,6],[3]] ).standard_major_index()
            8
            sage: StandardTableau( [[1,2],[3,4]] ).standard_major_index()
            2
            sage: StandardTableau( [[1,2,3],[4,5]] ).standard_major_index()
            3
        """
        return sum(self.standard_descents())

    def promotion_inverse(self, m=None):
        """
        Return the image of ``self`` under the inverse promotion operator.
        The optional variable `m` should be set to the size of ``self`` minus
        `1` for a minimal speedup; otherwise, it defaults to this number.

        The inverse promotion operator, applied to a standard tableau `t`,
        does the following:

        Remove the letter `1` from `t`, thus leaving a hole where it used to be.
        Apply jeu de taquin to move this hole northeast (in French notation)
        until it reaches the outer boundary of `t`. Fill `n + 1` into this hole,
        where `n` is the size of `t`. Finally, subtract `1` from each letter in
        the tableau. This yields a new standard tableau.

        This definition of inverse promotion is the map called "promotion" in
        [Sg2011]_ (p. 23) and in [Stan2009]_, and is the inverse of the map
        called "promotion" in [Hai1992]_ (p. 90).

        See the :meth:`~sage.combinat.tableau.promotion_inverse` method for a
        more general operator.

        EXAMPLES::

            sage: t = StandardTableau([[1,3],[2,4]])
            sage: t.promotion_inverse()
            [[1, 2], [3, 4]]

        We check the equivalence of two definitions of inverse promotion on
        standard tableaux::

            sage: ST = StandardTableaux(7)
            sage: def bk_promotion_inverse7(st):
            ....:     st2 = st
            ....:     for i in range(1, 7):
            ....:         st2 = st2.bender_knuth_involution(i, check=False)
            ....:     return st2
            sage: all( bk_promotion_inverse7(st) == st.promotion_inverse() for st in ST ) # long time
            True
        """
        if m is None:
            m = self.size() - 1
        return StandardTableau(Tableau(self[:]).promotion_inverse(m))

    def promotion(self, m=None):
        r"""
        Return the image of ``self`` under the promotion operator.

        The promotion operator, applied to a standard tableau `t`, does the
        following:

        Remove the letter `n` from `t`, thus leaving a hole where it used to be.
        Apply jeu de taquin to move this hole southwest (in French notation)
        until it reaches the inner boundary of `t`. Fill `0` into the hole once
        jeu de taquin has completed. Finally, add `1` to each letter in the
        tableau. The resulting standard tableau is the image of `t` under the
        promotion operator.

        This definition of promotion is precisely the one given in [Hai1992]_
        (p. 90). It is the inverse of the maps called "promotion" in [Sg2011]_
        (p. 23) and in [Stan2009]_.

        See the :meth:`~sage.combinat.tableau.promotion` method for a
        more general operator.

        EXAMPLES::

            sage: ST = StandardTableaux(7)
            sage: all( st.promotion().promotion_inverse() == st for st in ST ) # long time
            True
            sage: all( st.promotion_inverse().promotion() == st for st in ST ) # long time
            True
            sage: st = StandardTableau([[1,2,5],[3,4]])
            sage: parent(st.promotion())
            Standard tableaux
        """
        if m is None:
            m = self.size() - 1
        return StandardTableau(Tableau(self[:]).promotion(m))

def from_chain(chain):
    """
    Returns a semistandard tableau from a chain of partitions.

    EXAMPLES::

        sage: from sage.combinat.tableau import from_chain
        sage: from_chain([[], [2], [2, 1], [3, 2, 1]])
        [[1, 1, 3], [2, 3], [3]]
    """
    res = [[0]*chain[-1][i] for i in range(len(chain[-1]))]
    for i in reversed(range(2, len(chain)+1)):
        for j in range(len(chain[i-1])):
            for k in range(chain[i-1][j]):
                res[j][k] = i -1
    return Tableau(res)

def from_shape_and_word(shape, w, convention="French"):
    r"""
    Returns a tableau from a shape and word.

    INPUT:

    - ``shape`` -- a partition

    - ``w`` -- a word whose length equals that of the partition

    - ``convention`` -- a string which can take values ``"French"`` or
      ``"English"``; the default is ``"French"``

    OUTPUT:

    A tableau, whose shape is ``shape`` and whose reading word is ``w``.
    If the ``convention`` is specified as ``"French"``, the reading word is to be read
    starting from the top row in French convention (= the bottom row in English
    convention). If the ``convention`` is specified as ``"English"``, the reading word
    is to be read starting with the top row in English convention.

    EXAMPLES::

        sage: from sage.combinat.tableau import from_shape_and_word
        sage: t = Tableau([[1, 3], [2], [4]])
        sage: shape = t.shape(); shape
        [2, 1, 1]
        sage: word = t.to_word(); word
        word: 4213
        sage: from_shape_and_word(shape, word)
        [[1, 3], [2], [4]]
        sage: word = Word(flatten(t))
        sage: from_shape_and_word(shape, word, convention = "English")
        [[1, 3], [2], [4]]
    """
    res = []
    j = 0
    if convention == "French":
        shape = reversed(shape)
    for l in shape:
        res.append( list(w[j:j+l]) )
        j += l
    if convention == "French":
        res.reverse()
    return Tableau(res)

class Tableaux(UniqueRepresentation, Parent):
    """
    A factory class for the various classes of tableaux.

    INPUT:

    - ``n`` (optional) -- a non-negative integer

    OUTPUT:

    - If ``n`` is specified, the class of tableaux of size ``n``. Otherwise,
      the class of all tableaux.

    A tableau in Sage is a finite list of lists, whose lengths are weakly
    decreasing, or an empty list, representing the empty tableau.  The entries
    of a tableau can be any Sage objects. Because of this, no enumeration
    through the set of Tableaux is possible.

    EXAMPLES::

        sage: T = Tableaux(); T
        Tableaux
        sage: T3 = Tableaux(3); T3
        Tableaux of size 3
        sage: [['a','b']] in T
        True
        sage: [['a','b']] in T3
        False
        sage: t = T3([[1,1,1]]); t
        [[1, 1, 1]]
        sage: t in T
        True
        sage: t.parent()
        Tableaux of size 3
        sage: T([]) # the empty tableau
        []
        sage: T.category()
        Category of sets

    .. SEEALSO:

        - :class:`Tableau`
        - :class:`SemistandardTableaux`
        - :class:`SemistandardTableau`
        - :class:`StandardTableaux`
        - :class:`StandardTableau`

    TESTS::

        sage: TestSuite( Tableaux() ).run()
        sage: TestSuite( Tableaux(5) ).run()
        sage: t = Tableaux(3)([[1,2],[3]])
        sage: t.parent()
        Tableaux of size 3
        sage: Tableaux(t)
        Traceback (most recent call last):
        ...
        ValueError: The argument to Tableaux() must be a non-negative integer.
        sage: Tableaux(3)([[1, 1]])
        Traceback (most recent call last):
        ...
        ValueError: [[1, 1]] is not an element of Tableaux of size 3.

        sage: t0 = Tableau([[1]])
        sage: t1 = Tableaux()([[1]])
        sage: t2 = Tableaux()(t1)
        sage: t0 == t1 == t2
        True
        sage: t1 in Tableaux()
        True
        sage: t1 in Tableaux(1)
        True
        sage: t1 in Tableaux(2)
        False

        sage: [[1]] in Tableaux()
        True
        sage: [] in Tableaux(0)
        True

    Check that trac:`14145` has been fixed::

        sage: 1 in Tableaux()
        False
    """
    @staticmethod
    def __classcall_private__(cls, *args, **kwargs):
        r"""
        This is a factory class which returns the appropriate parent based on
        arguments.  See the documentation for :class:`Tableaux` for more
        information.

        TESTS::

            sage: Tableaux()
            Tableaux
            sage: Tableaux(3)
            Tableaux of size 3
        """
        if args:
            n = args[0]
        elif 'n' in kwargs:
            n = kwargs[n]
        else:
            n = None

        if n is None:
            return Tableaux_all()
        else:
            if not isinstance(n,(int, Integer)) or n < 0:
                raise ValueError( "The argument to Tableaux() must be a non-negative integer." )
            return Tableaux_size(n)

    Element = Tableau
    global_options = TableauOptions

    def _element_constructor_(self, t):
        r"""
        Constructs an object from ``t`` as an element of ``self``, if
        possible. This is inherited by all Tableaux, SemistandardTableaux, and
        StandardTableaux classes.

        INPUT:

        - ``t`` -- Data which can be interpreted as a tableau

        OUTPUT:

        - The corresponding tableau object

        TESTS::

            sage: T = Tableaux(3)
            sage: T([[1,2,1]]).parent() is T     # indirect doctest
            True
            sage: T( StandardTableaux(3)([[1, 2, 3]])).parent() is T
            True
            sage: T([[1,2]])
            Traceback (most recent call last):
            ...
            ValueError: [[1, 2]] is not an element of Tableaux of size 3.
        """
        if not t in self:
            raise ValueError("%s is not an element of %s."%(t, self))

        return self.element_class(self, t)

    def __contains__(self, x):
        """
        TESTS::

            sage: T = sage.combinat.tableau.Tableaux()
            sage: [[1,2],[3,4]] in T
            True
            sage: [[1,2],[3]] in T
            True
            sage: [] in T
            True
            sage: [['a','b']] in T
            True
            sage: Tableau([['a']]) in T
            True

            sage: [1,2,3] in T
            False
            sage: [[1],[1,2]] in T
            False

        Check that :trac:`14145` is fixed::

            sage: 1 in sage.combinat.tableau.Tableaux()
            False
        """
        from sage.combinat.partition import _Partitions
        if isinstance(x, Tableau):
            return True
        elif isinstance(x, list):
            try:
                for row in x:
                    iter(row)
            except TypeError:
                return False
            # any list of lists of partition shape is a tableau
            return map(len, x) in _Partitions
        else:
            return False

#    def list(self):
#        """
#        Raises a ``NotImplementedError`` since there is not a method to
#        enumerate all tableaux.
#
#        TESTS::
#
#            sage: Tableaux().list()
#            Traceback (most recent call last):
#            ...
#            NotImplementedError
#        """
#        raise NotImplementedError
#
#    def __iter__(self):
#        """
#        TESTS::
#
#            sage: iter(Tableaux())
#            Traceback (most recent call last):
#            ...
#            NotImplementedError
#        """
#        raise NotImplementedError

class Tableaux_all(Tableaux):

    def __init__(self):
        r"""
        Initializes the class of all tableaux

        TESTS::

            sage: T = sage.combinat.tableau.Tableaux_all()
            sage: TestSuite(T).run()

        """
        super(Tableaux_all, self).__init__(category=Sets())

    def _repr_(self):
        """
        TESTS::

            sage: repr(Tableaux())    # indirect doctest
            'Tableaux'
        """
        return "Tableaux"

    def an_element(self):
        r"""
        Returns a particular element of the class.

        TESTS::

            sage: T = Tableaux()
            sage: T.an_element()
            [[1, 1], [1]]
        """
        return self.element_class(self, [[1, 1], [1]])


class Tableaux_size(Tableaux):
    """
    Tableaux of a fixed size `n`.
    """

    def __init__(self, n):
        r"""
        Initializes the class of tableaux of size ``n``.

        TESTS::

            sage: T = sage.combinat.tableau.Tableaux_size(3)
            sage: TestSuite(T).run()

            sage: T = sage.combinat.tableau.Tableaux_size(0)
            sage: TestSuite(T).run()
        """
        super(Tableaux_size, self).__init__(category=Sets())
        self.size = n

    def __contains__(self,x):
        """
        TESTS::

            sage: T = sage.combinat.tableau.Tableaux_size(3)
            sage: [[2,4], [1]] in T
            True

            sage: [[2,4],[1,3]] in T
            False

        Check that :trac:`14145` is fixed::

            sage: 1 in sage.combinat.tableau.Tableaux_size(3)
            False
        """
        return Tableaux.__contains__(self, x) and sum(len(row) for row in x) == self.size

    def _repr_(self):
        """
        TESTS::

            sage: repr(Tableaux(4))    # indirect doctest
            'Tableaux of size 4'
        """
        return "Tableaux of size %s"%self.size

    def an_element(self):
        r"""
        Returns a particular element of the class.

        TESTS::

            sage: T = sage.combinat.tableau.Tableaux_size(3)
            sage: T.an_element()
            [[1, 1], [1]]
            sage: T = sage.combinat.tableau.Tableaux_size(0)
            sage: T.an_element()
            []
        """
        if self.size==0:
            return self.element_class(self, [])

        if self.size==1:
            return self.element_class(self, [[1]])

        return self.element_class(self, [[1]*(self.size-1),[1]])


##########################
# Semi-standard tableaux #
##########################
class SemistandardTableaux(Tableaux):
    """
    A factory class for the various classes of semistandard tableaux.

    INPUT:

    Keyword arguments:

    - ``size`` -- The size of the tableaux
    - ``shape`` -- The shape of the tableaux
    - ``eval`` -- The weight (also called content or evaluation) of
      the tableaux
    - ``max_entry`` -- A maximum entry for the tableaux.  This can be a
      positive integer or infinity (``oo``). If ``size`` or ``shape`` are
      specified, ``max_entry`` defaults to be ``size`` or the size of
      ``shape``.

    Positional arguments:

    - The first argument is interpreted as either ``size`` or ``shape``
      according to whether it is an integer or a partition
    - The second keyword argument will always be interpreted as ``eval``

    OUTPUT:

    - The appropriate class, after checking basic consistency tests. (For
      example, specifying ``eval`` implies a value for `max_entry`).

    A semistandard tableau is a tableau whose entries are positive integers,
    which are weakly increasing in rows and strictly increasing down columns.
    Note that Sage uses the English convention for partitions and tableaux;
    the longer rows are displayed on top.

    Classes of semistandard tableaux can be iterated over if and only if there
    is some restriction.

    EXAMPLES::

        sage: SST = SemistandardTableaux([2,1]); SST
        Semistandard tableaux of shape [2, 1] and maximum entry 3
        sage: SST.list()
        [[[1, 1], [2]],
         [[1, 1], [3]],
         [[1, 2], [2]],
         [[1, 2], [3]],
         [[1, 3], [2]],
         [[1, 3], [3]],
         [[2, 2], [3]],
         [[2, 3], [3]]]

        sage: SST = SemistandardTableaux(3); SST
        Semistandard tableaux of size 3 and maximum entry 3
        sage: SST.list()
        [[[1, 1, 1]],
         [[1, 1, 2]],
         [[1, 1, 3]],
         [[1, 2, 2]],
         [[1, 2, 3]],
         [[1, 3, 3]],
         [[2, 2, 2]],
         [[2, 2, 3]],
         [[2, 3, 3]],
         [[3, 3, 3]],
         [[1, 1], [2]],
         [[1, 1], [3]],
         [[1, 2], [2]],
         [[1, 2], [3]],
         [[1, 3], [2]],
         [[1, 3], [3]],
         [[2, 2], [3]],
         [[2, 3], [3]],
         [[1], [2], [3]]]

        sage: SST = SemistandardTableaux(3, max_entry=2); SST
        Semistandard tableaux of size 3 and maximum entry 2
        sage: SST.list()
        [[[1, 1, 1]],
         [[1, 1, 2]],
         [[1, 2, 2]],
         [[2, 2, 2]],
         [[1, 1], [2]],
         [[1, 2], [2]]]

        sage: SST = SemistandardTableaux(3, max_entry=oo); SST
        Semistandard tableaux of size 3
        sage: SST[123]
        [[3, 4], [6]]

        sage: SemistandardTableaux(max_entry=2)[11]
        [[1, 1], [2]]

        sage: SemistandardTableaux()[0]
        []

    .. SEEALSO:

        - :class:`Tableaux`
        - :class:`Tableau`
        - :class:`SemistandardTableau`
        - :class:`StandardTableaux`
        - :class:`StandardTableau`
    """
    @staticmethod
    def __classcall_private__(cls, *args, **kwargs):
        r"""
        This is a factory class which returns the appropriate parent based on
        arguments.  See the documentation for :class:`SemistandardTableaux`
        for more information.

        TESTS::

            sage: SemistandardTableaux()
            Semistandard tableaux
            sage: SemistandardTableaux(3)
            Semistandard tableaux of size 3 and maximum entry 3
            sage: SemistandardTableaux(size=3)
            Semistandard tableaux of size 3 and maximum entry 3
            sage: SemistandardTableaux(0)
            Semistandard tableaux of size 0 and maximum entry 0
            sage: SemistandardTableaux([2,1])
            Semistandard tableaux of shape [2, 1] and maximum entry 3
            sage: SemistandardTableaux(shape=[2,1])
            Semistandard tableaux of shape [2, 1] and maximum entry 3
            sage: SemistandardTableaux([])
            Semistandard tableaux of shape [] and maximum entry 0
            sage: SemistandardTableaux(eval=[2,1])
            Semistandard tableaux of size 3 and weight [2, 1]
            sage: SemistandardTableaux(max_entry=3)
            Semistandard tableaux with maximum entry 3
            sage: SemistandardTableaux(3, [2,1])
            Semistandard tableaux of size 3 and weight [2, 1]
            sage: SemistandardTableaux(3, shape=[2,1])
            Semistandard tableaux of shape [2, 1] and maximum entry 3
            sage: SemistandardTableaux(3, [2,1], shape=[2,1])
            Semistandard tableaux of shape [2, 1] and weight [2, 1]
            sage: SemistandardTableaux(3, max_entry=4)
            Semistandard tableaux of size 3 and maximum entry 4
            sage: SemistandardTableaux(3, max_entry=oo)
            Semistandard tableaux of size 3
            sage: SemistandardTableaux([2, 1], max_entry=oo)
            Semistandard tableaux of shape [2, 1]
            sage: SemistandardTableaux([2, 1], [2, 1])
            Semistandard tableaux of shape [2, 1] and weight [2, 1]
            sage: mu = Partition([2,1]); SemistandardTableaux(mu, mu)
            Semistandard tableaux of shape [2, 1] and weight [2, 1]
            sage: SemistandardTableaux(3, [2, 1], max_entry=2)
            Semistandard tableaux of size 3 and weight [2, 1]

            sage: SemistandardTableaux(3, shape=[2])
            Traceback (most recent call last):
            ...
            ValueError: size and shape are different sizes

            sage: SemistandardTableaux(3, [2])
            Traceback (most recent call last):
            ...
            ValueError: size and eval are different sizes

            sage: SemistandardTableaux([2],[3])
            Traceback (most recent call last):
            ...
            ValueError: shape and eval are different sizes

            sage: SemistandardTableaux(2,[2], max_entry=4)
            Traceback (most recent call last):
            ...
            ValueError: the maximum entry must match the weight

            sage: SemistandardTableaux(eval=[2], max_entry=oo)
            Traceback (most recent call last):
            ...
            ValueError: the maximum entry must match the weight

            sage: SemistandardTableaux([[1]])
            Traceback (most recent call last):
            ...
            ValueError: shape must be a (skew) partition
        """
        from sage.combinat.partition import Partition, _Partitions
        # Process the keyword arguments -- allow for original syntax where
        #   n == size,  p== shape and mu == eval
        n = kwargs.get('n', None)
        size = kwargs.get('size', n)

        p = kwargs.get('p', None)
        shape = kwargs.get('shape', p)

        mu = kwargs.get('eval', None)
        mu = kwargs.get("mu", mu)

        max_entry = kwargs.get('max_entry', None)

        # Process the positional arguments
        if args:
            # The first arg could be either a size or a shape
            if isinstance(args[0], (int, Integer)):
                if size is not None:
                    raise ValueError( "size was specified more than once" )
                else:
                    size = args[0]
            else:
                if shape is not None:
                    raise ValueError( "the shape was specified more than once" )
                shape = args[0] # we check it's a partition later

        if len(args) == 2:
            # The second non-keyword argument is the weight
            if mu is not None:
                raise ValueError( "the weight was specified more than once" )
            else:
                mu = args[1]

        # Consistency checks
        if size is not None:
            if not isinstance(size, (int, Integer)):
                raise ValueError( "size must be an integer" )
            elif size < 0:
                raise ValueError( "size must be non-negative" )

        if shape is not None:
            from sage.combinat.skew_partition import SkewPartitions
            # use in (and not isinstance) below so that lists can be used as
            # shorthand
            if shape in _Partitions:
                shape = Partition(shape)
            elif shape in SkewPartitions():
                from sage.combinat.skew_tableau import SemistandardSkewTableaux
                return SemistandardSkewTableaux(shape, mu)
            else:
                raise ValueError( "shape must be a (skew) partition" )

        if mu is not None:
            if (not mu in Compositions()) and\
                    (not mu in _Partitions):
                raise ValueError( "mu must be a composition" )
            mu = Composition(mu)

        is_inf = max_entry is PlusInfinity()

        if max_entry is not None:
            if not is_inf and not isinstance(max_entry, (int, Integer)):
                raise ValueError( "max_entry must be an integer or PlusInfinity" )
            elif max_entry <= 0:
                raise ValueError( "max_entry must be positive" )

        if (mu is not None) and (max_entry is not None):
            if max_entry != len(mu):
                raise ValueError( "the maximum entry must match the weight" )

        if (size is not None) and (shape is not None):
            if sum(shape) != size:
                # This could return an empty class instead of an error
                raise ValueError( "size and shape are different sizes" )

        if (size is not None) and (mu is not None):
            if sum(mu) != size:
                # This could return an empty class instead of an error
                raise ValueError( "size and eval are different sizes" )

        # Dispatch appropriately
        if (shape is not None) and (mu is not None):
            if sum(shape) != sum(mu):
                # This could return an empty class instead of an error
                raise ValueError( "shape and eval are different sizes" )
            else:
                return SemistandardTableaux_shape_weight(shape, mu)

        if (shape is not None):
            if is_inf:
                return SemistandardTableaux_shape_inf(shape)
            return SemistandardTableaux_shape(shape, max_entry)

        if (mu is not None):
            return SemistandardTableaux_size_weight(sum(mu), mu)

        if (size is not None):
            if is_inf:
                return SemistandardTableaux_size_inf(size)
            return SemistandardTableaux_size(size, max_entry)

        return SemistandardTableaux_all(max_entry)

    Element = SemistandardTableau

    def __init__(self, **kwds):
        """
        Initialize ``self``.

        EXAMPLES::

            sage: S = SemistandardTableaux()
            sage: TestSuite(S).run()
        """
        if 'max_entry' in kwds:
            self.max_entry = kwds['max_entry']
            kwds.pop('max_entry')
        else:
            self.max_entry = None
        Tableaux.__init__(self, **kwds)

    def __getitem__(self, r):
        r"""
        The default implementation of ``__getitem``__ for enumerated sets
        does not allow slices so we override it.

        EXAMPLES::

            sage: StandardTableaux([4,3,3,2])[10:20]     # indirect doctest
            [[[1, 3, 9, 12], [2, 5, 10], [4, 6, 11], [7, 8]],
             [[1, 2, 9, 12], [3, 5, 10], [4, 6, 11], [7, 8]],
             [[1, 3, 9, 12], [2, 4, 10], [5, 6, 11], [7, 8]],
             [[1, 2, 9, 12], [3, 4, 10], [5, 6, 11], [7, 8]],
             [[1, 5, 8, 12], [2, 6, 10], [3, 7, 11], [4, 9]],
             [[1, 4, 8, 12], [2, 6, 10], [3, 7, 11], [5, 9]],
             [[1, 3, 8, 12], [2, 6, 10], [4, 7, 11], [5, 9]],
             [[1, 2, 8, 12], [3, 6, 10], [4, 7, 11], [5, 9]],
             [[1, 4, 8, 12], [2, 5, 10], [3, 7, 11], [6, 9]],
             [[1, 3, 8, 12], [2, 5, 10], [4, 7, 11], [6, 9]]]

            sage: SemistandardTableaux(size=2, max_entry=oo)[5]
            [[2, 3]]

            sage: SemistandardTableaux([2,1], max_entry=oo)[3]
            [[1, 2], [3]]

            sage: SemistandardTableaux(3, max_entry=2)[0:5]    # indirect doctest
            [[[1, 1, 1]],
            [[1, 1, 2]],
            [[1, 2, 2]],
            [[2, 2, 2]],
            [[1, 1], [2]]]

            sage: SemistandardTableaux([2,2], [2, 1, 1])[0]    # indirect doctest
            [[1, 1], [2, 3]]

            sage: SemistandardTableaux([1,1,1], max_entry=4)[0:4]
            [[[1], [2], [3]],
             [[1], [2], [4]],
             [[1], [3], [4]],
             [[2], [3], [4]]]

            sage: SemistandardTableaux(3, [2,1])[1]    # indirect doctest
            [[1, 1], [2]]

            sage: StandardTableaux(3)[:]  # indirect doctest
            [[[1, 2, 3]], [[1, 3], [2]], [[1, 2], [3]], [[1], [2], [3]]]

            sage: StandardTableaux([2,2])[1]   # indirect doctest
            [[1, 2], [3, 4]]

        TESTS::

            sage: SemistandardTableaux()[5]
            [[1], [2]]

            sage: SemistandardTableaux(max_entry=2)[5]
            [[2, 2]]

            sage: SemistandardTableaux()[:]
            Traceback (most recent call last):
            ...
            ValueError: infinite set

            sage: SemistandardTableaux(size=2, max_entry=oo)[:]
            Traceback (most recent call last):
            ...
            ValueError: infinite set
        """
        if isinstance(r,(int,Integer)):
            return self.unrank(r)
        elif isinstance(r,slice):
            start=0 if r.start is None else r.start
            stop=r.stop
            if stop is None and not self.is_finite():
                raise ValueError( 'infinite set' )
        else:
            raise ValueError( 'r must be an integer or a slice' )
        count=0
        tabs=[]
        for t in self:
            if count==stop:
                break
            if count>=start:
                tabs.append(t)
            count+=1

        # this is to cope with empty slices endpoints like [:6] or [:}
        if count==stop or stop is None:
            return tabs
        raise IndexError('value out of range')

    def __contains__(self, t):
        """
        Return ``True`` if ``t`` can be interpreted as a
        :class:`SemistandardTableau`.

        TESTS::

            sage: T = sage.combinat.tableau.SemistandardTableaux_all()
            sage: [[1,2],[2]] in T
            True
            sage: [] in T
            True
            sage: Tableau([[1]]) in T
            True
            sage: StandardTableau([[1]]) in T
            True

            sage: [[1,2],[1]] in T
            False
            sage: [[1,1],[5]] in T
            True
            sage: [[1,3,2]] in T
            False

        Check that :trac:`14145` is fixed::

            sage: 1 in sage.combinat.tableau.SemistandardTableaux()
            False
        """
        if isinstance(t, SemistandardTableau):
            return self.max_entry is None or \
                    len(t) == 0 or \
                    max(sum(t, ())) <= self.max_entry
        elif t == []:
            return True
        elif Tableaux.__contains__(self, t):
            for row in t:
                if not all(c > 0 for c in row):
                    return False
                if not all(row[i] <= row[i+1] for i in range(len(row)-1)):
                    return False
            for row, next in itertools.izip(t, t[1:]):
                if not all(row[c] < next[c] for c in range(len(next))):
                    return False
            return self.max_entry is None or max(max(row) for row in t) <= self.max_entry
        else:
            return False

class SemistandardTableaux_all(SemistandardTableaux, DisjointUnionEnumeratedSets):
    """
    All semistandard tableaux.

    .. WARNING::

        Input is not checked; please use :class:`SemistandardTableaux` to
        ensure the options are properly parsed.
    """
    def __init__(self, max_entry=None):
        r"""
        Initializes the class of all semistandard tableaux.

        TESTS::

            sage: T = sage.combinat.tableau.SemistandardTableaux_all()
            sage: TestSuite(T).run()

            sage: T=sage.combinat.tableau.SemistandardTableaux_all(max_entry=3)
            sage: TestSuite(T).run() # long time
        """
        if max_entry is not PlusInfinity():
            self.max_entry = max_entry
            SST_n = lambda n: SemistandardTableaux_size(n, max_entry)
            DisjointUnionEnumeratedSets.__init__( self,
                    Family(NonNegativeIntegers(), SST_n),
                    facade=True, keepkey = False)

        else:
            self.max_entry = None

    def _repr_(self):
        """
        TESTS::

            sage: SemistandardTableaux()    # indirect doctest
            Semistandard tableaux

            sage: SemistandardTableaux(max_entry=3)
            Semistandard tableaux with maximum entry 3
        """
        if self.max_entry is not None:
            return "Semistandard tableaux with maximum entry %s"%str(self.max_entry)
        return "Semistandard tableaux"


    def list(self):
        """
        TESTS::

            sage: SemistandardTableaux().list()
            Traceback (most recent call last):
            ...
            NotImplementedError
        """
        raise NotImplementedError


class SemistandardTableaux_size_inf(SemistandardTableaux):
    """
    Semistandard tableaux of fixed size `n` with no maximum entry.

    .. WARNING::

        Input is not checked; please use :class:`SemistandardTableaux` to
        ensure the options are properly parsed.
    """
    def __init__(self, n):
        r"""
        Initializes the class of semistandard tableaux of size ``n`` with no
        maximum entry.

        TESTS::

            sage: T = sage.combinat.tableau.SemistandardTableaux_size_inf(3)
            sage: TestSuite(T).run()
        """
        super(SemistandardTableaux_size_inf, self).__init__(
              category = InfiniteEnumeratedSets())
        self.size = n


    def _repr_(self):
        """
        TESTS::

            sage: repr(SemistandardTableaux(3, max_entry=oo))    # indirect doctest
            'Semistandard tableaux of size 3'
        """
        return "Semistandard tableaux of size %s"%str(self.size)

    def __contains__(self, t):
        """
        Return ``True`` if ``t`` can be interpreted as an element of this
        class.

        TESTS::

            sage: T = SemistandardTableaux(3, max_entry=oo)
            sage: [[1,2],[5]] in T
            True
            sage: StandardTableau([[1, 2], [3]]) in T
            True

            sage: [] in T
            False
            sage: Tableau([[1]]) in T
            False

        Check that :trac:`14145` is fixed::

            sage: 1 in SemistandardTableaux(3, max_entry=oo)
            False
        """
        return SemistandardTableaux.__contains__(self, t) and sum(map(len, t)) == self.size

    def __iter__(self):
        """
        EXAMPLES::

            sage: sst = SemistandardTableaux(3, max_entry=oo)
            sage: [sst[t] for t in range(0,5)]
            [[[1, 1, 1]],
             [[1, 1, 2]],
             [[1, 2, 2]],
             [[2, 2, 2]],
             [[1, 1], [2]]]
            sage: sst[1000]
            [[2, 12], [7]]
            sage: sst[0].parent() is sst
            True
        """
        from sage.combinat.partition import Partitions
        # Iterates through with maximum entry as order
        i = 1
        while(True):
            for part in Partitions(self.size):
                if i != 1:
                    for k in range(1, self.size+1):
                        for c in IntegerVectors(self.size - k, i-1):
                            c.append(k)
                            for sst in SemistandardTableaux_shape_weight(part, Composition(c)):
                                yield self.element_class(self, sst)
                else:
                    for sst in SemistandardTableaux_shape_weight(part, Composition([self.size])):
                        yield self.element_class(self, sst)
            i += 1


    def list(self):
        """
        TESTS::

            sage: SemistandardTableaux(3, max_entry=oo).list()
            Traceback (most recent call last):
            ...
            NotImplementedError
        """
        raise NotImplementedError


class SemistandardTableaux_shape_inf(SemistandardTableaux):
    """
    Semistandard tableaux of fixed shape `p` and no maximum entry.

    .. WARNING::

        Input is not checked; please use :class:`SemistandardTableaux` to
        ensure the options are properly parsed.
    """
    def __init__(self, p):
        r"""
        Initializes the class of semistandard tableaux of shape ``p`` and no
        maximum entry.

        TESTS::

            sage: SST = SemistandardTableaux([2,1], max_entry=oo)
            sage: type(SST)
            <class 'sage.combinat.tableau.SemistandardTableaux_shape_inf_with_category'>
            sage: TestSuite(SST).run()
        """
        super(SemistandardTableaux_shape_inf, self).__init__(
              category = InfiniteEnumeratedSets())
        self.shape = p


    def __contains__(self, x):
        """
        EXAMPLES::

            sage: SST = SemistandardTableaux([2,1], max_entry=oo)
            sage: [[13, 67], [1467]] in SST
            True
            sage: SST = SemistandardTableaux([3,1], max_entry=oo)
            sage: [[13, 67], [1467]] in SST
            False

        Check that :trac:`14145` is fixed::

            sage: SST = SemistandardTableaux([3,1], max_entry=oo)
            sage: 1 in SST
            False
        """
        return SemistandardTableaux.__contains__(self, x) and map(len,x)==self.shape

    def _repr_(self):
        """
        TESTS::

            sage: repr(SemistandardTableaux([2,1], max_entry=oo))    # indirect doctest
            'Semistandard tableaux of shape [2, 1]'
        """
        return "Semistandard tableaux of shape %s" %str(self.shape)


    def __iter__(self):
        """
        An iterator for the semistandard partitions of shape ``p`` and no
        maximum entry. Iterates through with maximum entry as order.

        EXAMPLES::

            sage: SST = SemistandardTableaux([3, 1], max_entry=oo)
            sage: SST[1000]
            [[1, 1, 10], [6]]
            sage: [ SST[t] for t in range(0, 5) ]
            [[[1, 1, 1], [2]],
             [[1, 1, 2], [2]],
             [[1, 2, 2], [2]],
             [[1, 1, 1], [3]],
             [[1, 1, 2], [3]]]
            sage: SST[0].parent() is SST
            True
        """
        # Iterates through with maximum entry as order
        i = 1
        n = sum(self.shape)
        while(True):
            if i != 1:
                for k in range(1, n+1):
                    for c in IntegerVectors(n - k, i-1):
                        c.append(k)
                        for sst in SemistandardTableaux_shape_weight(self.shape, Composition(c)):
                            yield self.element_class(self, sst)
            else:
                for sst in SemistandardTableaux_shape_weight(self.shape, Composition([n])):
                    yield self.element_class(self, sst)
            i += 1


class SemistandardTableaux_size(SemistandardTableaux):
    """
    Semistandard tableaux of fixed size `n`.

    .. WARNING::

        Input is not checked; please use :class:`SemistandardTableaux`
        to ensure the options are properly parsed.
    """
    def __init__(self, n, max_entry=None):
        r"""
        Initializes the class of semistandard tableaux of size ``n``.

        TESTS::

            sage: SST = SemistandardTableaux(3); SST
            Semistandard tableaux of size 3 and maximum entry 3
            sage: type(SST)
            <class 'sage.combinat.tableau.SemistandardTableaux_size_with_category'>
            sage: TestSuite(SST).run()

            sage: SST = SemistandardTableaux(3, max_entry=6)
            sage: type(SST)
            <class 'sage.combinat.tableau.SemistandardTableaux_size_with_category'>
            sage: TestSuite(SST).run()
        """

        if max_entry is None:
            max_entry = n
        super(SemistandardTableaux_size, self).__init__(max_entry = max_entry,
                  category = FiniteEnumeratedSets())
        self.size = n

    def _repr_(self):
        """
        TESTS::

            sage: repr(SemistandardTableaux(3))    # indirect doctest
            'Semistandard tableaux of size 3 and maximum entry 3'

            sage: repr(SemistandardTableaux(3, max_entry=6))
            'Semistandard tableaux of size 3 and maximum entry 6'
        """
        return "Semistandard tableaux of size %s and maximum entry %s"%(str(self.size), str(self.max_entry))

    def __contains__(self, x):
        """
        EXAMPLES::

            sage: [[1,2],[3,3]] in SemistandardTableaux(3)
            False
            sage: [[1,2],[3,3]] in SemistandardTableaux(4)
            True
            sage: [[1,2],[3,3]] in SemistandardTableaux(4, max_entry=2)
            False
            sage: SST = SemistandardTableaux(4)
            sage: all([sst in SST for sst in SST])
            True

        Check that :trac:`14145` is fixed::

            sage: SST = SemistandardTableaux(4)
            sage: 1 in SST
            False
        """
        if self.size==0:
            return x == []

        return SemistandardTableaux.__contains__(self, x) \
            and sum(map(len,x)) == self.size \
            and max(i for row in x for i in row) <= self.max_entry

    def cardinality(self):
        """
        Return the cardinality of ``self``.

        EXAMPLES::

            sage: SemistandardTableaux(3).cardinality()
            19
            sage: SemistandardTableaux(4).cardinality()
            116
            sage: SemistandardTableaux(4, max_entry=2).cardinality()
            9
            sage: SemistandardTableaux(4, max_entry=10).cardinality()
            4225
            sage: ns = range(1, 6)
            sage: ssts = [ SemistandardTableaux(n) for n in ns ]
            sage: all([sst.cardinality() == len(sst.list()) for sst in ssts])
            True
        """
        from sage.combinat.partition import Partitions
        c = 0
        for part in Partitions(self.size):
            c += SemistandardTableaux_shape(part, self.max_entry).cardinality()
        return c


    def __iter__(self):
        """
        EXAMPLES::

            sage: [ t for t in SemistandardTableaux(2) ]
            [[[1, 1]], [[1, 2]], [[2, 2]], [[1], [2]]]
            sage: [ t for t in SemistandardTableaux(3) ]
            [[[1, 1, 1]],
             [[1, 1, 2]],
             [[1, 1, 3]],
             [[1, 2, 2]],
             [[1, 2, 3]],
             [[1, 3, 3]],
             [[2, 2, 2]],
             [[2, 2, 3]],
             [[2, 3, 3]],
             [[3, 3, 3]],
             [[1, 1], [2]],
             [[1, 1], [3]],
             [[1, 2], [2]],
             [[1, 2], [3]],
             [[1, 3], [2]],
             [[1, 3], [3]],
             [[2, 2], [3]],
             [[2, 3], [3]],
             [[1], [2], [3]]]

            sage: [ t for t in SemistandardTableaux(3, max_entry=2) ]
            [[[1, 1, 1]],
             [[1, 1, 2]],
             [[1, 2, 2]],
             [[2, 2, 2]],
             [[1, 1], [2]],
             [[1, 2], [2]]]

            sage: sst = SemistandardTableaux(3)
            sage: sst[0].parent() is sst
            True
        """
        from sage.combinat.partition import Partitions
        for part in Partitions(self.size):
            for sst in SemistandardTableaux_shape(part, self.max_entry):
                yield self.element_class(self, sst)

class SemistandardTableaux_shape(SemistandardTableaux):
    """
    Semistandard tableaux of fixed shape `p` with a given max entry.

    A semistandard tableau with max entry `i` is required to have all
    its entries less or equal to `i`. It is not required to actually
    contain an entry `i`.

    INPUT:

    - ``p`` -- A partition

    - ``max_entry`` -- The max entry; defaults to the size of ``p``.

    .. WARNING::

        Input is not checked; please use :class:`SemistandardTableaux` to
        ensure the options are properly parsed.
    """
    def __init__(self, p, max_entry=None):
        r"""
        Initializes the class of semistandard tableaux of shape ``p``, with a
        given ``max_entry``.

        TESTS::

            sage: SST = SemistandardTableaux([2,1])
            sage: TestSuite(SST).run()

            sage: SST = SemistandardTableaux([2,1], max_entry=5)
            sage: TestSuite(SST).run()
        """
        if max_entry is None:
            max_entry = sum(p)
        super(SemistandardTableaux_shape, self).__init__(max_entry = max_entry,
              category = FiniteEnumeratedSets())
        self.shape = p

    def __iter__(self):
        """
        An iterator for the semistandard tableaux of the specified shape
        with the specified max entry.

        EXAMPLES::

            sage: [ t for t in SemistandardTableaux([3]) ]
            [[[1, 1, 1]],
             [[1, 1, 2]],
             [[1, 1, 3]],
             [[1, 2, 2]],
             [[1, 2, 3]],
             [[1, 3, 3]],
             [[2, 2, 2]],
             [[2, 2, 3]],
             [[2, 3, 3]],
             [[3, 3, 3]]]
            sage: [ t for t in SemistandardTableaux([2,1]) ]
            [[[1, 1], [2]],
             [[1, 1], [3]],
             [[1, 2], [2]],
             [[1, 2], [3]],
             [[1, 3], [2]],
             [[1, 3], [3]],
             [[2, 2], [3]],
             [[2, 3], [3]]]
            sage: [ t for t in SemistandardTableaux([1,1,1]) ]
            [[[1], [2], [3]]]

            sage: [ t for t in SemistandardTableaux([1,1,1], max_entry=4) ]
            [[[1], [2], [3]],
             [[1], [2], [4]],
             [[1], [3], [4]],
             [[2], [3], [4]]]

            sage: sst = SemistandardTableaux([3])
            sage: sst[0].parent() is sst
            True
        """
        for c in IntegerVectors(sum(self.shape), self.max_entry):
            for sst in SemistandardTableaux_shape_weight(self.shape, Composition(c)):
                yield self.element_class(self, sst)


    def __contains__(self, x):
        """
        EXAMPLES::

            sage: SST = SemistandardTableaux([2,1])
            sage: all([sst in SST for sst in SST])
            True
            sage: len(filter(lambda x: x in SST, SemistandardTableaux(3)))
            8
            sage: SST.cardinality()
            8

            sage: SST = SemistandardTableaux([2,1], max_entry=4)
            sage: all([sst in SST for sst in SST])
            True
            sage: SST.cardinality()
            20
        """
        return SemistandardTableaux.__contains__(self, x) and map(len, x) == self.shape

    def _repr_(self):
        """
        TESTS::

            sage: repr(SemistandardTableaux([2,1]))    # indirect doctest
            'Semistandard tableaux of shape [2, 1] and maximum entry 3'

            sage: repr(SemistandardTableaux([2,1], max_entry=5))
            'Semistandard tableaux of shape [2, 1] and maximum entry 5'
        """
        return "Semistandard tableaux of shape %s and maximum entry %s" %(str(self.shape), str(self.max_entry))

    def cardinality(self):
        """
        Returns the cardinality of ``self``.

        EXAMPLES::

            sage: SemistandardTableaux([2,1]).cardinality()
            8
            sage: SemistandardTableaux([2,2,1]).cardinality()
            75
            sage: SymmetricFunctions(QQ).schur()([2,2,1]).expand(5)(1,1,1,1,1) # cross check
            75
            sage: SemistandardTableaux([5]).cardinality()
            126
            sage: SemistandardTableaux([3,2,1]).cardinality()
            896

            sage: SemistandardTableaux([3,2,1], max_entry=7).cardinality()
            2352
        """
        c = 0
        for comp in IntegerVectors(sum(self.shape), self.max_entry):
            c += SemistandardTableaux_shape_weight(self.shape, Composition(comp)).cardinality()
        return c

class SemistandardTableaux_shape_weight(SemistandardTableaux_shape):
    r"""
    Semistandard tableaux of fixed shape `p` and weight `\mu`.

    .. WARNING::

        Input is not checked; please use :class:`SemistandardTableaux` to
        ensure the options are properly parsed.
    """
    def __init__(self, p, mu):
        r"""
        Initializes the class of all semistandard tableaux of shape ``p`` and
        weight ``mu``.

        TESTS::

            sage: SST = SemistandardTableaux([2,1], [2,1])
            sage: TestSuite(SST).run()
        """
        super(SemistandardTableaux_shape_weight, self).__init__(p, len(mu))
        self.weight = mu

    def _repr_(self):
        """
        TESTS::

            sage: repr(SemistandardTableaux([2,1],[2,1]))    # indirect doctest
            'Semistandard tableaux of shape [2, 1] and weight [2, 1]'
        """
        return "Semistandard tableaux of shape %s and weight %s"%(self.shape, self.weight)

    def __contains__(self, x):
        """
        EXAMPLES::

            sage: SST = SemistandardTableaux([2,1], [2,1])
            sage: all([sst in SST for sst in SST])
            True
            sage: len(filter(lambda x: x in SST, SemistandardTableaux(3)))
            1
            sage: SST.cardinality()
            1
        """
        if x not in SemistandardTableaux_shape(self.shape, self.max_entry):
            return False
        n = sum(self.shape)

        if n == 0 and len(x) == 0:
            return True

        content = {}
        for row in x:
            for i in row:
                content[i] = content.get(i, 0) + 1
        content_list = [0]*int(max(content))

        for key in content:
            content_list[key-1] = content[key]

        if content_list != self.weight:
            return False

        return True


    def cardinality(self):
        """
        Returns the number of semistandard tableaux of the given shape and
        weight, as computed by ``kostka_number`` function of symmetrica.

        EXAMPLES::

            sage: SemistandardTableaux([2,2], [2, 1, 1]).cardinality()
            1
            sage: SemistandardTableaux([2,2,2], [2, 2, 1,1]).cardinality()
            1
            sage: SemistandardTableaux([2,2,2], [2, 2, 2]).cardinality()
            1
            sage: SemistandardTableaux([3,2,1], [2, 2, 2]).cardinality()
            2
        """
        return symmetrica.kostka_number(self.shape,self.weight)

    def __iter__(self):
        """
        TESTS::

            sage: sst = SemistandardTableaux([3,1],[2,1,1])
            sage: [sst[i] for i in range(2)]
            [[[1, 1, 2], [3]], [[1, 1, 3], [2]]]
            sage: sst[0].parent() is sst
            True
        """
        for t in symmetrica.kostka_tab(self.shape, self.weight):
            yield self.element_class(self, t)


    def list(self):
        """
        Return a list of all semistandard tableaux in ``self`` generated
        by symmetrica.

        EXAMPLES::

            sage: SemistandardTableaux([2,2], [2, 1, 1]).list()
            [[[1, 1], [2, 3]]]
            sage: SemistandardTableaux([2,2,2], [2, 2, 1,1]).list()
            [[[1, 1], [2, 2], [3, 4]]]
            sage: SemistandardTableaux([2,2,2], [2, 2, 2]).list()
            [[[1, 1], [2, 2], [3, 3]]]
            sage: SemistandardTableaux([3,2,1], [2, 2, 2]).list()
            [[[1, 1, 2], [2, 3], [3]], [[1, 1, 3], [2, 2], [3]]]
        """
        return symmetrica.kostka_tab(self.shape, self.weight)


class SemistandardTableaux_size_weight(SemistandardTableaux):
    r"""
    Semistandard tableaux of fixed size `n` and weight `\mu`.

    .. WARNING::

        Input is not checked; please use :class:`SemistandardTableaux` to
        ensure the options are properly parsed.
    """
    def __init__(self, n, mu):
        r"""
        Initializes the class of semistandard tableaux of size ``n`` and
        weight ``mu``.

        TESTS::

            sage: SST = SemistandardTableaux(3, [2,1])
            sage: TestSuite(SST).run()
        """
        super(SemistandardTableaux_size_weight, self).__init__(max_entry=len(mu),
              category = FiniteEnumeratedSets())
        self.size = n
        self.weight = mu

    def _repr_(self):
        """
        TESTS::

            sage: repr(SemistandardTableaux(3, [2,1]))    # indirect doctest
            'Semistandard tableaux of size 3 and weight [2, 1]'
        """
        return "Semistandard tableaux of size %s and weight %s"%(self.size, self.weight)

    def __iter__(self):
        """
        EXAMPLES::

            sage: [ t for t in SemistandardTableaux(3, [2,1]) ]
            [[[1, 1, 2]], [[1, 1], [2]]]
            sage: [ t for t in SemistandardTableaux(4, [2,2]) ]
            [[[1, 1, 2, 2]], [[1, 1, 2], [2]], [[1, 1], [2, 2]]]
            sage: sst = SemistandardTableaux(4, [2,2])
            sage: sst[0].parent() is sst
            True
        """
        from sage.combinat.partition import Partitions
        for p in Partitions(self.size):
            for sst in SemistandardTableaux_shape_weight(p, self.weight):
                yield self.element_class(self, sst)


    def cardinality(self):
        """
        Return the cardinality of ``self``.

        EXAMPLES::

            sage: SemistandardTableaux(3, [2,1]).cardinality()
            2
            sage: SemistandardTableaux(4, [2,2]).cardinality()
            3
        """
        from sage.combinat.partition import Partitions
        c = 0
        for p in Partitions(self.size):
            c += SemistandardTableaux_shape_weight(p, self.weight).cardinality()
        return c

    def __contains__(self, x):
        """
        TESTS::

            sage: SST = SemistandardTableaux(6, [2,2,2])
            sage: all([sst in SST for sst in SST])
            True
            sage: all([sst in SST for sst in SemistandardTableaux([3,2,1],[2,2,2])])
            True
        """
        from sage.combinat.partition import Partition
        return x in SemistandardTableaux_shape_weight(Partition(map(len,
            x)), self.weight)

########################
# Standard Tableaux    #
########################

class StandardTableaux(SemistandardTableaux):
    """
    A factory for the various classes of standard tableaux.

    INPUT:

    - Either a non-negative integer (possibly specified with the keyword ``n``)
      or a partition.

    OUTPUT:

    - With no argument, the class of all standard tableaux

    - With a non-negative integer argument, ``n``, the class of all standard
      tableaux of size ``n``

    - With a partition argument, the class of all standard tableaux of that
      shape.

    A standard tableau is a semistandard tableaux which contains each of the
    entries from 1 to ``n`` exactly once.

    All classes of standard tableaux are iterable.

    EXAMPLES::

        sage: ST = StandardTableaux(3); ST
        Standard tableaux of size 3
        sage: ST.first()
        [[1, 2, 3]]
        sage: ST.last()
        [[1], [2], [3]]
        sage: ST.cardinality()
        4
        sage: ST.list()
        [[[1, 2, 3]], [[1, 3], [2]], [[1, 2], [3]], [[1], [2], [3]]]

    .. SEEALSO:

        - :class:`Tableaux`
        - :class:`Tableau`
        - :class:`SemistandardTableaux`
        - :class:`SemistandardTableau`
        - :class:`StandardTableau`
        - :class:`StandardSkewTableaux`

    TESTS::

        sage: StandardTableaux()([])
        []
        sage: ST = StandardTableaux([2,2]); ST
        Standard tableaux of shape [2, 2]
        sage: ST.first()
        [[1, 3], [2, 4]]
        sage: ST.last()
        [[1, 2], [3, 4]]
        sage: ST.cardinality()
        2
        sage: ST.list()
        [[[1, 3], [2, 4]], [[1, 2], [3, 4]]]
    """
    @staticmethod
    def __classcall_private__(cls, *args, **kwargs):
        r"""
        This is a factory class which returns the appropriate parent based on
        arguments.  See the documentation for :class:`StandardTableaux` for
        more information.

        TESTS::

            sage: StandardTableaux()
            Standard tableaux
            sage: StandardTableaux(3)
            Standard tableaux of size 3
            sage: StandardTableaux([2,1])
            Standard tableaux of shape [2, 1]
            sage: StandardTableaux(0)
            Standard tableaux of size 0

            sage: StandardTableaux(-1)
            Traceback (most recent call last):
            ...
            ValueError: The argument must be a non-negative integer or a partition.
            sage: StandardTableaux([[1]])
            Traceback (most recent call last):
            ...
            ValueError: The argument must be a non-negative integer or a partition.
        """
        from sage.combinat.partition import _Partitions, Partition
        from sage.combinat.skew_partition import SkewPartitions

        if args:
            n = args[0]
        elif 'n' in kwargs:
            n = kwargs[n]
        else:
            n = None

        if n is None:
            return StandardTableaux_all()

        elif n in _Partitions:
            return StandardTableaux_shape(Partition(n))

        elif n in SkewPartitions():
            from sage.combinat.skew_tableau import StandardSkewTableaux
            return StandardSkewTableaux(n)

        if not isinstance(n, (int, Integer)) or n < 0:
            raise ValueError( "The argument must be a non-negative integer or a partition." )

        return StandardTableaux_size(n)

    Element = StandardTableau

    def __contains__(self, x):
        """
        EXAMPLES::

            sage: [[1,1],[2,3]] in StandardTableaux()
            False
            sage: [[1,2],[3,4]] in StandardTableaux()
            True
            sage: [[1,3],[2,4]] in StandardTableaux()
            True
            sage: [[1,3],[2,5]] in StandardTableaux()
            False
            sage: [] in StandardTableaux()
            True

        Check that :trac:`14145` is fixed::

            sage: 1 in StandardTableaux()
            False
        """
        if isinstance(x, StandardTableau):
            return True
        elif Tableaux.__contains__(self, x):
            flatx = sorted(sum((list(row) for row in x),[]))
            return flatx == range(1,len(flatx)+1) and (len(x)==0 or
                     (all(row[i]<row[i+1] for row in x for i in range(len(row)-1)) and
                       all(x[r][c]<x[r+1][c] for r in range(len(x)-1)
                                              for c in range(len(x[r+1])) )
                     ))
        return False

class StandardTableaux_all(StandardTableaux, DisjointUnionEnumeratedSets):
    """
    All standard tableaux.
    """
    def __init__(self):
        r"""
        Initializes the class of all standard tableaux.

        TESTS::

            sage: ST = StandardTableaux()
            sage: TestSuite(ST).run()
        """
        DisjointUnionEnumeratedSets.__init__( self,
                Family(NonNegativeIntegers(), StandardTableaux_size),
                facade=True, keepkey = False)

    def _repr_(self):
        """
        TESTS::

            sage: repr(StandardTableaux())    # indirect doctest
            'Standard tableaux'
        """
        return "Standard tableaux"


class StandardTableaux_size(StandardTableaux):
    """
    Standard tableaux of fixed size `n`.

    .. WARNING::

        Input is not checked; please use :class:`StandardTableaux` to ensure
        the options are properly parsed.
    """
    def __init__(self, n):
        r"""
        Initializes the class of all standard tableaux of size ``n``.

        TESTS::

            sage: TestSuite( StandardTableaux(0) ).run()
            sage: TestSuite( StandardTableaux(3) ).run()
        """
        super(StandardTableaux_size, self).__init__(
              category = FiniteEnumeratedSets())
        self.size = Integer(n)


    def _repr_(self):
        """
        TESTS::

            sage: repr(StandardTableaux(3))    # indirect doctest
            'Standard tableaux of size 3'
        """
        return "Standard tableaux of size %s"%self.size

    def __contains__(self, x):
        """
        TESTS::

            sage: ST3 = StandardTableaux(3)
            sage: all([st in ST3 for st in ST3])
            True
            sage: ST4 = StandardTableaux(4)
            sage: filter(lambda x: x in ST3, ST4)
            []

        Check that :trac:`14145` is fixed::

            sage: 1 in StandardTableaux(4)
            False
        """
        return StandardTableaux.__contains__(self, x) and sum(map(len, x)) == self.size

    def __iter__(self):
        """
        EXAMPLES::

            sage: [ t for t in StandardTableaux(1) ]
            [[[1]]]
            sage: [ t for t in StandardTableaux(2) ]
            [[[1, 2]], [[1], [2]]]
            sage: [ t for t in StandardTableaux(3) ]
            [[[1, 2, 3]], [[1, 3], [2]], [[1, 2], [3]], [[1], [2], [3]]]
            sage: [ t for t in StandardTableaux(4) ]
            [[[1, 2, 3, 4]],
             [[1, 3, 4], [2]],
             [[1, 2, 4], [3]],
             [[1, 2, 3], [4]],
             [[1, 3], [2, 4]],
             [[1, 2], [3, 4]],
             [[1, 4], [2], [3]],
             [[1, 3], [2], [4]],
             [[1, 2], [3], [4]],
             [[1], [2], [3], [4]]]
            sage: ST4 = StandardTableaux(4)
            sage: ST4[0].parent() is ST4
            True
        """
        from sage.combinat.partition import Partitions
        for p in Partitions(self.size):
            for st in StandardTableaux(p):
                yield self.element_class(self, st)

    def cardinality(self):
        r"""
        Return the number of all standard tableaux of size ``n``.

        The number of standard tableaux of size `n` is equal to the
        number of involutions in the symmetric group `S_n`.
        This is a consequence of the symmetry of the RSK
        correspondence, that if `\sigma \mapsto (P, Q)`, then
        `\sigma^{-1} \mapsto (Q, P)`. For more information, see
        :wikipedia:`Robinson-Schensted-Knuth_correspondence#Symmetry`.

        ALGORITHM:

        The algorithm uses the fact that standard tableaux of size
        ``n`` are in bijection with the involutions of size ``n``,
        (see page 41 in section 4.1 of [Ful1997]_).  For each number of
        fixed points, you count the number of ways to choose those
        fixed points multiplied by the number of perfect matchings on
        the remaining values.

        REFERENCES:

        .. [Ful1997] William Fulton,
           *Young Tableaux*.
           Cambridge University Press, 1997.

        EXAMPLES::

            sage: StandardTableaux(3).cardinality()
            4
            sage: ns = [1,2,3,4,5,6]
            sage: sts = [StandardTableaux(n) for n in ns]
            sage: all([st.cardinality() == len(st.list()) for st in sts])
            True
            sage: StandardTableaux(50).cardinality()
            27886995605342342839104615869259776

        TESTS::

            sage: def cardinality_using_hook_formula(n):
            ....:     c = 0
            ....:     for p in Partitions(n):
            ....:         c += StandardTableaux(p).cardinality()
            ....:     return c
            sage: all([cardinality_using_hook_formula(i) == StandardTableaux(i).cardinality() for i in range(10)])
            True
        """
        tableaux_number = self.size % 2  # identity involution
        fixed_point_numbers = xrange(tableaux_number, self.size + 1 - tableaux_number, 2)

        # number of involutions of size "size" (number of ways to
        # choose "fixed_point_number" out of "size" elements *
        # number of involutions without fixed point of size
        # "size" - "fixed_point_number")
        for fixed_point_number in fixed_point_numbers:
            tableaux_number += (self.size.binomial(fixed_point_number) *
                                prod(range(1, self.size - fixed_point_number, 2)))

        return tableaux_number

    def random_element(self):
        r"""
        Return a random ``StandardTableau`` with uniform probability.

        This algorithm uses the fact that the Robinson-Schensted
        correspondence returns a pair of identical standard Young
        tableaux (SYTs) if and only if the permutation was an involution.
        Thus, generating a random SYT is equivalent to generating a
        random involution.

        To generate an involution, we first need to choose its number of
        fixed points `k` (if the size of the involution is even, the
        number of fixed points will be even, and if the size is odd, the
        number of fixed points will be odd). To do this, we choose a
        random integer `r` between 0 and the number `N` of all
        involutions of size `n`. We then decompose the interval
        `\{ 1, 2, \ldots, N \}` into subintervals whose lengths are the
        numbers of involutions of size `n` with respectively `0`, `1`,
        `\ldots`, `\left \lfloor N/2 \right \rfloor` fixed points. The
        interval in which our random integer `r` lies then decides how
        many fixed points our random involution will have. We then
        place those fixed points randomly and then compute a perfect
        matching (an involution without fixed points) on the remaining
        values.

        EXAMPLES::

            sage: StandardTableaux(5).random_element() # random
            [[1, 4, 5], [2], [3]] 
            sage: StandardTableaux(0).random_element()
            []
            sage: StandardTableaux(1).random_element()
            [[1]]

        TESTS::

            sage: all([StandardTableaux(10).random_element() in StandardTableaux(10) for i in range(20)])
            True
        """
        from sage.misc.prandom import randrange
        from sage.rings.arith import binomial
        from sage.misc.prandom import sample
        from sage.combinat.perfect_matching import PerfectMatchings
        from sage.combinat.permutation import from_cycles
        # We compute the number of involutions of size ``size``.
        involution_index = randrange(0, StandardTableaux(self.size).cardinality())
        # ``involution_index`` is our random integer `r`.
        partial_sum = 0
        fixed_point_number = self.size % 2
        # ``fixed_point_number`` will become `k`.
        while True:
            # We add the number of involutions with ``fixed_point_number``
            # fixed points.
            partial_sum += binomial(self.size, fixed_point_number) * \
                           prod(xrange(1, self.size - fixed_point_number , 2))
            # If the partial sum is greater than the involution index,
            # then the random involution that we want to generate has
            # ``fixed_point_number`` fixed points.
            if partial_sum > involution_index:
                break
            fixed_point_number += 2
        # We generate a subset of size "fixed_point_number" of the set {1,
        # ..., size}.
        fixed_point_positions = set(sample(xrange(1, self.size + 1), fixed_point_number))
        # We generate a list of tuples which will form the cycle
        # decomposition of our random involution. This list contains
        # singletons (corresponding to the fixed points of the
        # involution) and pairs (forming a perfect matching on the
        # remaining values).
        permutation_cycle_rep = [(fixed_point,) for fixed_point in fixed_point_positions] + \
                                list(PerfectMatchings(set(range(1, self.size + 1)) - set(fixed_point_positions)).random_element())
        return from_cycles(self.size, permutation_cycle_rep).robinson_schensted()[0]


class StandardTableaux_shape(StandardTableaux):
    """
    Semistandard tableaux of a fixed shape `p`.

    .. WARNING::

        Input is not checked; please use :class:`SemistandardTableaux` to
        ensure the options are properly parsed.
    """
    def __init__(self, p):
        r"""
        Initializes the class of all semistandard tableaux of a given shape.

        TESTS::

            sage: TestSuite( StandardTableaux([2,1,1]) ).run()
        """
        from sage.combinat.partition import Partition
        super(StandardTableaux_shape, self).__init__(category = FiniteEnumeratedSets())
        self.shape = Partition(p)


    def __contains__(self, x):
        """
        EXAMPLES::

            sage: ST = StandardTableaux([2,1,1])
            sage: all([st in ST for st in ST])
            True
            sage: len(filter(lambda x: x in ST, StandardTableaux(4)))
            3
            sage: ST.cardinality()
            3

        Check that :trac:`14145` is fixed::

            sage: 1 in StandardTableaux([2,1,1])
            False
        """
        return StandardTableaux.__contains__(self, x) and map(len,x) == self.shape

    def _repr_(self):
        """
        TESTS::

            sage: repr(StandardTableaux([2,1,1]))    # indirect doctest
            'Standard tableaux of shape [2, 1, 1]'
        """
        return "Standard tableaux of shape %s"%str(self.shape)

    def cardinality(self):
        r"""
        Return the number of standard Young tableaux of this shape.

        This method uses the so-called *hook length formula*, a formula
        for the number of Young tableaux associated with a given
        partition. The formula says the following: Let `\lambda` be a
        partition. For each cell `c` of the Young diagram of `\lambda`,
        let the *hook length* of `c` be defined as `1` plus the number of
        cells horizontally to the right of `c` plus the number of cells
        vertically below `c`. The number of standard Young tableaux of
        shape `\lambda` is then `n!` divided by the product of the hook
        lengths of the shape of `\lambda`, where `n = |\lambda|`.

        For example, consider the partition ``[3,2,1]`` of ``6`` with
        Ferrers diagram::

            # # #
            # #
            #

        When we fill in the cells with their respective hook lengths, we
        obtain::

            5 3 1
            3 1
            1

        The hook length formula returns

        .. MATH::

            \frac{6!}{5 \cdot 3 \cdot 1 \cdot 3 \cdot 1 \cdot 1} = 16.

        EXAMPLES::

            sage: StandardTableaux([3,2,1]).cardinality()
            16
            sage: StandardTableaux([2,2]).cardinality()
            2
            sage: StandardTableaux([5]).cardinality()
            1
            sage: StandardTableaux([6,5,5,3]).cardinality()
            6651216
            sage: StandardTableaux([]).cardinality()
            1

        REFERENCES:

        - http://mathworld.wolfram.com/HookLengthFormula.html
        """
        pi = self.shape

        number = factorial(sum(pi))
        hook = pi.hook_lengths()

        for row in hook:
            for col in row:
                #Divide the hook length by the entry
                number /= col

        return Integer(number)

    def __iter__(self):
        r"""
        An iterator for the standard Young tableaux associated to the
        shape `p` of ``self``.

        EXAMPLES::

            sage: [t for t in StandardTableaux([2,2])]
            [[[1, 3], [2, 4]], [[1, 2], [3, 4]]]
            sage: [t for t in StandardTableaux([3,2])]
            [[[1, 3, 5], [2, 4]],
             [[1, 2, 5], [3, 4]],
             [[1, 3, 4], [2, 5]],
             [[1, 2, 4], [3, 5]],
             [[1, 2, 3], [4, 5]]]
            sage: st = StandardTableaux([2,1])
            sage: st[0].parent() is st
            True
        """

        pi = self.shape
        #Set the initial tableau by filling it in going down the columns
        tableau = [[None]*n for n in pi]
        size = sum(pi)
        row = 0
        col = 0
        for i in range(size):
            tableau[row][col] = i+1

            #If we can move down, then do it;
            #otherwise, move to the next column over
            if ( row + 1 < len(pi) and col < pi[row+1]):
                row += 1
            else:
                row = 0
                col += 1

        yield self.element_class(self, tableau)

        # iterate until we reach the last tableau which is
        # filled with the row indices.
        last_tableau = sum([[row]*l for (row,l) in enumerate(pi)], [])

        #Convert the tableau to "vector format"
        #tableau_vector[i] is the row that number i
        #is in
        tableau_vector = [None]*size
        for row in range(len(pi)):
            for col in range(pi[row]):
                tableau_vector[tableau[row][col]-1] = row

        while tableau_vector!=last_tableau:
            #Locate the smallest integer j such that j is not
            #in the lowest corner of the subtableau T_j formed by
            #1,...,j.  This happens to be first j such that
            #tableau_vector[j]<tableau_vector[j-1].
            #l will correspond to the shape of T_j
            l = [0]*size
            l[0] = 1
            j = 0
            for i in range(1,size):
                l[tableau_vector[i]] += 1
                if ( tableau_vector[i] < tableau_vector[i-1] ):
                    j = i
                    break

            #Find the last nonzero row of l and store it in k
            i = size - 1
            while ( l[i] == 0 ):
                i -= 1
            k = i

            #Find a new row for the letter j (next lowest corner)
            t = l[ 1 + tableau_vector[j] ]
            i = k
            while ( l[i] != t ):
                i -= 1

            #Move the letter j to row i
            tableau_vector[j] = i
            l[i] -= 1

            #Fill in the columns of T_j using 1,...,j-1 in increasing order
            m = 0
            while ( m < j ):
                r = 0
                while ( l[r] != 0 ):
                    tableau_vector[m] = r
                    l[r] -= 1
                    m += 1
                    r += 1

            #Convert the tableau vector back to the regular tableau
            #format
            row_count= [0]*len(pi)
            tableau = [[None]*n for n in pi]

            for i in range(size):
                tableau[tableau_vector[i]][row_count[tableau_vector[i]]] = i+1
                row_count[tableau_vector[i]] += 1

            yield self.element_class(self, tableau)

        return


    def list(self):
        r"""
        Return a list of the standard Young tableaux of the specified shape.

        EXAMPLES::

            sage: StandardTableaux([2,2]).list()
            [[[1, 3], [2, 4]], [[1, 2], [3, 4]]]
            sage: StandardTableaux([5]).list()
            [[[1, 2, 3, 4, 5]]]
            sage: StandardTableaux([3,2,1]).list()
            [[[1, 4, 6], [2, 5], [3]],
             [[1, 3, 6], [2, 5], [4]],
             [[1, 2, 6], [3, 5], [4]],
             [[1, 3, 6], [2, 4], [5]],
             [[1, 2, 6], [3, 4], [5]],
             [[1, 4, 5], [2, 6], [3]],
             [[1, 3, 5], [2, 6], [4]],
             [[1, 2, 5], [3, 6], [4]],
             [[1, 3, 4], [2, 6], [5]],
             [[1, 2, 4], [3, 6], [5]],
             [[1, 2, 3], [4, 6], [5]],
             [[1, 3, 5], [2, 4], [6]],
             [[1, 2, 5], [3, 4], [6]],
             [[1, 3, 4], [2, 5], [6]],
             [[1, 2, 4], [3, 5], [6]],
             [[1, 2, 3], [4, 5], [6]]]
        """
        return [y for y in self]


    def random_element(self):
        """
        Return a random standard tableau of the given shape using the
        Greene-Nijenhuis-Wilf Algorithm.

        EXAMPLES::

            sage: StandardTableaux([2,2]).random_element()
            [[1, 2], [3, 4]]
            sage: StandardTableaux([]).random_element()
            []
        """

        p = self.shape

        t = [[None]*n for n in p]


        #Get the cells in the
        cells = []
        for i in range(len(p)):
            for j in range(p[i]):
                cells.append((i,j))

        m = sum(p)
        while m > 0:

            #Choose a cell at random
            cell = random.choice(cells)


            #Find a corner
            inner_corners = p.corners()
            while cell not in inner_corners:
                hooks = []
                for k in range(cell[1], p[cell[0]]):
                    hooks.append((cell[0], k))
                for k in range(cell[0], len(p)):
                    if p[k] > cell[1]:
                        hooks.append((k, cell[1]))

                cell = random.choice(hooks)


            #Assign m to cell
            t[cell[0]][cell[1]] = m

            p = p.remove_cell(cell[0])

            cells.remove(cell)

            m -= 1

        return self.element_class(self, t)


##########################
# Symmetric group action #
##########################
def unmatched_places(w, open, close):
    """
    EXAMPLES::

        sage: from sage.combinat.tableau import unmatched_places
        sage: unmatched_places([2,2,2,1,1,1],2,1)
        ([], [])
        sage: unmatched_places([1,1,1,2,2,2],2,1)
        ([0, 1, 2], [3, 4, 5])
        sage: unmatched_places([], 2, 1)
        ([], [])
        sage: unmatched_places([1,2,4,6,2,1,5,3],2,1)
        ([0], [1])
        sage: unmatched_places([2,2,1,2,4,6,2,1,5,3], 2, 1)
        ([], [0, 3])
        sage: unmatched_places([3,1,1,1,2,1,2], 2, 1)
        ([1, 2, 3], [6])
    """
    lw = len(w)
    places_open = []
    places_close = []
    for i in range(lw):
        letter = w[i]
        if letter == open:
            places_open.append(i)
        elif letter == close:
            if places_open == []:
                places_close.append(i)
            else:
                places_open.pop()
    return places_close, places_open


def symmetric_group_action_on_values(word, perm):
    """
    EXAMPLES::

        sage: from sage.combinat.tableau import symmetric_group_action_on_values
        sage: symmetric_group_action_on_values([1,1,1],[1,3,2])
        [1, 1, 1]
        sage: symmetric_group_action_on_values([1,1,1],[2,1,3])
        [2, 2, 2]
        sage: symmetric_group_action_on_values([1,2,1],[2,1,3])
        [2, 2, 1]
        sage: symmetric_group_action_on_values([2,2,2],[2,1,3])
        [1, 1, 1]
        sage: symmetric_group_action_on_values([2,1,2],[2,1,3])
        [2, 1, 1]
        sage: symmetric_group_action_on_values([2,2,3,1,1,2,2,3],[1,3,2])
        [2, 3, 3, 1, 1, 2, 3, 3]
        sage: symmetric_group_action_on_values([2,1,1],[2,1])
        [2, 1, 2]
        sage: symmetric_group_action_on_values([2,2,1],[2,1])
        [1, 2, 1]
        sage: symmetric_group_action_on_values([1,2,1],[2,1])
        [2, 2, 1]
    """
    w = list(word)
    ts = permutation.Permutations()(perm).reduced_word()
    for r in reversed(ts):
        l = r + 1
        places_r, places_l = unmatched_places(w, l, r)

        #Now change the number of l's and r's in the new word
        nbl = len(places_l)
        nbr = len(places_r)
        ma = max(nbl, nbr)
        dif = ma - min(nbl, nbr)
        if ma == nbl:
            for i in places_l[:dif]:
                w[i] = r
        else:
            for i in places_r[nbr-dif:ma]:
                w[i] = l
    return w

# October 2012: fixing outdated pickles which use classed being deprecated
from sage.structure.sage_object import register_unpickle_override
register_unpickle_override('sage.combinat.tableau', 'Tableau_class',  Tableau)
register_unpickle_override('sage.combinat.tableau', 'Tableaux_n',  Tableaux_size)
register_unpickle_override('sage.combinat.tableau', 'StandardTableaux_n',  StandardTableaux_size)
register_unpickle_override('sage.combinat.tableau', 'StandardTableaux_partition',  StandardTableaux_shape)
register_unpickle_override('sage.combinat.tableau', 'SemistandardTableaux_n',  SemistandardTableaux_size)
register_unpickle_override('sage.combinat.tableau', 'SemistandardTableaux_p',  SemistandardTableaux_shape)
register_unpickle_override('sage.combinat.tableau', 'SemistandardTableaux_nmu',  SemistandardTableaux_size_weight)
register_unpickle_override('sage.combinat.tableau', 'SemistandardTableaux_pmu',  SemistandardTableaux_shape_weight)

<|MERGE_RESOLUTION|>--- conflicted
+++ resolved
@@ -3614,19 +3614,10 @@
         """
         super(StandardTableau, self).__init__(parent, t)
 
-<<<<<<< HEAD
-        # t is semistandard so we only need to check that it is standard
-        if any(row[c]==row[c+1] for row in self for c in xrange(len(row)-1)):
-            raise ValueError("the entries in each row of a standard tableau must be strictly increasing")
-
-        # and that the entries are in bijection with {1,2,...,n}
-        if sorted(flatten(list(self)))!=range(1,self.size()+1):
-=======
         # t is semistandard so we only need to check
         # that its entries are in bijection with {1, 2, ..., n}
         flattened_list = [i for row in self for i in row]
         if sorted(flattened_list) != range(1, len(flattened_list)+1):
->>>>>>> fcf411ce
             raise ValueError("the entries in a standard tableau must be in bijection with 1,2,...,n")
 
 
