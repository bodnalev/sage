--- conflicted
+++ resolved
@@ -3842,11 +3842,7 @@
     g._circle_embedding(list(range(3)), shift=.75)
     g._circle_embedding(list(range(3, 9)), radius=.4, shift=0)
     g._circle_embedding(list(range(9, 14)), radius=.2, shift=.4)
-<<<<<<< HEAD
     g._pos[14] = (0,0)
-=======
-    g.get_pos()[14] = (0, 0)
->>>>>>> e4986ba7
 
     return g
 
@@ -4495,11 +4491,7 @@
                             radius=.2,
                             center=(.6*cos(2*(i + .25)*pi/3), .6*sin(2*(i + .25)*pi/3)))
 
-<<<<<<< HEAD
     g._pos[0] = (0,0)
-=======
-    g.get_pos()[0] = (0, 0)
->>>>>>> e4986ba7
 
     return g
 
