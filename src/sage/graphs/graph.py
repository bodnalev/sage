--- conflicted
+++ resolved
@@ -4729,11 +4729,7 @@
 
         # A vertex of G can only represent one vertex of H
         for g in G:
-<<<<<<< HEAD
-            p.add_constraint( p.sum( v_repr[h][g] for h in H), max = 1)
-=======
             p.add_constraint( p.sum( v_repr[h,g] for h in H), max = 1)
->>>>>>> cb4e41b0
 
         ###################
         # Is representent #
@@ -4745,11 +4741,7 @@
 
         for g in G:
             for h in H:
-<<<<<<< HEAD
-                p.add_constraint( v_repr[h][g] - is_repr[g], max = 0)
-=======
                 p.add_constraint( v_repr[h,g] - is_repr[g], max = 0)
->>>>>>> cb4e41b0
 
         ###################################
         # paths between the representents #
