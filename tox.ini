# SAGE_ROOT/tox.ini: Environments for testing the Sage distribution
#

# To run a specific environment:
#
#   $ tox -e docker-fedora-31-standard
#
# This will do a complete build of the Sage distribution in a Docker container, which will take a while.
#
# Specific 'make' targets can be given as additional arguments after "--".
# For example, to only run the configuration phase:
#
#   $ tox -e docker-debian-bullseye-standard -- config.status
#
# To build a single package (and its dependencies):
#
#   $ tox -e docker-manylinux-2_24-i686-standard -- ppl
#
# It can be useful to run several of the environments in parallel. For example:
#
#   $ tox -p auto -- config.status
#
# with local squid:
#
#   $ EXTRA_DOCKER_BUILD_ARGS="--build-arg http_proxy=http://host.docker.internal:3128 --build-arg https_proxy=http://host.docker.internal:3128" tox -p auto -- config.status
[tox]

envlist =

    #####
    ##### Sage-the-distribution tests
    #####

    check_configure,

    #####
    ##### Sage-the-distribution portability tests
    #####

    # See https://doc.sagemath.org/html/en/developer/portability_testing.html

    ### "docker" environments copy sources from the source tree subject to the exclusions in
    ### the file ".dockerignore".  This should work out of non-clean source trees, and all
    ### "docker" toxenvs can be run in parallel.

    ### Package factors:
    ###
    ### - minimal   # Install a minimal set of system packages that supports bootstrapping and compiling Sage.
    ### - standard  # Install all known system packages equivalent to standard packages that have spkg-configure.m4
    ### - maximal   # Install all known system packages equivalent to standard/optional packages that have spkg-configure.m4

    docker-ubuntu-trusty-minimal,
    docker-debian-bullseye-standard,
    docker-fedora-34-standard,
    docker-archlinux-latest-maximal,
    docker-manylinux-2_24-i686-standard,
    docker-conda-forge-standard,

    ### "local" targets should be run from a source tree that is freshly checked out
    ### (for example, by 'git worktree add ...') or has been cleaned by 'make bdist-clean' --
    ### because they build within the source tree (because we have no VPATH support).
    ### Only one "local" target can be run at a time.
    ### However, "local" targets install in a separate prefix (SAGE_LOCAL=.tox/TOXENV/local)
    ### rather than "local/" and also place log files into .tox/TOXENV/log, where TOXENV
    ### is the name of the environment.  (The prefix can be configured by passing the
    ### environment variable PREFIX.)
    #
    # The "local-homebrew" toxenvs create an "isolated" homebrew installation (not in /usr/local).
    # (However, many configure scripts still look for stuff in /usr/local.)
    #
    # By default, it runs "make build" (after bootstrapping and configuring)
    # with SAGE_CHECK=yes and SAGE_CHECK_PACKAGES set to a good default,
    # and V=0 so that screen output is limited.
    #
    #   $ tox -e local-homebrew-macos-standard
    #
    # The value of MAKE is picked up from the environment, so you can do:
    #
    #   $ MAKE="make -j8" tox -e local-homebrew-macos-standard
    #
    # Build targets can be passed as positional arguments (separated from tox options by "--"):
    #
    #   $ tox -e local-homebrew-macos-standard -- ppl
    #   $ tox -e local-homebrew-macos-standard -- build ptest
    #
    # Also make variables can be passed as positional arguments; for example, to run the
    # test suite:
    #
    #   $ tox -e local-homebrew-macos-standard -- SAGE_CHECK=no build ptest SAGE_NUM_THREADS=4
    #
    # Or to rebuild a package with verbose output:
    #
    #   $ tox -e local-homebrew-macos-standard -- ppl-clean ppl V=1
    #
    # The variant "local-homebrew-macos-usrlocal" uses the global installation in /usr/local
    # instead.  It may install packages or update packages.  It will not remove packages.
    # Use at your own risk.
    #

    ###
    ### The "local-direct" toxenv passes the whole environment on to the sage build.
    ### Whatever is in PATH etc. will be used.
    ###
    #
    #   $ tox -e local-direct -- openblas


    #####
    ##### Delegation to src/tox.ini
    #####

    # included with (cd src && tox -p auto):
    #
    # doctest,
    # coverage,
    # startuptime,
    # pycodestyle-minimal,
    # relint,
    # codespell,
    #
    # Also available:
    #
    # pycodestyle


skipsdist = true

[testenv]
passenv =
                  EXTRA_CONFIGURE_ARGS
                  EXTRA_SAGE_PACKAGES
                  TARGETS_PRE
                  TARGETS_OPTIONAL
    docker:       EXTRA_DOCKER_BUILD_ARGS
    docker:       EXTRA_DOCKER_TAGS
                  # Use DOCKER_BUILDKIT=1 for new version - for which unfortunately we cannot save failed builds as an image
    docker:       DOCKER_BUILDKIT
                  # Set for example to "with-system-packages configured with-targets-pre with-targets"
                  # to tag intermediate images.
    docker:       DOCKER_TARGETS
                  # If set, we use this prefix and push to it
    docker:       DOCKER_PUSH_REPOSITORY
                  # If set, we symlink this file into {envdir}/.docker/; this can be used for providing credentials for pushing
    docker:       DOCKER_CONFIG_FILE
    local:        MAKE
    local:        PREFIX
    local:        SAGE_NUM_THREADS
                  # Set to 1 to skip preliminary install phases before make is invoked
    local:        SKIP_SYSTEM_PKG_INSTALL
    local:        SKIP_BOOTSTRAP
    local:        SKIP_CONFIGURE
    local:        OPENBLAS_CONFIGURE
    local-direct: *

setenv =
    # By default, we bootstrap using autotools and do not allow downloads of the configure tarball.
    BOOTSTRAP=./bootstrap
    # For https downloads from upstream_url listed in checksums.ini, do not
    # check certificates, to avoid problems on Docker images with outdated
    # certificates and with system python3 on macOS (#29418)
    SAGE_DOWNLOAD_FILE_OPTIONS=--no-check-certificate
    # Set this to 'force' instead of 'yes' to make it an error if an spkg with spkg-configure and system package
    # is not recognized.
    WITH_SYSTEM_SPKG=yes
    # Set this to 'yes' instead of 'no' to ignore missing system packages - by installing them one by one
    # and ignoring errors.  We use that to take care of old versions of distributions.
    # For -maximal environments, the default is 'yes' but later we override it for rolling distributions
    # (but not for unstable distributions that often have intermittent issues).
                                               IGNORE_MISSING_SYSTEM_PACKAGES=no
    maximal:                                   IGNORE_MISSING_SYSTEM_PACKAGES=yes
    # What system packages should be installed. Default: All standard packages with spkg-configure.
                           SAGE_PACKAGE_LIST_ARGS=--has-file=spkg-configure.m4 :standard:
    recommended:             EXTRA_SAGE_PACKAGES_3=_recommended $(head -n 1 build/pkgs/_recommended/dependencies)
    minimal:               SAGE_PACKAGE_LIST_ARGS=_prereq
    maximal:               SAGE_PACKAGE_LIST_ARGS=:standard: :optional:
    conda-environment:     SAGE_PACKAGE_LIST_ARGS=_prereq
    # Whether to add the system packages needed for bootstrapping
                           EXTRA_SAGE_PACKAGES_0=_bootstrap
    nobootstrap:           EXTRA_SAGE_PACKAGES_0=
    # local envs need HOME set, also Docker 19.03 needs HOME
    {local,docker}: HOME={envdir}
    # for local envs we can guess the package system if it is not provided as a factor
    local:          SYSTEM=$(build/bin/sage-guess-package-system)
    #
    # default tag is "latest"
    #
    docker:           BASE_TAG=latest
    #
    # https://hub.docker.com/_/ubuntu?tab=description
    # as of 2021-11, latest=focal=20.04, rolling=impish=21.10, devel=jammy=22.04
    #
    ubuntu:         SYSTEM=debian
    ubuntu:         BASE_IMAGE=ubuntu
    ubuntu-trusty:    BASE_TAG=trusty
    ubuntu-trusty:                             IGNORE_MISSING_SYSTEM_PACKAGES=yes
    ubuntu-xenial:    BASE_TAG=xenial
    ubuntu-xenial:                             IGNORE_MISSING_SYSTEM_PACKAGES=yes
    ubuntu-bionic:    BASE_TAG=bionic
    ubuntu-bionic:                             IGNORE_MISSING_SYSTEM_PACKAGES=yes
    ubuntu-focal:     BASE_TAG=focal
    ubuntu-hirsute:   BASE_TAG=hirsute
    ubuntu-hirsute:                            IGNORE_MISSING_SYSTEM_PACKAGES=no
    ubuntu-impish:    BASE_TAG=impish
    ubuntu-impish:                             IGNORE_MISSING_SYSTEM_PACKAGES=yes
    ubuntu-jammy:     BASE_TAG=jammy
    ubuntu-jammy:                              IGNORE_MISSING_SYSTEM_PACKAGES=yes
    #
    # https://hub.docker.com/_/debian
    # debian-bullseye does not have libgiac-dev
    #
    debian:         SYSTEM=debian
    debian:         BASE_IMAGE=debian
    debian-jessie:    BASE_TAG=jessie
    debian-jessie:                             IGNORE_MISSING_SYSTEM_PACKAGES=yes
    debian-stretch:   BASE_TAG=stretch
    debian-stretch:                            IGNORE_MISSING_SYSTEM_PACKAGES=yes
    debian-buster:    BASE_TAG=buster
    debian-bullseye:  BASE_TAG=bullseye
    debian-bullseye:                           IGNORE_MISSING_SYSTEM_PACKAGES=yes
    debian-bookworm:  BASE_TAG=bookworm
    debian-bookworm:                           IGNORE_MISSING_SYSTEM_PACKAGES=yes
    debian-sid:       BASE_TAG=sid
    #
    # https://hub.docker.com/u/linuxmintd
    #
    linuxmint:      SYSTEM=debian
    linuxmint:                                 IGNORE_MISSING_SYSTEM_PACKAGES=yes
    linuxmint-17:   BASE_IMAGE=linuxmintd/mint17
    linuxmint-18:   BASE_IMAGE=linuxmintd/mint18
    linuxmint-19:   BASE_IMAGE=linuxmintd/mint19
    linuxmint-19.1: BASE_IMAGE=linuxmintd/mint19.1
    linuxmint-19.2: BASE_IMAGE=linuxmintd/mint19.2
    linuxmint-19.3: BASE_IMAGE=linuxmintd/mint19.3
    linuxmint-20:   BASE_IMAGE=linuxmintd/mint20
    linuxmint-20.1: BASE_IMAGE=linuxmintd/mint20.1
    linuxmint-20.2: BASE_IMAGE=linuxmintd/mint20.2
    linuxmint-20.3: BASE_IMAGE=linuxmintd/mint20.3
    #
    # https://hub.docker.com/_/fedora
    # as of 2021-11, latest=35, rawhide=36
    fedora:         SYSTEM=fedora
    fedora:         BASE_IMAGE=fedora
    fedora-26:        BASE_TAG=26
    fedora-26:                                 IGNORE_MISSING_SYSTEM_PACKAGES=yes
    fedora-27:        BASE_TAG=27
    fedora-27:                                 IGNORE_MISSING_SYSTEM_PACKAGES=yes
    fedora-28:        BASE_TAG=28
    fedora-28:                                 IGNORE_MISSING_SYSTEM_PACKAGES=yes
    fedora-29:        BASE_TAG=29
    fedora-29:                                 IGNORE_MISSING_SYSTEM_PACKAGES=yes
    fedora-30:        BASE_TAG=30
    fedora-30:                                 IGNORE_MISSING_SYSTEM_PACKAGES=yes
    fedora-31:        BASE_TAG=31
    fedora-32:        BASE_TAG=32
    fedora-33:        BASE_TAG=33
    fedora-33:                                 IGNORE_MISSING_SYSTEM_PACKAGES=no
    fedora-34:        BASE_TAG=34
    fedora-34:                                 IGNORE_MISSING_SYSTEM_PACKAGES=no
    fedora-35:        BASE_TAG=35
    fedora-35:                                 IGNORE_MISSING_SYSTEM_PACKAGES=yes
    fedora-36:        BASE_TAG=36
    fedora-36:                                 IGNORE_MISSING_SYSTEM_PACKAGES=yes
    #
    # https://hub.docker.com/r/scientificlinux/sl
    #
    scientificlinux:        SYSTEM=fedora
    scientificlinux:        BASE_IMAGE=scientificlinux/sl
    scientificlinux:                           IGNORE_MISSING_SYSTEM_PACKAGES=yes
    scientificlinux-6:        BASE_TAG=6
    scientificlinux-7:        BASE_TAG=7
    #
    # https://hub.docker.com/_/centos
    # https://quay.io/repository/centos/centos?tab=tags
    #
    centos:         SYSTEM=fedora
    centos:         BASE_IMAGE=centos
    centos:                                    IGNORE_MISSING_SYSTEM_PACKAGES=yes
    centos-7:         BASE_TAG=centos7
<<<<<<< HEAD
    centos-8:         BASE_TAG=centos8
=======
>>>>>>> e26283ab
    centos-stream:  BASE_IMAGE=quay.io/centos/centos
    centos-stream:    BASE_TAG=stream
    centos-stream-8:  BASE_TAG=stream8
    centos-stream-9:  BASE_TAG=stream9
    #
    # https://hub.docker.com/r/sheerluck/sage-on-gentoo-stage4/tags
    #
    gentoo:      SYSTEM=gentoo
    gentoo:      BASE_IMAGE=sheerluck/sage-on-gentoo-stage4
    gentoo-python3.7: BASE_TAG=latest-py37
    gentoo-python3.9: BASE_TAG=latest-py39
    gentoo-python3.10: BASE_TAG=latest-py10
    gentoo:                                    IGNORE_MISSING_SYSTEM_PACKAGES=no
    #
    # https://hub.docker.com/_/archlinux/
    #
    archlinux:      SYSTEM=arch
    archlinux:      BASE_IMAGE=archlinux
    archlinux:                                 IGNORE_MISSING_SYSTEM_PACKAGES=no
    #
    # https://hub.docker.com/r/vbatts/slackware
    #
    slackware:        SYSTEM=slackware
    slackware:          BASE_IMAGE=vbatts/slackware
    slackware-14.2:       BASE_TAG=14.2
    slackware-current:    BASE_TAG=current
    slackware:                                 IGNORE_MISSING_SYSTEM_PACKAGES=no
    #
    # https://hub.docker.com/r/voidlinux/
    #
    voidlinux:      SYSTEM=void
    voidlinux:      BASE_IMAGE=voidlinux/masterdir-x86_64-musl
    voidlinux:        BASE_TAG=20200104
    voidlinux:                                 IGNORE_MISSING_SYSTEM_PACKAGES=no
    #
    # https://hub.docker.com/r/continuumio
    #
    conda:            SYSTEM=conda
    conda:                                                      USE_CONDARC=/dev/null
    conda-forge:        BASE_IMAGE=continuumio/miniconda3
    conda-forge:                                                USE_CONDARC=condarc.yml
    conda-forge:                               IGNORE_MISSING_SYSTEM_PACKAGES=no
    conda-anaconda3:    BASE_IMAGE=continuumio/anaconda3
    conda-anaconda3:                           IGNORE_MISSING_SYSTEM_PACKAGES=yes
    #
    # https://hub.docker.com/r/nixos/nix/
    #
    nixos:            SYSTEM=nix
    nixos:            BASE_IMAGE=nixos/nix
    #
    # https://hub.docker.com/r/opensuse/leap
    # - OpenSUSE Leap 42 was superseded by the Leap 15 series.
    # - As of 2022-02, latest = 15 = 15.3
    # - OpenSUSE Leap 15.4 planned to be released 2022-06
    # https://hub.docker.com/r/opensuse/tumbleweed
    # - Rolling distribution
    #
    opensuse:         SYSTEM=opensuse
    opensuse:            BASE_IMAGE=opensuse/leap
    opensuse:                                  IGNORE_MISSING_SYSTEM_PACKAGES=yes
    opensuse-42:           BASE_TAG=42
    opensuse-15.0:         BASE_TAG=15.0
    opensuse-15.1:         BASE_TAG=15.1
    opensuse-15.2:         BASE_TAG=15.2
    opensuse-15.2.1:       BASE_TAG=15.2.1
    opensuse-15.3:         BASE_TAG=15.3
    opensuse-15.4:         BASE_TAG=15.4
    opensuse-15:           BASE_TAG=15
    opensuse-tumbleweed: BASE_IMAGE=opensuse/tumbleweed
    opensuse-tumbleweed:                       IGNORE_MISSING_SYSTEM_PACKAGES=no
    #
    # Other architectures:
    #
    # Many docker images for another architecture are named the same, in the arch prefix.
    # All work for Docker on Mac; but only i386 works for Linux Docker.
    #
    # According to https://github.com/docker-library/official-images#architectures-other-than-amd64
    # architectures officially supported by Docker, Inc. for running Docker:
    # - amd64,arm32v6,arm32v7,arm64v8,
    # - windows-amd64                      #  https://hub.docker.com/u/winamd64/
    # Other architectures built by official images:
    # (but not officially supported by Docker, Inc.)
    # - arm32v5,ppc64le,s390x,i386
    #
    arm32v5:          ARCH_IMAGE_PREFIX=arm32v5/
    arm32v6:          ARCH_IMAGE_PREFIX=arm32v6/
    arm32v7:          ARCH_IMAGE_PREFIX=arm32v7/
    arm64v8:          ARCH_IMAGE_PREFIX=arm64v8/
    i386:             ARCH_IMAGE_PREFIX=i386/
    ppc64le:          ARCH_IMAGE_PREFIX=ppc64le/
    s390x:            ARCH_IMAGE_PREFIX=s390x/
    #
    # For Linux Docker, we need to work with known multiarch images.
    # https://www.ecliptik.com/Cross-Building-and-Running-Multi-Arch-Docker-Images/
    # (or we would need to change our tests from "docker build" to "docker run")
    #
    # https://hub.docker.com/r/multiarch/ubuntu-core:
    # multiarch/ubuntu-core:arm64-bionic, multiarch/ubuntu-core:armhf-bionic
    ubuntu-arm64:     BASE_IMAGE=ubuntu-core
    ubuntu-arm64:     ARCH_IMAGE_PREFIX=multiarch/
    ubuntu-arm64:       ARCH_TAG_PREFIX=arm64-
    ubuntu-armhf:     BASE_IMAGE=ubuntu-core
    ubuntu-armhf:     ARCH_IMAGE_PREFIX=multiarch/
    ubuntu-armhf:       ARCH_TAG_PREFIX=armhf-
    #
    # https://hub.docker.com/u/raspbian
    #
    raspbian:         SYSTEM=debian
    raspbian:         ARCH_IMAGE_PREFIX=
    raspbian:                                  IGNORE_MISSING_SYSTEM_PACKAGES=yes
    raspbian-jessie:  BASE_IMAGE=raspbian/jessie
    raspbian-stretch: BASE_IMAGE=raspbian/stretch
    # As of 2020-06, there is no raspbian/buster image, so we dist-upgrade from stretch.
    # https://www.raspberrypi.org/blog/buster-the-new-version-of-raspbian/
    raspbian-buster:  BASE_IMAGE=raspbian/stretch
    raspbian-buster:      DIST_UPGRADE=s/stretch/buster/g
    #
    # https://hub.docker.com/u/linuxmintd
    #
    linuxmint:        ARCH_IMAGE_PREFIX=
    linuxmint:        ARCH_IMAGE_SUFFIX=-amd64
    linuxmint-i386:   ARCH_IMAGE_SUFFIX=-i386
    #
    # manylinux.
    # https://github.com/pypa/manylinux
    #
    # There are manylinux-1, manylinux-2010, manylinux-2014, and manylinux_2_24.
    # manylinux-1 is too old - it only has python2.4, which is not supported by
    # sage_bootstrap; it will reach its EOL on Jan 1, 2022.
    # Our default is manylinux-2014.
    #
    # Default arch is x86_64.  Use -i686 (or our alias -i386) for 32-bit build.
    # manylinux-2014 and newer support more archs.
    #
    manylinux:        SYSTEM=fedora
    manylinux:        IGNORE_MISSING_SYSTEM_PACKAGES=yes
    manylinux:          BASE_IMAGE=quay.io/pypa/manylinux2014
    manylinux-1:        BASE_IMAGE=quay.io/pypa/manylinux1
    manylinux-1:              BOOTSTRAP=./bootstrap -D
    manylinux-2010:     BASE_IMAGE=quay.io/pypa/manylinux2010
    manylinux-2014:     BASE_IMAGE=quay.io/pypa/manylinux2014
    manylinux-2_24:   SYSTEM=debian
    manylinux-2_24:     BASE_IMAGE=quay.io/pypa/manylinux_2_24
    manylinux-2_24:           BOOTSTRAP=ACLOCAL_PATH=/usr/share/aclocal ./bootstrap
    manylinux:            ARCH_IMAGE_PREFIX=
    manylinux:              ARCH_IMAGE_SUFFIX=_x86_64
    manylinux-i686:         ARCH_IMAGE_SUFFIX=_i686
    manylinux-i386:         ARCH_IMAGE_SUFFIX=_i686
    manylinux-aarch64:      ARCH_IMAGE_SUFFIX=_aarch64
    manylinux-ppc64le:      ARCH_IMAGE_SUFFIX=_ppc64le
    manylinux-s390x:        ARCH_IMAGE_SUFFIX=_s390x
    #
    # https://hub.docker.com/r/nvidia/cuda
    #
    ubuntu-nvidia-cuda:         BASE_IMAGE=nvidia/cuda
    centos-nvidia-cuda:         BASE_IMAGE=nvidia/cuda
    nvidia-cuda:                  ARCH_TAG_PREFIX=11.0-devel-
    nvidia-cuda-11.0:             ARCH_TAG_PREFIX=11.0-devel-
    ubuntu-focal-nvidia-cuda:       BASE_TAG=ubuntu20.04
    ubuntu-bionic-nvidia-cuda:      BASE_TAG=ubuntu18.04
    ubuntu-xenial-nvidia-cuda:      BASE_TAG=ubuntu16.04
    #
    # https://hub.docker.com/r/gitpod/
    #
    gitpod:           SYSTEM=debian
    gitpod:             BASE_IMAGE=gitpod/workspace-base
    gitpod-full:        BASE_IMAGE=gitpod/workspace-full
    gitpod:               CONFIG_CONFIGURE_ARGS_ROOT=--prefix=/home/gitpod/sage-local --with-sage-venv
    gitpod:                 __SUDO=--sudo
    gitpod:                   __CHOWN=--chown=gitpod:gitpod
                                # Play safe and make sure that the image build succeeds even
                                # if packages that do not exist on ubuntu-focal are added to debian.txt
    gitpod:                     IGNORE_MISSING_SYSTEM_PACKAGES=yes
                                  # As of 2022-01, gitpod/workspace-base is based on ubuntu-focal.
                                  # To save space, we filter out some packages that are too old and
                                  # will be rejected by our configure script.
    gitpod-standard:              SAGE_PACKAGE_LIST_ARGS=--has-file=spkg-configure.m4 :standard: --exclude pari --exclude eclib --exclude lcalc --exclude giac --exclude singular
    #
    # Resulting full image:tag name
    #
    docker:           FULL_BASE_IMAGE_AND_TAG={env:ARCH_IMAGE_PREFIX:}{env:BASE_IMAGE}{env:ARCH_IMAGE_SUFFIX:}:{env:ARCH_TAG_PREFIX:}{env:BASE_TAG}{env:ARCH_TAG_SUFFIX:}
    #
    docker-nobootstrap: BOOTSTRAP=./bootstrap -D
    ###
    ### "local" envs
    ###
    homebrew:         SYSTEM=homebrew
    local:            SHARED_CACHE_DIR={toxworkdir}/Caches
    local:            SETENV=:
    local:            SETENV_CONFIGURE=:
    local-nobootstrap: BOOTSTRAP=:
    local-!direct:    PATH=/usr/bin:/bin:/usr/sbin:/sbin
    local-sudo:       __SUDO=--sudo
    local-root:       CONFIG_CONFIGURE_ARGS_ROOT=--enable-build-as-root
    # brew caches downloaded files in ${HOME}/Library/Caches. We share it between different toxenvs.
    local-homebrew:                        HOMEBREW={envdir}/homebrew
    local-{homebrew-usrlocal,nohomebrew}:  HOMEBREW=/usr/local
    # local-macos-nohomebrew: "best effort" isolation to avoid using a homebrew installation in /usr/local
    # We use liblzma from the macOS system - which is available but its headers are not (neither is the xz executable).
    # So we use /usr/local/opt/xz/{bin,include} (but not lib!).
    # This ensures that /usr/bin/python3 is accepted by configure - this is needed until #30948 is done.
    local-macos-nohomebrew: PATH={env:HOMEBREW}/opt/xz/bin:{env:HOMEBREW}/opt/gpatch/bin:{env:HOMEBREW}/opt/cmake/bin:/usr/bin:/bin:/usr/sbin:/sbin
    local-macos-nohomebrew: CPATH={env:HOMEBREW}/opt/xz/include
    local-homebrew:   PATH={env:HOMEBREW}/bin:/usr/bin:/bin:/usr/sbin:/sbin
    local-{homebrew-nokegonly,nohomebrew}: BOOTSTRAP=ACLOCAL_PATH="$HOMEBREW/opt/gettext/share/aclocal:$ACLOCAL_PATH" PATH="$HOMEBREW/opt/gettext/bin/:$HOMEBREW/bin:$PATH" ./bootstrap
    local-homebrew-!nokegonly:   SETENV=. .homebrew-build-env
    local-homebrew:                            IGNORE_MISSING_SYSTEM_PACKAGES=no
    # conda
    local-conda:      CONDA_PREFIX={envdir}/conda
    local-conda:      PATH={env:CONDA_PREFIX}/bin:/usr/bin:/bin:/usr/sbin:/sbin
    local-conda:      CONDA_PKGS_DIRS={env:SHARED_CACHE_DIR}/conda_pkgs
    local-conda:      CONDA_OS=$(uname | sed 's/^Darwin/MacOSX/;')
    local-conda-forge:     CONDA_INSTALLER_URL_BASE=https://github.com/conda-forge/miniforge/releases/latest/download/
    local-conda-forge:         CONDA_INSTALLER_FILE=Miniforge3-{env:CONDA_OS}-x86_64.sh
    local-conda-miniconda: CONDA_INSTALLER_URL_BASE=https://repo.anaconda.com/miniconda/
    local-conda-miniconda:     CONDA_INSTALLER_FILE=Miniconda3-latest-{env:CONDA_OS}-x86_64.sh
    local-conda:                  SETENV=. {env:CONDA_PREFIX}/bin/activate base
    local-conda-environment:          CONDA_SAGE_ENVIRONMENT=sage-build
    local-conda-environment:            CONDA_SAGE_ENVIRONMENT_FILE=environment.yml
    local-conda-environment-optional:   CONDA_SAGE_ENVIRONMENT_FILE=environment-optional.yml
    local-conda-environment-src:        CONDA_SAGE_ENVIRONMENT_DIR=src/
    local-conda-environment:      SETENV_CONFIGURE=( {env:CONDA_PREFIX}/bin/conda env create -n {env:CONDA_SAGE_ENVIRONMENT} --file {env:CONDA_SAGE_ENVIRONMENT_DIR:}{env:CONDA_SAGE_ENVIRONMENT_FILE} || {env:CONDA_PREFIX}/bin/conda env update -n {env:CONDA_SAGE_ENVIRONMENT} --file {env:CONDA_SAGE_ENVIRONMENT_DIR:}{env:CONDA_SAGE_ENVIRONMENT_FILE} ) && . {env:CONDA_PREFIX}/bin/activate {env:CONDA_SAGE_ENVIRONMENT}
    #
    # Configuration factors
    #
    #  - python
    #
    # Setting "--with-system-python3=yes" explicitly in case we change the configure default
    # to "--with-system-python3=force" as originally proposed in #32060
                                                                 PYTHON_MAJOR=3
                                                                   PYTHON_MINOR=9
    python3.7:                                                     PYTHON_MINOR=7
    python3.8:                                                     PYTHON_MINOR=8
    python3.9:                                                     PYTHON_MINOR=9
    python3.10:                                                    PYTHON_MINOR=10
    python3.11:                                                    PYTHON_MINOR=11
                                                                     CONFIG_CONFIGURE_ARGS_1=--with-system-python3=yes
    python3_spkg:                                                    CONFIG_CONFIGURE_ARGS_1=--without-system-python3
    macos-python3_xcode:                                             CONFIG_CONFIGURE_ARGS_1=--with-system-python3=force --with-python=/usr/bin/python3
    macos-{python3_xcode,nohomebrew}-{python3.7,python3.8}:          CONFIG_CONFIGURE_ARGS_1=--with-system-python3=force --with-python=/Library/Developer/CommandLineTools/Library/Frameworks/Python3.framework/Versions/{env:PYTHON_MAJOR}.{env:PYTHON_MINOR}/bin/python3
    # Homebrew keg installs
    homebrew-{python3.7,python3.8,python3.9,python3.10,python3.11}:  CONFIG_CONFIGURE_ARGS_1=--with-system-python3=force --with-python={env:HOMEBREW}/opt/python@{env:PYTHON_MAJOR}.{env:PYTHON_MINOR}/bin/python3
    # Installers from https://www.python.org/downloads/macos/ (must manually download and install)
    macos-python3_pythonorg:                                         CONFIG_CONFIGURE_ARGS_1=--with-system-python3=force --with-python=/Library/Frameworks/Python.framework/Versions/{env:PYTHON_MAJOR}.{env:PYTHON_MINOR}/bin/python3
    # https://github.com/pypa/manylinux
    manylinux-standard:                                              CONFIG_CONFIGURE_ARGS_1=--with-system-python3=force --with-python=/opt/python/cp{env:PYTHON_MAJOR}{env:PYTHON_MINOR}-cp{env:PYTHON_MAJOR}{env:PYTHON_MINOR}/bin/python3
    manylinux-python3.7:                                             CONFIG_CONFIGURE_ARGS_1=--with-system-python3=force --with-python=/opt/python/cp37-cp37m/bin/python3
    manylinux-{python3.7,python3.8,python3.9,python3.10,python3.11}:   EXTRA_SAGE_PACKAGES=_bootstrap xz bzip2 libffi libpng
    conda:                                                           CONFIG_CONFIGURE_ARGS_1=--with-system-python3=force --with-python=python3
    #
    #  - toolchain
    #
    gcc_spkg:                 CONFIG_CONFIGURE_ARGS_2=--without-system-gcc
    gcc_9:                    CONFIG_CONFIGURE_ARGS_2=--with-system-gcc=force CC=gcc-9 CXX=g++-9 FC=gfortran-9
    gcc_10:                   CONFIG_CONFIGURE_ARGS_2=--with-system-gcc=force CC=gcc-10 CXX=g++-10 FC=gfortran-10
    gcc_11:                   CONFIG_CONFIGURE_ARGS_2=--with-system-gcc=force CC=gcc-11 CXX=g++-11 FC=gfortran-11
    llvm:                     CONFIG_CONFIGURE_ARGS_2=--with-system-gcc=force CC=clang CXX=clang++
    llvm:                       EXTRA_SAGE_PACKAGES_2=llvm
    # LLVM is keg-only
    homebrew-llvm:            CONFIG_CONFIGURE_ARGS_2=--with-system-gcc=force CC={env:HOMEBREW}/opt/llvm/bin/clang CXX={env:HOMEBREW}/opt/llvm/bin/clang++
    macos-nohomebrew:         CONFIG_CONFIGURE_ARGS_2=--with-system-gcc=force CC="$CONFIGURED_CC" CXX="$CONFIGURED_CXX" --without-system-gmp --without-system-mpfr --without-system-readline --without-system-boost_cropped
    macos-nohomebrew:           CONFIGURED_CXX=g++ -isysroot {env:MACOS_SDK}
    macos-nohomebrew:           CONFIGURED_CC=gcc -isysroot {env:MACOS_SDK}
    # Prevent /usr/local to leak in:
    # - We use libgd only used in a very limited way, in {matrix,vector}_mod_2_dense.  Disable search for other packages.
    macos-nohomebrew:             LIBGD_CONFIGURE=--without-freetype --without-raqm --without-fontconfig --without-jpeg --without-liq --without-xpm --without-tiff --without-webp --without-heif --without-avif
    macos-nohomebrew:             FREETYPE_CONFIGURE=--without-harfbuzz
    macos-nohomebrew:             PILLOW_BUILD_EXT=--disable-platform-guessing --disable-jpeg2000 --disable-imagequant --disable-tiff --disable-lcms --disable-webp --disable-webpmux --disable-xcb
    macos-nohomebrew:             ZLIB_ROOT={env:MACOS_SDK}/usr
    macos:                        MACOS_SDK=/Library/Developer/CommandLineTools/SDKs/MacOSX.sdk
    # python3 from XCode 12 has MACOSX_DEPLOYMENT_TARGET=10.14.6.  Selecting a lower target would cause /usr/bin/python3 to be rejected by configure.
    macos-10.14:                  MACOS_SDK=/Library/Developer/CommandLineTools/SDKs/MacOSX10.14.sdk
    macos-10.14:                    MACOSX_DEPLOYMENT_TARGET=10.14.6
    macos-10.15:                  MACOS_SDK=/Library/Developer/CommandLineTools/SDKs/MacOSX10.15.sdk
    macos-10.15:                    MACOSX_DEPLOYMENT_TARGET=10.15
    macos-11.1:                   MACOS_SDK=/Library/Developer/CommandLineTools/SDKs/MacOSX11.1.sdk
    macos-11.1:                     MACOSX_DEPLOYMENT_TARGET=11.1
    macos-11.3:                   MACOS_SDK=/Library/Developer/CommandLineTools/SDKs/MacOSX11.3.sdk
    macos-11.3:                     MACOSX_DEPLOYMENT_TARGET=11.3
    macos-12.1:                   MACOS_SDK=/Library/Developer/CommandLineTools/SDKs/MacOSX12.1.sdk
    macos-12.1:                     MACOSX_DEPLOYMENT_TARGET=12.1
    #
    # Resulting full configuration args, including EXTRA_CONFIGURE_ARGS from the user environment
    #
                      CONFIGURE_ARGS=--enable-experimental-packages --enable-download-from-upstream-url {env:CONFIG_CONFIGURE_ARGS_ROOT:} {env:CONFIG_CONFIGURE_ARGS_1:} {env:CONFIG_CONFIGURE_ARGS_2:} {env:EXTRA_CONFIGURE_ARGS:}
    #
    # Resulting EXTRA_SAGE_PACKAGES
    #
                      ALL_EXTRA_SAGE_PACKAGES={env:EXTRA_SAGE_PACKAGES_0:} {env:EXTRA_SAGE_PACKAGES_1:} {env:EXTRA_SAGE_PACKAGES_2:} {env:EXTRA_SAGE_PACKAGES_3:} {env:EXTRA_SAGE_PACKAGES:}

# environment will be skipped if regular expression does not match against the sys.platform string
platform =
    local-macos:   darwin

whitelist_externals =
                   bash
    docker:        docker
    homebrew:      brew

#commands_pre =
commands =

    #
    # All "local" environments
    #
    local:         bash -c 'if [ ! -d {env:HOME}/Library/Caches ]; then mkdir -p {env:SHARED_CACHE_DIR} && mkdir -p {env:HOME}/Library && ln -sf {toxworkdir}/Caches {env:HOME}/Library/; fi'
    #
    # local-homebrew
    #
    # https://docs.brew.sh/Installation
    homebrew:      bash -c 'if [ ! -x {env:HOMEBREW}/bin/brew ]; then mkdir -p {env:HOMEBREW} && cd {env:HOMEBREW} && curl -L https://github.com/Homebrew/brew/tarball/master | tar xz --strip 1 ; fi'
    homebrew:      bash -c 'case "{env:SKIP_SYSTEM_PKG_INSTALL:}" in 1|y*|Y*);; *) PACKAGES=$(build/bin/sage-get-system-packages homebrew $(PATH=build/bin:$PATH build/bin/sage-package list {env:SAGE_PACKAGE_LIST_ARGS}) {env:ALL_EXTRA_SAGE_PACKAGES}); {env:HOMEBREW}/bin/brew install $PACKAGES; {env:HOMEBREW}/bin/brew upgrade $PACKAGES;; esac'
    #
    # local-conda
    #
    # https://docs.anaconda.com/anaconda/install/silent-mode/
    # https://docs.anaconda.com/anaconda/user-guide/tasks/shared-pkg-cache/
    # https://www.anaconda.com/conda-configuration-engine-power-users/
    local-conda:   bash -c 'mkdir -p {env:SHARED_CACHE_DIR}/conda_pkgs {env:CONDA_PREFIX}'
    local-conda:   bash -c 'echo >  {env:CONDA_PREFIX}/.condarc "pkgs_dirs:"'
    local-conda:   bash -c 'echo >> {env:CONDA_PREFIX}/.condarc "  - {env:SHARED_CACHE_DIR}/conda_pkgs"'
    local-conda:   bash -c 'cat {env:USE_CONDARC} >> {env:CONDA_PREFIX}/.condarc'
    local-conda:   bash -c 'if [ ! -x {env:CONDA_PREFIX}/bin/conda ]; then mkdir {env:CONDA_PREFIX}/conda-meta && curl -L {env:CONDA_INSTALLER_URL_BASE}{env:CONDA_INSTALLER_FILE} -C - -o {env:SHARED_CACHE_DIR}/{env:CONDA_INSTALLER_FILE} && bash {env:SHARED_CACHE_DIR}/{env:CONDA_INSTALLER_FILE} -b -f -p {env:CONDA_PREFIX}; fi'
    local-conda:   bash -c 'case "{env:SKIP_SYSTEM_PKG_INSTALL:}" in 1|y*|Y*);; *) {env:SETENV} && {env:CONDA_PREFIX}/bin/conda update -n base --yes conda;; esac'
    local-conda:   bash -c 'PACKAGES=$(build/bin/sage-get-system-packages conda $(PATH=build/bin:$PATH build/bin/sage-package list {env:SAGE_PACKAGE_LIST_ARGS}) {env:ALL_EXTRA_SAGE_PACKAGES}); {env:SETENV} && {env:CONDA_PREFIX}/bin/conda install --yes --quiet $PACKAGES'
    #
    # local-cygwin-choco: Use choco to install cygwin packages
    #
    local-cygwin-choco:   bash -c 'PACKAGES=$(build/bin/sage-get-system-packages {env:SYSTEM} $(PATH=build/bin:$PATH build/bin/sage-package list {env:SAGE_PACKAGE_LIST_ARGS}) _bootstrap); /cygdrive/c/ProgramData/Chocolatey/bin/choco install $PACKAGES --source cygwin'
    #
    # local-root:  Assume we are root, run the system package commands
    # local-sudo:  Use sudo to run the system package commands as root
    #
    local-{root,sudo}:    bash -c 'case "{env:SKIP_SYSTEM_PKG_INSTALL:}" in 1|y*|Y*);; *) eval $(build/bin/sage-print-system-package-command {env:SYSTEM} {env:__SUDO:} update) ;; esac'
    local-{root,sudo}:    bash -c 'case "{env:SKIP_SYSTEM_PKG_INSTALL:}" in 1|y*|Y*);; *) PACKAGES=$(build/bin/sage-get-system-packages {env:SYSTEM} $(PATH=build/bin:$PATH build/bin/sage-package list {env:SAGE_PACKAGE_LIST_ARGS}) {env:ALL_EXTRA_SAGE_PACKAGES}); eval $(build/bin/sage-print-system-package-command {env:SYSTEM} {env:__SUDO:} --yes --no-install-recommends install $PACKAGES) || [ "$IGNORE_MISSING_SYSTEM_PACKAGES" = yes ] && echo "(ignoring errors)" ;; esac'
    #
    # All "local" environments
    #
    # Install symbolic links "config.log" and "logs" in SAGE_ROOT so that log files are written into the tox log directory.
    local:         bash -c 'touch {envlogdir}/config.log; ln -sf {envlogdir}/config.log .; if [ ! -d logs -o -L logs ]; then rm -f logs; ln -sf {envlogdir} logs; fi'
    # Install a symbolic link "prefix" in SAGE_ROOT for convenient inspection; it is not used in the build.
    local:         bash -c 'if [ ! -d prefix -o -L prefix ]; then rm -f prefix; ln -sf {env:PREFIX:{envdir}/local} prefix; fi'

##commands =
    docker:        bash -c 'build/bin/write-dockerfile.sh {env:SYSTEM} "{env:SAGE_PACKAGE_LIST_ARGS:}" {env:WITH_SYSTEM_SPKG} {env:IGNORE_MISSING_SYSTEM_PACKAGES} "{env:ALL_EXTRA_SAGE_PACKAGES}" > {envdir}/Dockerfile'
    # From https://hub.docker.com/r/multiarch/ubuntu-core/
    # configure binfmt-support on the Docker host (works locally or remotely, i.e: using boot2docker)
    docker-{arm64,armhf}:  docker run --rm --privileged multiarch/qemu-user-static:register --reset
    docker:        bash -c 'if [ x"{env:DOCKER_CONFIG_FILE:}" != x ]; then mkdir -p {envdir}/.docker && ln -sf $(realpath "{env:DOCKER_CONFIG_FILE:}") {envdir}/.docker/; fi'
    docker:        bash -c 'for docker_target in {env:DOCKER_TARGETS:with-targets}; do \
    docker:            BUILD_IMAGE={env:DOCKER_PUSH_REPOSITORY:}sage-{envname}-$docker_target; \
    docker:            BUILD_TAG=$BUILD_IMAGE:$(git describe --dirty --always); \
    docker:            TAG_ARGS=$(echo --tag $BUILD_TAG; for tag in {env:EXTRA_DOCKER_TAGS:}; do echo --tag $BUILD_IMAGE:$tag; done); \
    docker:            DOCKER_BUILDKIT={env:DOCKER_BUILDKIT:0} \
    docker:            docker build . -f {envdir}/Dockerfile \
    docker:              --target $docker_target \
    docker:              $TAG_ARGS \
    docker:              --build-arg EXTRA_CONFIGURE_ARGS="{env:CONFIGURE_ARGS}" \
    docker:              --build-arg BASE_IMAGE={env:FULL_BASE_IMAGE_AND_TAG} \
    docker-conda:        --build-arg USE_CONDARC="{env:USE_CONDARC}" \
    docker:              --build-arg BOOTSTRAP="{env:BOOTSTRAP}" \
    docker:              --build-arg TARGETS_PRE="$(if test -n "$TARGETS_PRE"; then echo $TARGETS_PRE; else echo {posargs:all-sage-local}; fi)" \
    docker:              --build-arg TARGETS="{posargs:build}" \
    docker:              --build-arg TARGETS_OPTIONAL="{env:TARGETS_OPTIONAL:ptest}" \
    docker:              {env:EXTRA_DOCKER_BUILD_ARGS:}; status=$?; \
    docker:            if [ $status != 0 ]; then \
    docker:              BUILD_TAG="$BUILD_TAG-failed"; docker commit $(docker ps -l -q) $BUILD_TAG; PUSH_TAGS=$BUILD_TAG; \
    docker:            else \
    docker:              PUSH_TAGS=$(echo $BUILD_TAG; for tag in {env:EXTRA_DOCKER_TAGS:}; do echo "$BUILD_IMAGE:$tag"; done); \
    docker:            fi; \
    docker:            echo $BUILD_TAG >> {envdir}/Dockertags; \
    docker:            if [ x"{env:DOCKER_PUSH_REPOSITORY:}" != x ]; then \
    docker:              echo Pushing $PUSH_TAGS; \
    docker:              for tag in $PUSH_TAGS; do \
    docker:                docker push $tag || echo "(ignoring errors)"; \
    docker:              done; \
    docker:            fi; \
    docker:            if [ $status != 0 ]; then exit $status; fi; \
    docker:        done'
    # #28728: gap fails its test suite.
    # linbox/cysignals testsuites fail.  ppl takes very long.
    local:         bash -c 'export PATH={env:PATH} && {env:SETENV} && \
    local:             case "{env:SKIP_BOOTSTRAP:}" in 1|y*|Y*);; *) {env:BOOTSTRAP} ;; esac && \
    local:             {env:SETENV_CONFIGURE} && \
    local:             case "{env:SKIP_CONFIGURE:}" in 1|y*|Y*);; *) ./configure --prefix={env:PREFIX:{envdir}/local} {env:CONFIGURE_ARGS} ;; esac && \
    local:             case "{posargs:}" in \
    local:                 bash)    PS1="(tox -e {envname}) \w\$ " bash -i; exit ;; \
    local:                 config*) ;; \
    local:                 *)       make -k V=0 base-toolchain ;; \
    local:             esac && \
    local:             make -k V=0 SAGE_CHECK=warn SAGE_CHECK_PACKAGES="!cython,!r,!python3,!gap,!cysignals,!linbox,!git,!ppl,!cmake,!rpy2,!sage_sws2rst" {env:TARGETS_PRE:} {posargs:build} && \
    local:             ( [ -z "{env:TARGETS_OPTIONAL:}" ] || make -k V=0 SAGE_CHECK=warn SAGE_CHECK_PACKAGES="!cython,!r,!python3,!gap,!cysignals,!linbox,!git,!ppl,!cmake,!rpy2,!sage_sws2rst" {env:TARGETS_OPTIONAL:} || echo "(error ignored)" ) '

[testenv:check_configure]
## Test that configure behaves properly
whitelist_externals =
    bash
setenv =
    HOME = {envdir}
commands =
    ./bootstrap
    bash -c 'test -z "$(./configure --quiet 2>&1)" || (echo >&2 Error: "configure --quiet" is not quiet; exit 1)'

###### Delegation to src/tox.ini ######
[sage_src]
passenv =
    HOME
envdir   = {toxworkdir}/src
whitelist_externals = tox
commands = tox -c {toxinidir}/src/tox.ini -e {envname} -- {posargs}

[testenv:doctest]
description =
    run the Sage doctester (same as "sage -t")
passenv  = {[sage_src]passenv}
envdir   = {[sage_src]envdir}
commands = {[sage_src]commands}
whitelist_externals = {[sage_src]whitelist_externals}

[testenv:coverage]
description =
    give information about doctest coverage of files (same as "sage --coverage[all]")
passenv  = {[sage_src]passenv}
envdir   = {[sage_src]envdir}
commands = {[sage_src]commands}
whitelist_externals = {[sage_src]whitelist_externals}

[testenv:startuptime]
description =
    display how long each component of Sage takes to start up (same as "sage --startuptime")
passenv  = {[sage_src]passenv}
envdir   = {[sage_src]envdir}
commands = {[sage_src]commands}
whitelist_externals = {[sage_src]whitelist_externals}

[testenv:pycodestyle]
description =
    check against the Python style conventions of PEP8
passenv  = {[sage_src]passenv}
envdir   = {[sage_src]envdir}
commands = {[sage_src]commands}
whitelist_externals = {[sage_src]whitelist_externals}

[testenv:pycodestyle-minimal]
description =
    check against Sage's minimal style conventions
passenv  = {[sage_src]passenv}
envdir   = {[sage_src]envdir}
commands = {[sage_src]commands}
whitelist_externals = {[sage_src]whitelist_externals}

[testenv:relint]
description =
    check whether some forbidden patterns appear - similar to patchbot plugins
passenv  = {[sage_src]passenv}
envdir   = {[sage_src]envdir}
commands = {[sage_src]commands}
whitelist_externals = {[sage_src]whitelist_externals}

[testenv:codespell]
description =
    check for misspelled words in source code (use -w -i to fix)
passenv  = {[sage_src]passenv}
envdir   = {[sage_src]envdir}
whitelist_externals = {[sage_src]whitelist_externals}
# Run on the whole project, not just src/ by default, if invoked directly at top level
commands = tox -c {toxinidir}/src/tox.ini -e {envname} -- {posargs:{toxinidir}}<|MERGE_RESOLUTION|>--- conflicted
+++ resolved
@@ -276,10 +276,6 @@
     centos:         BASE_IMAGE=centos
     centos:                                    IGNORE_MISSING_SYSTEM_PACKAGES=yes
     centos-7:         BASE_TAG=centos7
-<<<<<<< HEAD
-    centos-8:         BASE_TAG=centos8
-=======
->>>>>>> e26283ab
     centos-stream:  BASE_IMAGE=quay.io/centos/centos
     centos-stream:    BASE_TAG=stream
     centos-stream-8:  BASE_TAG=stream8
