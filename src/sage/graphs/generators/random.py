--- conflicted
+++ resolved
@@ -700,11 +700,7 @@
         N = networkx.random_regular_graph(d, n, seed=seed)
         if N is False: return False
         return Graph(N, sparse=True)
-<<<<<<< HEAD
-    except StandardError:
-=======
     except Exception:
->>>>>>> 6452f9d3
         return False
 
 def RandomShell(constructor, seed=None):
@@ -737,8 +733,6 @@
         seed = current_randstate().long_seed()
     import networkx
     return Graph(networkx.random_shell_graph(constructor, seed=seed))
-<<<<<<< HEAD
-=======
 
 def RandomToleranceGraph(n):
     r"""
@@ -787,4 +781,3 @@
     tolrep = [tuple(sorted((randint(0,W), randint(0,W)))) + (randint(0,W),) for i in range(n)]
 
     return ToleranceGraph(tolrep)
->>>>>>> 6452f9d3
